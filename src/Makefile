--- conflicted
+++ resolved
@@ -51,22 +51,9 @@
 	  mliap molecule mpiio mscg opt peri plugin poems \
 	  python qeq replica rigid shock snap spin srd voronoi
 
-<<<<<<< HEAD
-PACKUSER = user-adios user-atc user-awpmd user-bocs user-cgdna user-cgsdk user-colvars \
-	   user-diffraction user-dpd user-drude user-eff user-fep user-h5md user-hdnnp \
-	   user-intel user-lb user-manifold user-meamc user-mesodpd user-mesont \
-	   user-mgpt user-misc user-mofff user-molfile \
-	   user-netcdf user-omp user-phonon user-pace user-plumed user-ptm user-qmmm \
-	   user-qtb user-quip user-reaction user-reaxc user-scafacos user-smd user-smtbq \
-	   user-sdpd user-sph user-tally user-uef user-vtk user-yaff
-
-PACKLIB = compress gpu kim kokkos latte message mpiio mscg poems python voronoi \
-	  user-adios user-atc user-awpmd user-colvars user-h5md user-hdnnp user-lb user-mesont \
-	  user-molfile user-netcdf user-pace user-plumed user-qmmm user-quip \
-=======
 PACKUSER = user-adios user-atc user-awpmd user-brownian user-bocs user-cgdna \
 	   user-cgsdk user-colvars user-diffraction user-dpd user-drude \
-	   user-eff user-fep user-h5md user-intel user-lb user-manifold \
+	   user-eff user-fep user-h5md user-hdnnp user-intel user-lb user-manifold \
 	   user-mdi user-meamc user-mesodpd user-mesont user-mgpt user-misc \
 	   user-mofff \user-molfile user-netcdf user-omp user-phonon \
 	   user-pace user-plumed user-ptm user-qmmm user-qtb user-quip \
@@ -74,9 +61,8 @@
 	   user-sdpd user-sph user-tally user-uef user-vtk user-yaff
 
 PACKLIB = compress gpu kim kokkos latte message mpiio mscg poems python voronoi \
-	  user-adios user-atc user-awpmd user-colvars user-h5md user-lb user-mdi \
+	  user-adios user-atc user-awpmd user-colvars user-h5md user-hdnnp user-lb user-mdi \
 	  user-mesont user-molfile user-netcdf user-pace user-plumed user-qmmm user-quip \
->>>>>>> e6178892
 	  user-scafacos user-smd user-vtk
 
 PACKSYS = compress mpiio python user-lb
