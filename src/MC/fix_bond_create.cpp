// clang-format off
/* ----------------------------------------------------------------------
   LAMMPS - Large-scale Atomic/Molecular Massively Parallel Simulator
   https://www.lammps.org/, Sandia National Laboratories
   Steve Plimpton, sjplimp@sandia.gov

   Copyright (2003) Sandia Corporation.  Under the terms of Contract
   DE-AC04-94AL85000 with Sandia Corporation, the U.S. Government retains
   certain rights in this software.  This software is distributed under
   the GNU General Public License.

   See the README file in the top-level LAMMPS directory.
------------------------------------------------------------------------- */

#include "fix_bond_create.h"

#include "atom.h"
#include "comm.h"
#include "error.h"
#include "force.h"
#include "math_const.h"
#include "memory.h"
#include "modify.h"
#include "neigh_list.h"
#include "neighbor.h"
#include "pair.h"
#include "random_mars.h"
#include "respa.h"
#include "update.h"

#include <cstring>

using namespace LAMMPS_NS;
using namespace FixConst;
using namespace MathConst;

#define BIG 1.0e20
#define DELTA 16

/* ---------------------------------------------------------------------- */

FixBondCreate::FixBondCreate(LAMMPS *lmp, int narg, char **arg) :
  Fix(lmp, narg, arg),
  bondcount(nullptr), partner(nullptr), finalpartner(nullptr), distsq(nullptr),
  probability(nullptr), created(nullptr), copy(nullptr), random(nullptr), list(nullptr)
{
  if (narg < 8) error->all(FLERR,"Illegal fix bond/create command");

  MPI_Comm_rank(world,&me);

  nevery = utils::inumeric(FLERR,arg[3],false,lmp);
  if (nevery <= 0) error->all(FLERR,"Illegal fix bond/create command");

  dynamic_group_allow = 1;
  force_reneighbor = 1;
  next_reneighbor = -1;
  vector_flag = 1;
  size_vector = 2;
  global_freq = 1;
  extvector = 0;

  iatomtype = utils::inumeric(FLERR,arg[4],false,lmp);
  jatomtype = utils::inumeric(FLERR,arg[5],false,lmp);
  double cutoff = utils::numeric(FLERR,arg[6],false,lmp);
  btype = utils::inumeric(FLERR,arg[7],false,lmp);

  if (iatomtype < 1 || iatomtype > atom->ntypes ||
      jatomtype < 1 || jatomtype > atom->ntypes)
    error->all(FLERR,"Invalid atom type in fix bond/create command");
  if (cutoff < 0.0) error->all(FLERR,"Illegal fix bond/create command");
  if (btype < 1 || btype > atom->nbondtypes)
    error->all(FLERR,"Invalid bond type in fix bond/create command");

  cutsq = cutoff*cutoff;

  // optional keywords

  imaxbond = 0;
  inewtype = iatomtype;
  jmaxbond = 0;
  jnewtype = jatomtype;
  fraction = 1.0;
  int seed = 12345;
  atype = dtype = itype = 0;

  constrainflag = 0;
  constrainpass = 0;
  amin = 0;
  amax = 180;

  int iarg = 8;
  while (iarg < narg) {
    if (strcmp(arg[iarg],"iparam") == 0) {
      if (iarg+3 > narg) error->all(FLERR,"Illegal fix bond/create command");
      imaxbond = utils::inumeric(FLERR,arg[iarg+1],false,lmp);
      inewtype = utils::inumeric(FLERR,arg[iarg+2],false,lmp);
      if (imaxbond < 0) error->all(FLERR,"Illegal fix bond/create command");
      if (inewtype < 1 || inewtype > atom->ntypes)
        error->all(FLERR,"Invalid atom type in fix bond/create command");
      iarg += 3;
    } else if (strcmp(arg[iarg],"jparam") == 0) {
      if (iarg+3 > narg) error->all(FLERR,"Illegal fix bond/create command");
      jmaxbond = utils::inumeric(FLERR,arg[iarg+1],false,lmp);
      jnewtype = utils::inumeric(FLERR,arg[iarg+2],false,lmp);
      if (jmaxbond < 0) error->all(FLERR,"Illegal fix bond/create command");
      if (jnewtype < 1 || jnewtype > atom->ntypes)
        error->all(FLERR,"Invalid atom type in fix bond/create command");
      iarg += 3;
    } else if (strcmp(arg[iarg],"prob") == 0) {
      if (iarg+3 > narg) error->all(FLERR,"Illegal fix bond/create command");
      fraction = utils::numeric(FLERR,arg[iarg+1],false,lmp);
      seed = utils::inumeric(FLERR,arg[iarg+2],false,lmp);
      if (fraction < 0.0 || fraction > 1.0)
        error->all(FLERR,"Illegal fix bond/create command");
      if (seed <= 0) error->all(FLERR,"Illegal fix bond/create command");
      iarg += 3;
    } else if (strcmp(arg[iarg],"atype") == 0) {
      if (iarg+2 > narg) error->all(FLERR,"Illegal fix bond/create command");
      atype = utils::inumeric(FLERR,arg[iarg+1],false,lmp);
      if (atype < 0) error->all(FLERR,"Illegal fix bond/create command");
      iarg += 2;
    } else if (strcmp(arg[iarg],"dtype") == 0) {
      if (iarg+2 > narg) error->all(FLERR,"Illegal fix bond/create command");
      dtype = utils::inumeric(FLERR,arg[iarg+1],false,lmp);
      if (dtype < 0) error->all(FLERR,"Illegal fix bond/create command");
      iarg += 2;
    } else if (strcmp(arg[iarg],"itype") == 0) {
      if (iarg+2 > narg) error->all(FLERR,"Illegal fix bond/create command");
      itype = utils::inumeric(FLERR,arg[iarg+1],false,lmp);
      if (itype < 0) error->all(FLERR,"Illegal fix bond/create command");
      iarg += 2;
    } else if (strcmp(arg[iarg],"aconstrain") == 0 &&
        strcmp(style,"bond/create/angle") == 0) {
      if (iarg+3 > narg)
          error->all(FLERR,"Illegal fix bond/create/angle command");
      amin = utils::numeric(FLERR,arg[iarg+1],false,lmp);
      amax = utils::inumeric(FLERR,arg[iarg+2],false,lmp);
      if (amin  >= amax)
        error->all(FLERR,"Illegal fix bond/create/angle command");
      if (amin < 0 || amin > 180)
        error->all(FLERR,"Illegal fix bond/create/angle command");
      if (amax < 0 || amax > 180)
        error->all(FLERR,"Illegal fix bond/create/angle command");
      amin = (MY_PI/180.0) * amin;
      amax = (MY_PI/180.0) * amax;
      constrainflag = 1;
      iarg += 3;
    } else error->all(FLERR,"Illegal fix bond/create command");
  }

  // error check

  if (atom->molecular != Atom::MOLECULAR)
    error->all(FLERR,"Cannot use fix bond/create with non-molecular systems");
  if (iatomtype == jatomtype &&
      ((imaxbond != jmaxbond) || (inewtype != jnewtype)))
    error->all(FLERR,
               "Inconsistent iparam/jparam values in fix bond/create command");

  // initialize Marsaglia RNG with processor-unique seed

  random = new RanMars(lmp,seed + me);

  // perform initial allocation of atom-based arrays
  // register with Atom class
  // bondcount values will be initialized in setup()

  bondcount = nullptr;
  FixBondCreate::grow_arrays(atom->nmax);
  atom->add_callback(Atom::GROW);
  countflag = 0;

  // set comm sizes needed by this fix
  // forward is big due to comm of broken bonds and 1-2 neighbors

  comm_forward = MAX(2,2+atom->maxspecial);
  comm_reverse = 2;

  // allocate arrays local to this fix

  nmax = 0;
  partner = finalpartner = nullptr;
  distsq = nullptr;

  maxcreate = 0;
  created = nullptr;

  // copy = special list for one atom
  // size = ms^2 + ms is sufficient
  // b/c in rebuild_special_one() neighs of all 1-2s are added,
  //   then a dedup(), then neighs of all 1-3s are added, then final dedup()
  // this means intermediate size cannot exceed ms^2 + ms

  int maxspecial = atom->maxspecial;
  copy = new tagint[maxspecial*maxspecial + maxspecial];

  // zero out stats

  createcount = 0;
  createcounttotal = 0;
}

/* ---------------------------------------------------------------------- */

FixBondCreate::~FixBondCreate()
{
  // unregister callbacks to this fix from Atom class

  atom->delete_callback(id,Atom::GROW);

  delete random;

  // delete locally stored arrays

  memory->destroy(bondcount);
  memory->destroy(partner);
  memory->destroy(finalpartner);
  memory->destroy(distsq);
  memory->destroy(created);
  delete [] copy;
}

/* ---------------------------------------------------------------------- */

int FixBondCreate::setmask()
{
  int mask = 0;
  mask |= POST_INTEGRATE;
  mask |= POST_INTEGRATE_RESPA;
  return mask;
}

/* ---------------------------------------------------------------------- */

void FixBondCreate::init()
{
  if (utils::strmatch(update->integrate_style,"^respa"))
    nlevels_respa = (dynamic_cast<Respa *>( update->integrate))->nlevels;

  // check cutoff for iatomtype,jatomtype

  if (force->pair == nullptr || cutsq > force->pair->cutsq[iatomtype][jatomtype])
    error->all(FLERR,"Fix bond/create cutoff is longer than pairwise cutoff");

  // warn if more than one fix bond/create or also a fix bond/break
  // because this fix stores per-atom state in bondcount
  //   if other fixes create/break bonds, this fix will not know about it

  int count = 0;
  for (int i = 0; i < modify->nfix; i++) {
    if (strcmp(modify->fix[i]->style,"bond/create") == 0) count++;
    if (strcmp(modify->fix[i]->style,"bond/break") == 0) count++;
  }
  if (count > 1 && me == 0)
    error->warning(FLERR,"Fix bond/create is used multiple times "
                   " or with fix bond/break - may not work as expected");

  // enable angle/dihedral/improper creation if atype/dtype/itype
  //   option was used and a force field has been specified

  if (atype && force->angle) {
    angleflag = 1;
    if (atype > atom->nangletypes)
      error->all(FLERR,"Fix bond/create angle type is invalid");
  } else angleflag = 0;

  if (dtype && force->dihedral) {
    dihedralflag = 1;
    if (dtype > atom->ndihedraltypes)
      error->all(FLERR,"Fix bond/create dihedral type is invalid");
  } else dihedralflag = 0;

  if (itype && force->improper) {
    improperflag = 1;
    if (itype > atom->nimpropertypes)
      error->all(FLERR,"Fix bond/create improper type is invalid");
  } else improperflag = 0;

  if (force->improper) {
    if (force->improper_match("class2") || force->improper_match("ring"))
      error->all(FLERR,"Cannot yet use fix bond/create with this "
                 "improper style");
  }

  // need a half neighbor list, built every Nevery steps
  neighbor->add_request(this, NeighConst::REQ_OCCASIONAL);

  lastcheck = -1;
}

/* ---------------------------------------------------------------------- */

void FixBondCreate::init_list(int /*id*/, NeighList *ptr)
{
  list = ptr;
}

/* ---------------------------------------------------------------------- */

void FixBondCreate::setup(int /*vflag*/)
{
  int i,j,m;

  // compute initial bondcount if this is first run
  // can't do this earlier, in constructor or init, b/c need ghost info

  if (countflag) return;
  countflag = 1;

  // count bonds stored with each bond I own
  // if newton bond is not set, just increment count on atom I
  // if newton bond is set, also increment count on atom J even if ghost
  // bondcount is long enough to tally ghost atom counts

  int *num_bond = atom->num_bond;
  int **bond_type = atom->bond_type;
  tagint **bond_atom = atom->bond_atom;
  int nlocal = atom->nlocal;
  int nghost = atom->nghost;
  int nall = nlocal + nghost;
  int newton_bond = force->newton_bond;

  for (i = 0; i < nall; i++) bondcount[i] = 0;

  for (i = 0; i < nlocal; i++)
    for (j = 0; j < num_bond[i]; j++) {
      if (bond_type[i][j] == btype) {
        bondcount[i]++;
        if (newton_bond) {
          m = atom->map(bond_atom[i][j]);
          if (m < 0)
            error->one(FLERR,"Fix bond/create needs ghost atoms "
                       "from further away");
          bondcount[m]++;
        }
      }
    }

  // if newton_bond is set, need to sum bondcount

  commflag = 1;
  if (newton_bond) comm->reverse_comm(this,1);
}

/* ---------------------------------------------------------------------- */

void FixBondCreate::post_integrate()
{
  int i,j,k,m,n,ii,jj,inum,jnum,itype,jtype,n1,n2,n3,possible;
  double xtmp,ytmp,ztmp,delx,dely,delz,rsq;
  int *ilist,*jlist,*numneigh,**firstneigh;
  tagint *slist;

  if (update->ntimestep % nevery) return;

  // check that all procs have needed ghost atoms within ghost cutoff
  // only if neighbor list has changed since last check
  // needs to be <= test b/c neighbor list could have been re-built in
  //   same timestep as last post_integrate() call, but afterwards
  // NOTE: no longer think is needed, due to error tests on atom->map()
  // NOTE: if delete, can also delete lastcheck and check_ghosts()

  //if (lastcheck <= neighbor->lastcall) check_ghosts();

  // acquire updated ghost atom positions
  // necessary b/c are calling this after integrate, but before Verlet comm

  comm->forward_comm();

  // forward comm of bondcount, so ghosts have it

  commflag = 1;
  comm->forward_comm(this,1);

  // resize bond partner list and initialize it
  // probability array overlays distsq array
  // needs to be atom->nmax in length

  if (atom->nmax > nmax) {
    memory->destroy(partner);
    memory->destroy(finalpartner);
    memory->destroy(distsq);
    nmax = atom->nmax;
    memory->create(partner,nmax,"bond/create:partner");
    memory->create(finalpartner,nmax,"bond/create:finalpartner");
    memory->create(distsq,nmax,"bond/create:distsq");
    probability = distsq;
  }

  int nlocal = atom->nlocal;
  int nall = atom->nlocal + atom->nghost;

  for (i = 0; i < nall; i++) {
    partner[i] = 0;
    finalpartner[i] = 0;
    distsq[i] = BIG;
  }

  // loop over neighbors of my atoms
  // each atom sets one closest eligible partner atom ID to bond with

  double **x = atom->x;
  tagint *tag = atom->tag;
  tagint **bond_atom = atom->bond_atom;
  int *num_bond = atom->num_bond;
  int **nspecial = atom->nspecial;
  tagint **special = atom->special;
  int *mask = atom->mask;
  int *type = atom->type;

  if (constrainflag) {
    // communicate partner and 1-2 special neighbors
    // to correctly handle angle constraints

    commflag = 3;
<<<<<<< HEAD
    comm->forward_comm_fix(this);
=======
    comm->forward_comm(this);
>>>>>>> d8b37601
  }

  neighbor->build_one(list,1);
  inum = list->inum;
  ilist = list->ilist;
  numneigh = list->numneigh;
  firstneigh = list->firstneigh;

  for (ii = 0; ii < inum; ii++) {
    i = ilist[ii];
    if (!(mask[i] & groupbit)) continue;
    itype = type[i];
    xtmp = x[i][0];
    ytmp = x[i][1];
    ztmp = x[i][2];
    jlist = firstneigh[i];
    jnum = numneigh[i];

    for (jj = 0; jj < jnum; jj++) {
      j = jlist[jj];
      j &= NEIGHMASK;
      if (!(mask[j] & groupbit)) continue;
      jtype = type[j];

      possible = 0;
      if (itype == iatomtype && jtype == jatomtype) {
        if ((imaxbond == 0 || bondcount[i] < imaxbond) &&
            (jmaxbond == 0 || bondcount[j] < jmaxbond))
          possible = 1;
      } else if (itype == jatomtype && jtype == iatomtype) {
        if ((jmaxbond == 0 || bondcount[i] < jmaxbond) &&
            (imaxbond == 0 || bondcount[j] < imaxbond))
          possible = 1;
      }
      if (!possible) continue;

      // do not allow a duplicate bond to be created
      // check 1-2 neighbors of atom I

      for (k = 0; k < nspecial[i][0]; k++)
        if (special[i][k] == tag[j]) possible = 0;
      if (!possible) continue;

      delx = xtmp - x[j][0];
      dely = ytmp - x[j][1];
      delz = ztmp - x[j][2];
      rsq = delx*delx + dely*dely + delz*delz;
      if (rsq >= cutsq) continue;

      if (constrainflag) {
        constrainpass = constrain(i,j,amin,amax);
        if (!constrainpass) continue;
      }

      if (rsq < distsq[i]) {
        partner[i] = tag[j];
        distsq[i] = rsq;
      }
      if (rsq < distsq[j]) {
        partner[j] = tag[i];
        distsq[j] = rsq;
      }

    }
  }

  // reverse comm of distsq and partner
  // not needed if newton_pair off since I,J pair was seen by both procs

  commflag = 2;
  if (force->newton_pair) comm->reverse_comm(this);

  // each atom now knows its winning partner
  // for prob check, generate random value for each atom with a bond partner
  // forward comm of partner and random value, so ghosts have it

  if (fraction < 1.0) {
    for (i = 0; i < nlocal; i++)
      if (partner[i]) probability[i] = random->uniform();
  }

  commflag = 2;
  comm->forward_comm(this,2);

  // create bonds for atoms I own
  // only if both atoms list each other as winning bond partner
  //   and probability constraint is satisfied
  // if other atom is owned by another proc, it should do same thing

  int **bond_type = atom->bond_type;
  int newton_bond = force->newton_bond;

  ncreate = 0;
  for (i = 0; i < nlocal; i++) {
    if (partner[i] == 0) continue;
    j = atom->map(partner[i]);
    if (partner[j] != tag[i]) continue;

    // apply probability constraint using RN for atom with smallest ID

    if (fraction < 1.0) {
      if (tag[i] < tag[j]) {
        if (probability[i] >= fraction) continue;
      } else {
        if (probability[j] >= fraction) continue;
      }
    }

    // if newton_bond is set, only store with I or J
    // if not newton_bond, store bond with both I and J
    // atom J will also do this consistently, whatever proc it is on

    if (!newton_bond || tag[i] < tag[j]) {
      if (num_bond[i] == atom->bond_per_atom)
        error->one(FLERR,"New bond exceeded bonds per atom in fix bond/create");
      bond_type[i][num_bond[i]] = btype;
      bond_atom[i][num_bond[i]] = tag[j];
      num_bond[i]++;
    }

    // add a 1-2 neighbor to special bond list for atom I
    // atom J will also do this, whatever proc it is on
    // need to first remove tag[j] from later in list if it appears
    // prevents list from overflowing, will be rebuilt in rebuild_special_one()

    slist = special[i];
    n1 = nspecial[i][0];
    n2 = nspecial[i][1];
    n3 = nspecial[i][2];
    for (m = n1; m < n3; m++)
      if (slist[m] == tag[j]) break;
    if (m < n3) {
      for (n = m; n < n3-1; n++) slist[n] = slist[n+1];
      n3--;
      if (m < n2) n2--;
    }
    if (n3 == atom->maxspecial)
      error->one(FLERR,
                 "New bond exceeded special list size in fix bond/create");
    for (m = n3; m > n1; m--) slist[m] = slist[m-1];
    slist[n1] = tag[j];
    nspecial[i][0] = n1+1;
    nspecial[i][1] = n2+1;
    nspecial[i][2] = n3+1;

    // increment bondcount, convert atom to new type if limit reached
    // atom J will also do this, whatever proc it is on

    bondcount[i]++;
    if (type[i] == iatomtype) {
      if (bondcount[i] == imaxbond) type[i] = inewtype;
    } else {
      if (bondcount[i] == jmaxbond) type[i] = jnewtype;
    }

    // store final created bond partners and count the created bond once

    finalpartner[i] = tag[j];
    finalpartner[j] = tag[i];
    if (tag[i] < tag[j]) ncreate++;
  }

  // tally stats

  MPI_Allreduce(&ncreate,&createcount,1,MPI_INT,MPI_SUM,world);
  createcounttotal += createcount;
  atom->nbonds += createcount;

  // trigger reneighboring if any bonds were formed
  // this insures neigh lists will immediately reflect the topology changes
  // done if any bonds created

  if (createcount) next_reneighbor = update->ntimestep;
  if (!createcount) return;

  // communicate final partner and 1-2 special neighbors
  // 1-2 neighs already reflect created bonds

  commflag = 3;
  comm->forward_comm(this);

  // create list of broken bonds that influence my owned atoms
  //   even if between owned-ghost or ghost-ghost atoms
  // finalpartner is now set for owned and ghost atoms so loop over nall
  // OK if duplicates in broken list due to ghosts duplicating owned atoms
  // check J < 0 to insure a broken bond to unknown atom is included
  //   i.e. a bond partner outside of cutoff length

  ncreate = 0;
  for (i = 0; i < nall; i++) {
    if (finalpartner[i] == 0) continue;
    j = atom->map(finalpartner[i]);
    if (j < 0 || tag[i] < tag[j]) {
      if (ncreate == maxcreate) {
        maxcreate += DELTA;
        memory->grow(created,maxcreate,2,"bond/create:created");
      }
      created[ncreate][0] = tag[i];
      created[ncreate][1] = finalpartner[i];
      ncreate++;
    }
  }

  // update special neigh lists of all atoms affected by any created bond
  // also add angles/dihedrals/impropers induced by created bonds

  update_topology();
}

/* ----------------------------------------------------------------------
   insure all atoms 2 hops away from owned atoms are in ghost list
   this allows dihedral 1-2-3-4 to be properly created
     and special list of 1 to be properly updated
   if I own atom 1, but not 2,3,4, and bond 3-4 is added
     then 2,3 will be ghosts and 3 will store 4 as its finalpartner
------------------------------------------------------------------------- */

void FixBondCreate::check_ghosts()
{
  int i,j,n;
  tagint *slist;

  int **nspecial = atom->nspecial;
  tagint **special = atom->special;
  int nlocal = atom->nlocal;

  int flag = 0;
  for (i = 0; i < nlocal; i++) {
    slist = special[i];
    n = nspecial[i][1];
    for (j = 0; j < n; j++)
      if (atom->map(slist[j]) < 0) flag = 1;
  }

  int flagall;
  MPI_Allreduce(&flag,&flagall,1,MPI_INT,MPI_SUM,world);
  if (flagall)
    error->all(FLERR,"Fix bond/create needs ghost atoms from further away");
  lastcheck = update->ntimestep;
}

/* ----------------------------------------------------------------------
   double loop over my atoms and created bonds
   influenced = 1 if atom's topology is affected by any created bond
     yes if is one of 2 atoms in bond
     yes if either atom ID appears in as 1-2 or 1-3 in atom's special list
     else no
   if influenced by any created bond:
     rebuild the atom's special list of 1-2,1-3,1-4 neighs
     check for angles/dihedrals/impropers to create due modified special list
------------------------------------------------------------------------- */

void FixBondCreate::update_topology()
{
  int i,j,k,n,influence,influenced;
  tagint id1,id2;
  tagint *slist;

  tagint *tag = atom->tag;
  int **nspecial = atom->nspecial;
  tagint **special = atom->special;
  int nlocal = atom->nlocal;

  nangles = 0;
  ndihedrals = 0;
  nimpropers = 0;
  overflow = 0;

  for (i = 0; i < nlocal; i++) {
    influenced = 0;
    slist = special[i];

    for (j = 0; j < ncreate; j++) {
      id1 = created[j][0];
      id2 = created[j][1];

      influence = 0;
      if (tag[i] == id1 || tag[i] == id2) influence = 1;
      else {
        n = nspecial[i][1];
        for (k = 0; k < n; k++)
          if (slist[k] == id1 || slist[k] == id2) {
            influence = 1;
            break;
          }
      }
      if (!influence) continue;
      influenced = 1;
    }

    // rebuild_special_one() first, since used by create_angles, etc

    if (influenced) {
      rebuild_special_one(i);
      if (angleflag) create_angles(i);
      if (dihedralflag) create_dihedrals(i);
      if (improperflag) create_impropers(i);
    }
  }

  int overflowall;
  MPI_Allreduce(&overflow,&overflowall,1,MPI_INT,MPI_SUM,world);
  if (overflowall) error->all(FLERR,"Fix bond/create induced too many "
                              "angles/dihedrals/impropers per atom");

  int newton_bond = force->newton_bond;

  int all;
  if (angleflag) {
    MPI_Allreduce(&nangles,&all,1,MPI_INT,MPI_SUM,world);
    if (!newton_bond) all /= 3;
    atom->nangles += all;
  }
  if (dihedralflag) {
    MPI_Allreduce(&ndihedrals,&all,1,MPI_INT,MPI_SUM,world);
    if (!newton_bond) all /= 4;
    atom->ndihedrals += all;
  }
  if (improperflag) {
    MPI_Allreduce(&nimpropers,&all,1,MPI_INT,MPI_SUM,world);
    if (!newton_bond) all /= 4;
    atom->nimpropers += all;
  }
}

/* ----------------------------------------------------------------------
   re-build special list of atom M
   does not affect 1-2 neighs (already include effects of new bond)
   affects 1-3 and 1-4 neighs due to other atom's augmented 1-2 neighs
------------------------------------------------------------------------- */

void FixBondCreate::rebuild_special_one(int m)
{
  int i,j,n,n1,cn1,cn2,cn3;
  tagint *slist;

  tagint *tag = atom->tag;
  int **nspecial = atom->nspecial;
  tagint **special = atom->special;

  // existing 1-2 neighs of atom M

  slist = special[m];
  n1 = nspecial[m][0];
  cn1 = 0;
  for (i = 0; i < n1; i++)
    copy[cn1++] = slist[i];

  // new 1-3 neighs of atom M, based on 1-2 neighs of 1-2 neighs
  // exclude self
  // remove duplicates after adding all possible 1-3 neighs

  cn2 = cn1;
  for (i = 0; i < cn1; i++) {
    n = atom->map(copy[i]);
    if (n < 0)
      error->one(FLERR,"Fix bond/create needs ghost atoms from further away");
    slist = special[n];
    n1 = nspecial[n][0];
    for (j = 0; j < n1; j++)
      if (slist[j] != tag[m]) copy[cn2++] = slist[j];
  }

  cn2 = dedup(cn1,cn2,copy);
  if (cn2 > atom->maxspecial)
    error->one(FLERR,"Special list size exceeded in fix bond/create");

  // new 1-4 neighs of atom M, based on 1-2 neighs of 1-3 neighs
  // exclude self
  // remove duplicates after adding all possible 1-4 neighs

  cn3 = cn2;
  for (i = cn1; i < cn2; i++) {
    n = atom->map(copy[i]);
    if (n < 0)
      error->one(FLERR,"Fix bond/create needs ghost atoms from further away");
    slist = special[n];
    n1 = nspecial[n][0];
    for (j = 0; j < n1; j++)
      if (slist[j] != tag[m]) copy[cn3++] = slist[j];
  }

  cn3 = dedup(cn2,cn3,copy);
  if (cn3 > atom->maxspecial)
    error->one(FLERR,"Special list size exceeded in fix bond/create");

  // store new special list with atom M

  nspecial[m][0] = cn1;
  nspecial[m][1] = cn2;
  nspecial[m][2] = cn3;
  memcpy(special[m],copy,cn3*sizeof(int));
}

/* ----------------------------------------------------------------------
   create any angles owned by atom M induced by newly created bonds
   walk special list to find all possible angles to create
   only add an angle if a new bond is one of its 2 bonds (I-J,J-K)
   for newton_bond on, atom M is central atom
   for newton_bond off, atom M is any of 3 atoms in angle
------------------------------------------------------------------------- */

void FixBondCreate::create_angles(int m)
{
  int i,j,n,i2local,n1,n2;
  tagint i1,i2,i3;
  tagint *s1list,*s2list;

  tagint *tag = atom->tag;
  int **nspecial = atom->nspecial;
  tagint **special = atom->special;

  int num_angle = atom->num_angle[m];
  int *angle_type = atom->angle_type[m];
  tagint *angle_atom1 = atom->angle_atom1[m];
  tagint *angle_atom2 = atom->angle_atom2[m];
  tagint *angle_atom3 = atom->angle_atom3[m];

  // atom M is central atom in angle
  // double loop over 1-2 neighs
  // avoid double counting by 2nd loop as j = i+1,N not j = 1,N
  // consider all angles, only add if:
  //   a new bond is in the angle and atom types match

  i2 = tag[m];
  n2 = nspecial[m][0];
  s2list = special[m];

  for (i = 0; i < n2; i++) {
    i1 = s2list[i];
    for (j = i+1; j < n2; j++) {
      i3 = s2list[j];

      // angle = i1-i2-i3

      for (n = 0; n < ncreate; n++) {
        if (created[n][0] == i1 && created[n][1] == i2) break;
        if (created[n][0] == i2 && created[n][1] == i1) break;
        if (created[n][0] == i2 && created[n][1] == i3) break;
        if (created[n][0] == i3 && created[n][1] == i2) break;
      }
      if (n == ncreate) continue;

      // NOTE: this is place to check atom types of i1,i2,i3

      if (num_angle < atom->angle_per_atom) {
        angle_type[num_angle] = atype;
        angle_atom1[num_angle] = i1;
        angle_atom2[num_angle] = i2;
        angle_atom3[num_angle] = i3;
        num_angle++;
        nangles++;
      } else overflow = 1;
    }
  }

  atom->num_angle[m] = num_angle;
  if (force->newton_bond) return;

  // for newton_bond off, also consider atom M as atom 1 in angle

  i1 = tag[m];
  n1 = nspecial[m][0];
  s1list = special[m];

  for (i = 0; i < n1; i++) {
    i2 = s1list[i];
    i2local = atom->map(i2);
    if (i2local < 0)
      error->one(FLERR,"Fix bond/create needs ghost atoms from further away");
    s2list = special[i2local];
    n2 = nspecial[i2local][0];

    for (j = 0; j < n2; j++) {
      i3 = s2list[j];
      if (i3 == i1) continue;

      // angle = i1-i2-i3

      for (n = 0; n < ncreate; n++) {
        if (created[n][0] == i1 && created[n][1] == i2) break;
        if (created[n][0] == i2 && created[n][1] == i1) break;
        if (created[n][0] == i2 && created[n][1] == i3) break;
        if (created[n][0] == i3 && created[n][1] == i2) break;
      }
      if (n == ncreate) continue;

      // NOTE: this is place to check atom types of i1,i2,i3

      if (num_angle < atom->angle_per_atom) {
        angle_type[num_angle] = atype;
        angle_atom1[num_angle] = i1;
        angle_atom2[num_angle] = i2;
        angle_atom3[num_angle] = i3;
        num_angle++;
        nangles++;
      } else overflow = 1;
    }
  }

  atom->num_angle[m] = num_angle;
}

/* ----------------------------------------------------------------------
   create any dihedrals owned by atom M induced by newly created bonds
   walk special list to find all possible dihedrals to create
   only add a dihedral if a new bond is one of its 3 bonds (I-J,J-K,K-L)
   for newton_bond on, atom M is central atom
   for newton_bond off, atom M is any of 4 atoms in dihedral
------------------------------------------------------------------------- */

void FixBondCreate::create_dihedrals(int m)
{
  int i,j,k,n,i1local,i2local,i3local,n1,n2,n3;
  tagint i1,i2,i3,i4;
  tagint *s1list,*s2list,*s3list;

  tagint *tag = atom->tag;
  int **nspecial = atom->nspecial;
  tagint **special = atom->special;

  int num_dihedral = atom->num_dihedral[m];
  int *dihedral_type = atom->dihedral_type[m];
  tagint *dihedral_atom1 = atom->dihedral_atom1[m];
  tagint *dihedral_atom2 = atom->dihedral_atom2[m];
  tagint *dihedral_atom3 = atom->dihedral_atom3[m];
  tagint *dihedral_atom4 = atom->dihedral_atom4[m];

  // atom M is 2nd atom in dihedral
  // double loop over 1-2 neighs
  // two triple loops: one over neighs at each end of triplet
  // avoid double counting by 2nd loop as j = i+1,N not j = 1,N
  // avoid double counting due to another atom being 2nd atom in same dihedral
  //   by requiring ID of 2nd atom < ID of 3rd atom
  //   don't do this if newton bond off since want to double count
  // consider all dihedrals, only add if:
  //   a new bond is in the dihedral and atom types match

  i2 = tag[m];
  n2 = nspecial[m][0];
  s2list = special[m];

  for (i = 0; i < n2; i++) {
    i1 = s2list[i];

    for (j = i+1; j < n2; j++) {
      i3 = s2list[j];
      if (force->newton_bond && i2 > i3) continue;
      i3local = atom->map(i3);
      if (i3local < 0)
        error->one(FLERR,"Fix bond/create needs ghost atoms from further away");
      s3list = special[i3local];
      n3 = nspecial[i3local][0];

      for (k = 0; k < n3; k++) {
        i4 = s3list[k];
        if (i4 == i1 || i4 == i2 || i4 == i3) continue;

        // dihedral = i1-i2-i3-i4

        for (n = 0; n < ncreate; n++) {
          if (created[n][0] == i1 && created[n][1] == i2) break;
          if (created[n][0] == i2 && created[n][1] == i1) break;
          if (created[n][0] == i2 && created[n][1] == i3) break;
          if (created[n][0] == i3 && created[n][1] == i2) break;
          if (created[n][0] == i3 && created[n][1] == i4) break;
          if (created[n][0] == i4 && created[n][1] == i3) break;
        }
        if (n < ncreate) {
          // NOTE: this is place to check atom types of i3,i2,i1,i4
          if (num_dihedral < atom->dihedral_per_atom) {
            dihedral_type[num_dihedral] = dtype;
            dihedral_atom1[num_dihedral] = i1;
            dihedral_atom2[num_dihedral] = i2;
            dihedral_atom3[num_dihedral] = i3;
            dihedral_atom4[num_dihedral] = i4;
            num_dihedral++;
            ndihedrals++;
          } else overflow = 1;
        }
      }
    }
  }

  for (i = 0; i < n2; i++) {
    i1 = s2list[i];
    if (force->newton_bond && i2 > i1) continue;
    i1local = atom->map(i1);
    if (i1local < 0)
      error->one(FLERR,"Fix bond/create needs ghost atoms from further away");
    s3list = special[i1local];
    n3 = nspecial[i1local][0];

    for (j = i+1; j < n2; j++) {
      i3 = s2list[j];

      for (k = 0; k < n3; k++) {
        i4 = s3list[k];
        if (i4 == i1 || i4 == i2 || i4 == i3) continue;

        // dihedral = i3-i2-i1-i4

        for (n = 0; n < ncreate; n++) {
          if (created[n][0] == i3 && created[n][1] == i2) break;
          if (created[n][0] == i2 && created[n][1] == i3) break;
          if (created[n][0] == i2 && created[n][1] == i1) break;
          if (created[n][0] == i1 && created[n][1] == i2) break;
          if (created[n][0] == i1 && created[n][1] == i4) break;
          if (created[n][0] == i4 && created[n][1] == i1) break;
        }
        if (n < ncreate) {
          // NOTE: this is place to check atom types of i3,i2,i1,i4
          if (num_dihedral < atom->dihedral_per_atom) {
            dihedral_type[num_dihedral] = dtype;
            dihedral_atom1[num_dihedral] = i3;
            dihedral_atom2[num_dihedral] = i2;
            dihedral_atom3[num_dihedral] = i1;
            dihedral_atom4[num_dihedral] = i4;
            num_dihedral++;
            ndihedrals++;
          } else overflow = 1;
        }
      }
    }
  }

  atom->num_dihedral[m] = num_dihedral;
  if (force->newton_bond) return;

  // for newton_bond off, also consider atom M as atom 1 in dihedral

  i1 = tag[m];
  n1 = nspecial[m][0];
  s1list = special[m];

  for (i = 0; i < n1; i++) {
    i2 = s1list[i];
    i2local = atom->map(i2);
    if (i2local < 0)
      error->one(FLERR,"Fix bond/create needs ghost atoms from further away");
    s2list = special[i2local];
    n2 = nspecial[i2local][0];

    for (j = 0; j < n2; j++) {
      i3 = s2list[j];
      if (i3 == i1) continue;
      i3local = atom->map(i3);
      if (i3local < 0)
        error->one(FLERR,"Fix bond/create needs ghost atoms from further away");
      s3list = special[i3local];
      n3 = nspecial[i3local][0];

      for (k = 0; k < n3; k++) {
        i4 = s3list[k];
        if (i4 == i1 || i4 == i2 || i4 == i3) continue;

        // dihedral = i1-i2-i3-i4

        for (n = 0; n < ncreate; n++) {
          if (created[n][0] == i1 && created[n][1] == i2) break;
          if (created[n][0] == i2 && created[n][1] == i1) break;
          if (created[n][0] == i2 && created[n][1] == i3) break;
          if (created[n][0] == i3 && created[n][1] == i2) break;
          if (created[n][0] == i3 && created[n][1] == i4) break;
          if (created[n][0] == i4 && created[n][1] == i3) break;
        }
        if (n < ncreate) {
          // NOTE: this is place to check atom types of i3,i2,i1,i4
          if (num_dihedral < atom->dihedral_per_atom) {
            dihedral_type[num_dihedral] = dtype;
            dihedral_atom1[num_dihedral] = i1;
            dihedral_atom2[num_dihedral] = i2;
            dihedral_atom3[num_dihedral] = i3;
            dihedral_atom4[num_dihedral] = i4;
            num_dihedral++;
            ndihedrals++;
          } else overflow = 1;
        }
      }
    }
  }
}

/* ----------------------------------------------------------------------
   create any impropers owned by atom M induced by newly created bonds
   walk special list to find all possible impropers to create
   only add an improper if a new bond is one of its 3 bonds (I-J,I-K,I-L)
   for newton_bond on, atom M is central atom
   for newton_bond off, atom M is any of 4 atoms in improper
------------------------------------------------------------------------- */

void FixBondCreate::create_impropers(int m)
{
  int i,j,k,n,i1local,n1,n2;
  tagint i1,i2,i3,i4;
  tagint *s1list,*s2list;

  tagint *tag = atom->tag;
  int **nspecial = atom->nspecial;
  tagint **special = atom->special;

  int num_improper = atom->num_improper[m];
  int *improper_type = atom->improper_type[m];
  tagint *improper_atom1 = atom->improper_atom1[m];
  tagint *improper_atom2 = atom->improper_atom2[m];
  tagint *improper_atom3 = atom->improper_atom3[m];
  tagint *improper_atom4 = atom->improper_atom4[m];

  // atom M is central atom in improper
  // triple loop over 1-2 neighs
  // avoid double counting by 2nd loop as j = i+1,N not j = 1,N
  // consider all impropers, only add if:
  //   a new bond is in the improper and atom types match

  i1 = tag[m];
  n1 = nspecial[m][0];
  s1list = special[m];

  for (i = 0; i < n1; i++) {
    i2 = s1list[i];
    for (j = i+1; j < n1; j++) {
      i3 = s1list[j];
      for (k = j+1; k < n1; k++) {
        i4 = s1list[k];

        // improper = i1-i2-i3-i4

        for (n = 0; n < ncreate; n++) {
          if (created[n][0] == i1 && created[n][1] == i2) break;
          if (created[n][0] == i2 && created[n][1] == i1) break;
          if (created[n][0] == i1 && created[n][1] == i3) break;
          if (created[n][0] == i3 && created[n][1] == i1) break;
          if (created[n][0] == i1 && created[n][1] == i4) break;
          if (created[n][0] == i4 && created[n][1] == i1) break;
        }
        if (n == ncreate) continue;

        // NOTE: this is place to check atom types of i1,i2,i3,i4

        if (num_improper < atom->improper_per_atom) {
          improper_type[num_improper] = itype;
          improper_atom1[num_improper] = i1;
          improper_atom2[num_improper] = i2;
          improper_atom3[num_improper] = i3;
          improper_atom4[num_improper] = i4;
          num_improper++;
          nimpropers++;
        } else overflow = 1;
      }
    }
  }

  atom->num_improper[m] = num_improper;
  if (force->newton_bond) return;

  // for newton_bond off, also consider atom M as atom 2 in improper

  i2 = tag[m];
  n2 = nspecial[m][0];
  s2list = special[m];

  for (i = 0; i < n2; i++) {
    i1 = s2list[i];
    i1local = atom->map(i1);
    if (i1local < 0)
      error->one(FLERR,"Fix bond/create needs ghost atoms from further away");
    s1list = special[i1local];
    n1 = nspecial[i1local][0];

    for (j = 0; j < n1; j++) {
      i3 = s1list[j];
      if (i3 == i1 || i3 == i2) continue;

      for (k = j+1; k < n1; k++) {
        i4 = s1list[k];
        if (i4 == i1 || i4 == i2) continue;

        // improper = i1-i2-i3-i4

        for (n = 0; n < ncreate; n++) {
          if (created[n][0] == i1 && created[n][1] == i2) break;
          if (created[n][0] == i2 && created[n][1] == i1) break;
          if (created[n][0] == i1 && created[n][1] == i3) break;
          if (created[n][0] == i3 && created[n][1] == i1) break;
          if (created[n][0] == i1 && created[n][1] == i4) break;
          if (created[n][0] == i4 && created[n][1] == i1) break;
        }
        if (n < ncreate) {
          // NOTE: this is place to check atom types of i3,i2,i1,i4
          if (num_improper < atom->improper_per_atom) {
            improper_type[num_improper] = itype;
            improper_atom1[num_improper] = i1;
            improper_atom2[num_improper] = i2;
            improper_atom3[num_improper] = i3;
            improper_atom4[num_improper] = i4;
            num_improper++;
            nimpropers++;
          } else overflow = 1;
        }
      }
    }
  }
}

/* ----------------------------------------------------------------------
   remove all ID duplicates in copy from Nstart:Nstop-1
   compare to all previous values in copy
   return N decremented by any discarded duplicates
------------------------------------------------------------------------- */

int FixBondCreate::dedup(int nstart, int nstop, tagint *copy)
{
  int i;

  int m = nstart;
  while (m < nstop) {
    for (i = 0; i < m; i++)
      if (copy[i] == copy[m]) {
        copy[m] = copy[nstop-1];
        nstop--;
        break;
      }
    if (i == m) m++;
  }

  return nstop;
}

/* ---------------------------------------------------------------------- */

void FixBondCreate::post_integrate_respa(int ilevel, int /*iloop*/)
{
  if (ilevel == nlevels_respa-1) post_integrate();
}

/* ---------------------------------------------------------------------- */

int FixBondCreate::pack_forward_comm(int n, int *list, double *buf,
                                     int /*pbc_flag*/, int * /*pbc*/)
{
  int i,j,k,m,ns;

  m = 0;

  if (commflag == 1) {
    for (i = 0; i < n; i++) {
      j = list[i];
      buf[m++] = ubuf(bondcount[j]).d;
    }
    return m;
  }

  if (commflag == 2) {
    for (i = 0; i < n; i++) {
      j = list[i];
      buf[m++] = ubuf(partner[j]).d;
      buf[m++] = probability[j];
    }
    return m;
  }

  int **nspecial = atom->nspecial;
  tagint **special = atom->special;

  m = 0;
  for (i = 0; i < n; i++) {
    j = list[i];
    buf[m++] = ubuf(finalpartner[j]).d;
    ns = nspecial[j][0];
    buf[m++] = ubuf(ns).d;
    for (k = 0; k < ns; k++)
      buf[m++] = ubuf(special[j][k]).d;
  }
  return m;
}

/* ---------------------------------------------------------------------- */

void FixBondCreate::unpack_forward_comm(int n, int first, double *buf)
{
  int i,j,m,ns,last;

  m = 0;
  last = first + n;

  if (commflag == 1) {
    for (i = first; i < last; i++)
      bondcount[i] = (int) ubuf(buf[m++]).i;

  } else if (commflag == 2) {
    for (i = first; i < last; i++) {
      partner[i] = (tagint) ubuf(buf[m++]).i;
      probability[i] = buf[m++];
    }

  } else {
    int **nspecial = atom->nspecial;
    tagint **special = atom->special;

    m = 0;
    last = first + n;
    for (i = first; i < last; i++) {
      finalpartner[i] = (tagint) ubuf(buf[m++]).i;
      ns = (int) ubuf(buf[m++]).i;
      nspecial[i][0] = ns;
      for (j = 0; j < ns; j++)
        special[i][j] = (tagint) ubuf(buf[m++]).i;
    }
  }
}

/* ---------------------------------------------------------------------- */

int FixBondCreate::pack_reverse_comm(int n, int first, double *buf)
{
  int i,m,last;

  m = 0;
  last = first + n;

  if (commflag == 1) {
    for (i = first; i < last; i++)
      buf[m++] = ubuf(bondcount[i]).d;
    return m;
  }

  for (i = first; i < last; i++) {
    buf[m++] = ubuf(partner[i]).d;
    buf[m++] = distsq[i];
  }
  return m;
}

/* ---------------------------------------------------------------------- */

void FixBondCreate::unpack_reverse_comm(int n, int *list, double *buf)
{
  int i,j,m;

  m = 0;

  if (commflag == 1) {
    for (i = 0; i < n; i++) {
      j = list[i];
      bondcount[j] += (int) ubuf(buf[m++]).i;
    }

  } else {
    for (i = 0; i < n; i++) {
      j = list[i];
      if (buf[m+1] < distsq[j]) {
        partner[j] = (tagint) ubuf(buf[m++]).i;
        distsq[j] = buf[m++];
      } else m += 2;
    }
  }
}

/* ----------------------------------------------------------------------
   allocate local atom-based arrays
------------------------------------------------------------------------- */

void FixBondCreate::grow_arrays(int nmax)
{
  memory->grow(bondcount,nmax,"bond/create:bondcount");
}

/* ----------------------------------------------------------------------
   copy values within local atom-based arrays
------------------------------------------------------------------------- */

void FixBondCreate::copy_arrays(int i, int j, int /*delflag*/)
{
  bondcount[j] = bondcount[i];
}

/* ----------------------------------------------------------------------
   pack values in local atom-based arrays for exchange with another proc
------------------------------------------------------------------------- */

int FixBondCreate::pack_exchange(int i, double *buf)
{
  buf[0] = bondcount[i];
  return 1;
}

/* ----------------------------------------------------------------------
   unpack values in local atom-based arrays from exchange with another proc
------------------------------------------------------------------------- */

int FixBondCreate::unpack_exchange(int nlocal, double *buf)
{
  bondcount[nlocal] = static_cast<int> (buf[0]);
  return 1;
}

/* ---------------------------------------------------------------------- */

double FixBondCreate::compute_vector(int n)
{
  if (n == 0) return (double) createcount;
  return (double) createcounttotal;
}

/* ----------------------------------------------------------------------
   memory usage of local atom-based arrays
------------------------------------------------------------------------- */

double FixBondCreate::memory_usage()
{
  int nmax = atom->nmax;
  double bytes = (double)nmax * sizeof(int);
  bytes += 2*nmax * sizeof(tagint);
  bytes += (double)nmax * sizeof(double);
  return bytes;
}
<|MERGE_RESOLUTION|>--- conflicted
+++ resolved
@@ -413,11 +413,7 @@
     // to correctly handle angle constraints
 
     commflag = 3;
-<<<<<<< HEAD
-    comm->forward_comm_fix(this);
-=======
     comm->forward_comm(this);
->>>>>>> d8b37601
   }
 
   neighbor->build_one(list,1);
