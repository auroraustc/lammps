--- conflicted
+++ resolved
@@ -75,11 +75,7 @@
 {
   invoked_scalar = update->ntimestep;
   if (update->vflag_global != invoked_scalar)
-<<<<<<< HEAD
     error->all(FLERR, Error::NOLASTLINE, "Virial was not tallied on needed timestep{}", utils::errorurl(22));
-=======
-    error->all(FLERR, Error::NOLASTLINE, "Virial was not tallied on needed timestep");
->>>>>>> 4246fab5
 
   compute_vector();
 
@@ -99,11 +95,7 @@
 {
   invoked_vector = update->ntimestep;
   if (update->vflag_global != invoked_vector)
-<<<<<<< HEAD
     error->all(FLERR, Error::NOLASTLINE, "Virial was not tallied on needed timestep{}", utils::errorurl(22));
-=======
-    error->all(FLERR, Error::NOLASTLINE, "Virial was not tallied on needed timestep");
->>>>>>> 4246fab5
 
   int dim = 0;
   double *pressure = (double *) fix->extract("pressure", dim);
