--- conflicted
+++ resolved
@@ -40,10 +40,6 @@
 
 #include <cctype>
 #include <cstring>
-<<<<<<< HEAD
-#include <string>
-=======
->>>>>>> e3222a4b
 #include <unordered_set>
 
 using namespace LAMMPS_NS;
