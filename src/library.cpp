// clang-format off
/* ----------------------------------------------------------------------
   LAMMPS - Large-scale Atomic/Molecular Massively Parallel Simulator
   https://www.lammps.org/, Sandia National Laboratories
   LAMMPS development team: developers@lammps.org

   Copyright (2003) Sandia Corporation.  Under the terms of Contract
   DE-AC04-94AL85000 with Sandia Corporation, the U.S. Government retains
   certain rights in this software.  This software is distributed under
   the GNU General Public License.

   See the README file in the top-level LAMMPS directory.
------------------------------------------------------------------------- */

// C style library interface to LAMMPS.
// See the manual for detailed documentation.

#define LAMMPS_LIB_MPI 1
#include "library.h"
#include <mpi.h>
#include <algorithm>

#include "accelerator_kokkos.h"
#include "atom.h"
#include "atom_vec.h"
#include "comm.h"
#include "compute.h"
#include "domain.h"
#include "dump.h"
#include "error.h"
#include "exceptions.h"
#include "fix.h"
#include "fix_external.h"
#include "force.h"
#include "group.h"
#include "info.h"
#include "input.h"
#include "lattice.h"
#include "lmppython.h"
#include "memory.h"
#include "modify.h"
#include "molecule.h"
#include "neigh_list.h"
#include "neighbor.h"
#include "output.h"
#include "pair.h"
#if defined(LMP_PLUGIN)
#include "plugin.h"
#endif
#include "region.h"
#include "respa.h"
#include "thermo.h"
#include "timer.h"
#include "tokenizer.h"
#include "universe.h"
#include "update.h"
#include "variable.h"
#include "version.h"

#include <cstring>

#if defined(LMP_PYTHON)
#include <Python.h>
#endif

/// string buffer for error messages of global errors
static std::string lammps_last_global_errormessage;

using namespace LAMMPS_NS;

// for printing the non-null pointer argument warning only once

static int ptr_argument_flag = 1;
static void ptr_argument_warning()
{
  if (!ptr_argument_flag) return;
  fprintf(stderr,"Using a 'void **' argument to return the LAMMPS handle "
          "is deprecated.  Please use the return value instead.\n");
  ptr_argument_flag = 0;
}

// __func__ is supposed to be portable for compilers also supporting C99: MSVC, GCC, Clang.
#if defined(FNERR)
#undef FNERR
#endif
#define FNERR __func__

// ----------------------------------------------------------------------
// utility macros
// ----------------------------------------------------------------------

/* ----------------------------------------------------------------------
   macros for optional code path which captures all exceptions
   and stores the last error message. These assume there is a variable lmp
   which is a pointer to the current LAMMPS instance.

   Usage:

   BEGIN_CAPTURE
   {
     // code paths which might throw exception
     ...
   }
   END_CAPTURE
------------------------------------------------------------------------- */

#define BEGIN_CAPTURE        \
  Error *error = lmp->error; \
  try

#define END_CAPTURE \
  catch(LAMMPSAbortException &ae) { \
    int nprocs = 0; \
    MPI_Comm_size(ae.get_universe(), &nprocs ); \
    \
    if (nprocs > 1) { \
      error->set_last_error(ae.what(), ERROR_ABORT); \
    } else { \
      error->set_last_error(ae.what(), ERROR_NORMAL); \
    } \
  } catch(LAMMPSException &e) { \
    error->set_last_error(e.what(), ERROR_NORMAL); \
  }

// ----------------------------------------------------------------------
// Library functions to create/destroy an instance of LAMMPS
// ----------------------------------------------------------------------

/** Create instance of the LAMMPS class and return pointer to it.
 *
\verbatim embed:rst

The :cpp:func:`lammps_open` function creates a new :cpp:class:`LAMMPS
<LAMMPS_NS::LAMMPS>` class instance while passing in a list of strings
as if they were :doc:`command-line arguments <Run_options>` for the
LAMMPS executable, and an MPI communicator for LAMMPS to run under.
Since the list of arguments is **exactly** as when called from the
command-line, the first argument would be the name of the executable and
thus is otherwise ignored.  However ``argc`` may be set to 0 and then
``argv`` may be ``NULL``.  If MPI is not yet initialized, ``MPI_Init()``
will be called during creation of the LAMMPS class instance.

If for some reason the creation or initialization of the LAMMPS instance
fails a null pointer is returned.

.. versionchanged:: 18Sep2020

   This function now has the pointer to the created LAMMPS class
   instance as return value.  For backward compatibility it is still
   possible to provide the address of a pointer variable as final
   argument *ptr*\ .

.. deprecated:: 18Sep2020

   The *ptr* argument will be removed in a future release of LAMMPS.
   It should be set to ``NULL`` instead.

.. note::

   This function is **only** declared when the code using the LAMMPS
   ``library.h`` include file is compiled with ``-DLAMMPS_LIB_MPI``,
   or contains a ``#define LAMMPS_LIB_MPI 1`` statement before
   ``#include "library.h"``.  Otherwise you can only use the
   :cpp:func:`lammps_open_no_mpi` or :cpp:func:`lammps_open_fortran`
   functions.

*See also*
   :cpp:func:`lammps_open_no_mpi`, :cpp:func:`lammps_open_fortran`

\endverbatim
 *
 * \param  argc  number of command-line arguments
 * \param  argv  list of command-line argument strings
 * \param  comm  MPI communicator for this LAMMPS instance
 * \param  ptr   pointer to a void pointer variable which serves
 *               as a handle; may be ``NULL``
 * \return       pointer to new LAMMPS instance cast to ``void *`` */

void *lammps_open(int argc, char **argv, MPI_Comm comm, void **ptr)
{
  LAMMPS *lmp = nullptr;
  lammps_mpi_init();
  if (ptr) ptr_argument_warning();

  try {
    lammps_last_global_errormessage.clear();
    lmp = new LAMMPS(argc, argv, comm);
    if (ptr) *ptr = (void *) lmp;
  } catch (fmt::format_error &fe) {
    lammps_last_global_errormessage = fe.what();
    fprintf(stderr, "fmt::format_error: %s\n", fe.what());
    if (ptr) *ptr = nullptr;
  } catch(LAMMPSException &e) {
    lammps_last_global_errormessage = e.what();

    utils::print(stderr, "LAMMPS Exception: {}", e.what());
    if (ptr) *ptr = nullptr;
  }
  return (void *) lmp;
}

/* ---------------------------------------------------------------------- */

/** Variant of ``lammps_open()`` that implicitly uses ``MPI_COMM_WORLD``.
 *
\verbatim embed:rst

This function is a version of :cpp:func:`lammps_open`, that is missing
the MPI communicator argument.  It will use ``MPI_COMM_WORLD`` instead.
The type and purpose of arguments and return value are otherwise the
same.

Outside of the convenience, this function is useful, when the LAMMPS
library was compiled in serial mode, but the calling code runs in
parallel and the ``MPI_Comm`` data type of the STUBS library would not
be compatible with that of the calling code.

If for some reason the creation or initialization of the LAMMPS instance
fails a null pointer is returned.

.. versionchanged:: 18Sep2020

   This function now has the pointer to the created LAMMPS class
   instance as return value.  For backward compatibility it is still
   possible to provide the address of a pointer variable as final
   argument *ptr*\ .

.. deprecated:: 18Sep2020

   The *ptr* argument will be removed in a future release of LAMMPS.
   It should be set to ``NULL`` instead.


*See also*
   :cpp:func:`lammps_open`, :cpp:func:`lammps_open_fortran`

\endverbatim
 *
 * \param  argc  number of command-line arguments
 * \param  argv  list of command-line argument strings
 * \param  ptr   pointer to a void pointer variable
 *               which serves as a handle; may be ``NULL``
 * \return       pointer to new LAMMPS instance cast to ``void *`` */

void *lammps_open_no_mpi(int argc, char **argv, void **ptr)
{
  return lammps_open(argc, argv, MPI_COMM_WORLD, ptr);
}

/* ---------------------------------------------------------------------- */

/** Variant of ``lammps_open()`` using a Fortran MPI communicator.
 *
\verbatim embed:rst

.. versionadded:: 18Sep2020

This function is a version of :cpp:func:`lammps_open`, that uses an
integer for the MPI communicator as the MPI Fortran interface does.  It
is used in the :f:func:`lammps` constructor of the LAMMPS Fortran
module.  Internally it converts the *f_comm* argument into a C-style MPI
communicator with ``MPI_Comm_f2c()`` and then calls
:cpp:func:`lammps_open`.

If for some reason the creation or initialization of the LAMMPS instance
fails a null pointer is returned.

*See also*
   :cpp:func:`lammps_open_fortran`, :cpp:func:`lammps_open_no_mpi`

\endverbatim
 *
 * \param  argc   number of command-line arguments
 * \param  argv   list of command-line argument strings
 * \param  f_comm Fortran style MPI communicator for this LAMMPS instance
 * \return        pointer to new LAMMPS instance cast to ``void *`` */

void *lammps_open_fortran(int argc, char **argv, int f_comm)
{
  lammps_mpi_init();
  MPI_Comm c_comm = MPI_Comm_f2c((MPI_Fint)f_comm);
  return lammps_open(argc, argv, c_comm, nullptr);
}

/* ---------------------------------------------------------------------- */

/** Delete a LAMMPS instance created by lammps_open() or its variants.
 *
\verbatim embed:rst

This function deletes the LAMMPS class instance pointed to by ``handle``
that was created by one of the :cpp:func:`lammps_open` variants.  It
does **not** call ``MPI_Finalize()`` to allow creating and deleting
multiple LAMMPS instances concurrently or sequentially.  See
:cpp:func:`lammps_mpi_finalize` for a function performing this operation.

\endverbatim
 *
 * \param  handle  pointer to a previously created LAMMPS instance */

void lammps_close(void *handle)
{
  auto *lmp = (LAMMPS *) handle;
  if (!lmp || !lmp->comm) {
    lammps_last_global_errormessage = fmt::format("ERROR: {}(): Invalid LAMMPS handle\n", FNERR);
    return;
  }

  delete lmp;
}

/* ---------------------------------------------------------------------- */

/** Ensure the MPI environment is initialized.
 *
\verbatim embed:rst

.. versionadded:: 18Sep2020

The MPI standard requires that any MPI application must call
``MPI_Init()`` exactly once before performing any other MPI function
calls.  This function checks, whether MPI is already initialized and
calls ``MPI_Init()`` in case it is not.

\endverbatim */

void lammps_mpi_init()
{
  int flag;
  MPI_Initialized(&flag);

  if (!flag) {
    // provide a dummy argc and argv for MPI_Init().
    int argc = 1;
    char *args[] = { (char *)"liblammps" , nullptr  };
    char **argv = args;
    MPI_Init(&argc,&argv);
  }
}

/* ---------------------------------------------------------------------- */

/** Shut down the MPI infrastructure.
 *
\verbatim embed:rst

.. versionadded:: 18Sep2020

The MPI standard requires that any MPI application calls
``MPI_Finalize()`` before exiting.  Even if a calling program does not
do any MPI calls, MPI is still initialized internally to avoid errors
accessing any MPI functions.  This function should then be called right
before exiting the program to wait until all (parallel) tasks are
completed and then MPI is cleanly shut down.  After calling this
function no more MPI calls may be made.

*See also*
   :cpp:func:`lammps_kokkos_finalize`, :cpp:func:`lammps_python_finalize`
\endverbatim */

void lammps_mpi_finalize()
{
  int flag;
  MPI_Initialized(&flag);
  if (flag) {
    MPI_Finalized(&flag);
    if (!flag) {
      MPI_Barrier(MPI_COMM_WORLD);
      MPI_Finalize();
    }
  }
}

/* ---------------------------------------------------------------------- */

/** Shut down the Kokkos library environment.
 *
\verbatim embed:rst

.. versionadded:: 2Jul2021

The Kokkos library may only be initialized once during the execution of
a process.  This is done automatically the first time Kokkos
functionality is used.  This requires that the Kokkos environment
must be explicitly shut down after any LAMMPS instance using it is
closed (to release associated resources).
After calling this function no Kokkos functionality may be used.

*See also*
   :cpp:func:`lammps_mpi_finalize`, :cpp:func:`lammps_python_finalize`
\endverbatim */

void lammps_kokkos_finalize()
{
  KokkosLMP::finalize();
}

/* ---------------------------------------------------------------------- */

/** Clear the embedded Python environment
 *
\verbatim embed:rst

.. versionadded:: 20Sep2021

This function resets and clears an embedded Python environment
by calling the `Py_Finalize() function
<https://docs.python.org/3/c-api/init.html#c.Py_FinalizeEx>`_
of the embedded Python library, if enabled.
This call would free up all allocated resources and release
loaded shared objects.

However, this is **not** done when a LAMMPS instance is deleted because
a) LAMMPS may have been used through the Python module and thus
the Python interpreter is external and not embedded into LAMMPS
and therefore may not be reset by LAMMPS b) some Python modules
and extensions, most notably NumPy, are not compatible with being
initialized multiple times, which would happen if additional
LAMMPS instances using Python would be created *after*
after calling Py_Finalize().

This function can be called to explicitly clear the Python
environment in case it is safe to do so.

*See also*
   :cpp:func:`lammps_mpi_finalize`, :cpp:func:`lammps_kokkos_finalize`
\endverbatim */

void lammps_python_finalize()
{
  Python::finalize();
}


/* ---------------------------------------------------------------------- */

/** Call a LAMMPS Error class function
 *
\verbatim embed:rst

.. versionadded:: 3Nov2022

This function is a wrapper around functions in the ``Error`` to print an
error message and then stop LAMMPS.

The *error_type* parameter selects which function to call.  It is a sum
of constants from :cpp:enum:`_LMP_ERROR_CONST`.  If the value does not
match any valid combination of constants a warning is printed and the
function returns.

\endverbatim
 *
 * \param  handle       pointer to a previously created LAMMPS instance
 * \param  error_type   parameter to select function in the Error class
 * \param  error_text   error message */

void lammps_error(void *handle, int error_type, const char *error_text)
{
  auto *lmp = (LAMMPS *) handle;
  if (!lmp || !lmp->error) {
    lammps_last_global_errormessage = fmt::format("ERROR: {}(): Invalid LAMMPS handle\n", FNERR);
    return;
  }

  BEGIN_CAPTURE
  {
    switch (error_type) {
    case LMP_ERROR_WARNING:
      lmp->error->warning("(library)", 0, error_text);
      break;
    case LMP_ERROR_ONE:
      lmp->error->one("(library)", 0, Error::NOLASTLINE, error_text);
      break;
    case LMP_ERROR_ALL:
      lmp->error->all("(library)", 0, Error::NOLASTLINE, error_text);
      break;
    case LMP_ERROR_WARNING|LMP_ERROR_WORLD:
      lmp->error->warning("(library)", 0, error_text);
      break;
    case LMP_ERROR_ONE|LMP_ERROR_WORLD:
      lmp->error->one("(library)", 0, Error::NOLASTLINE, error_text);
      break;
    case LMP_ERROR_ALL|LMP_ERROR_WORLD:
      lmp->error->all("(library)", 0, Error::NOLASTLINE, error_text);
      break;
    case LMP_ERROR_WARNING|LMP_ERROR_UNIVERSE:
      lmp->error->universe_warn("(library)", 0, error_text);
      break;
    case LMP_ERROR_ONE|LMP_ERROR_UNIVERSE:
      lmp->error->universe_one("(library)", 0, error_text);
      break;
    case LMP_ERROR_ALL|LMP_ERROR_UNIVERSE:
      lmp->error->universe_all("(library)", 0, error_text);
      break;
    default:
      auto mesg = fmt::format("Unknown error type {} for message: {}", error_type, error_text);
      lmp->error->warning("(library)", 0, mesg);
    }
  }
  END_CAPTURE

    // in case of an error the above code will simply throw an
    // exception and record the error message. So we have to explicitly
    // stop here like we do in main.cpp
  if (lammps_has_error(handle)) {
    if (error_type & 1) {
      lammps_kokkos_finalize();
      lammps_python_finalize();
      MPI_Abort(lmp->universe->uworld, 1);
    } else if (error_type & 2) {
      lammps_kokkos_finalize();
      lammps_python_finalize();
      lammps_mpi_finalize();
      exit(1);
    }
  }
}

/* ---------------------------------------------------------------------- */

/** expand a single LAMMPS input line from a string.
 *
\verbatim embed:rst

This function tells LAMMPS to expand the string in *cmd* like it would process
an input line fed to :cpp:func:`lammps_command` **without** executing it.
The *entire* string is considered as input and need not have a (final) newline
character.  Newline characters in the body of the string, however, will be
treated as part of the command and will **not** start a second command.

The function returns the expanded string in a new string buffer that
must be freed with :cpp:func:`lammps_free` after use to avoid a memory leak.

*See also*
    :cpp:func:`lammps_eval`

\endverbatim
 *
 * \param  handle  pointer to a previously created LAMMPS instance
 * \param  line    string with a single LAMMPS input line
 * \return         string with expanded line */

char *lammps_expand(void *handle, const char *line)
{
  auto *lmp = (LAMMPS *) handle;
  if (!lmp || !lmp->error) {
    lammps_last_global_errormessage = fmt::format("ERROR: {}(): Invalid LAMMPS handle\n", FNERR);
    return nullptr;
  }
  char *copy, *work;
  int n, maxcopy, maxwork;

  if (!line) return nullptr;

  BEGIN_CAPTURE
  {
    n = strlen(line) + 1;
    copy = (char *) malloc(n * sizeof(char));
    work = (char *) malloc(n * sizeof(char));
    maxwork = maxcopy = n;
    memcpy(copy, line, maxcopy);
    lmp->input->substitute(copy, work, maxcopy, maxwork, 0);
    free(work);
  }
  END_CAPTURE

  return copy;
}

// ----------------------------------------------------------------------
// Library functions to process commands
// ----------------------------------------------------------------------

/** Process LAMMPS input from a file.
 *
\verbatim embed:rst

This function processes commands in the file pointed to by *filename*
line by line and thus functions very similar to the :doc:`include
<include>` command. The function returns when the end of the file is
reached and the commands have completed.

The actual work is done by the functions
:cpp:func:`Input::file(const char *)<void LAMMPS_NS::Input::file(const char *)>`
and :cpp:func:`Input::file()<void LAMMPS_NS::Input::file()>`.

\endverbatim
 *
 * \param  handle    pointer to a previously created LAMMPS instance
 * \param  filename  name of a file with LAMMPS input */

void lammps_file(void *handle, const char *filename)
{
  auto *lmp = (LAMMPS *) handle;
  if (!lmp || !lmp->error || !lmp->update || !lmp->input) {
    lammps_last_global_errormessage = fmt::format("ERROR: {}(): Invalid LAMMPS handle\n", FNERR);
    return;
  }

  BEGIN_CAPTURE
  {
    if (lmp->update->whichflag != 0)
      lmp->error->all(FLERR, Error::NOLASTLINE,
                      "{}(): Issuing LAMMPS commands during a run is not allowed", FNERR);
    else
      lmp->input->file(filename);
  }
  END_CAPTURE
}

/* ---------------------------------------------------------------------- */

/** Process a single LAMMPS input command from a string.
 *
\verbatim embed:rst

This function tells LAMMPS to execute the single command in the string
*cmd*.  The entire string is considered as command and need not have a
(final) newline character.  Newline characters in the body of the
string, however, will be treated as part of the command and will **not**
start a second command.  The function :cpp:func:`lammps_commands_string`
processes a string with multiple command-lines.

The function returns the name of the command on success or ``NULL`` when
passing a string without a command.

\endverbatim
 *
 * \param  handle  pointer to a previously created LAMMPS instance
 * \param  cmd     string with a single LAMMPS command
 * \return         string with parsed command name or ``NULL`` */

char *lammps_command(void *handle, const char *cmd)
{
  auto *lmp = (LAMMPS *) handle;
  if (!lmp || !lmp->error || !lmp->update || !lmp->input) {
    lammps_last_global_errormessage = fmt::format("ERROR: {}(): Invalid LAMMPS handle\n", FNERR);
    return nullptr;
  }
  char *result = nullptr;

  BEGIN_CAPTURE
  {
    if (lmp->update->whichflag != 0)
      lmp->error->all(FLERR, Error::NOLASTLINE,
                      "{}(): Issuing LAMMPS command during a run is not allowed.", FNERR);
    else
      result = lmp->input->one(cmd);
  }
  END_CAPTURE

  return result;
}

/* ---------------------------------------------------------------------- */

/** Process multiple LAMMPS input commands from list of strings.
 *
\verbatim embed:rst

This function processes multiple commands from a list of strings by
first concatenating the individual strings in *cmds* into a single
string, inserting newline characters as needed.  The combined string
is passed to :cpp:func:`lammps_commands_string` for processing.

\endverbatim
 *
 * \param  handle  pointer to a previously created LAMMPS instance
 * \param  ncmd    number of lines in *cmds*
 * \param  cmds    list of strings with LAMMPS commands */

void lammps_commands_list(void *handle, int ncmd, const char **cmds)
{
  std::string allcmds;

  for (int i = 0; i < ncmd; i++) {
    allcmds.append(cmds[i]);
    if (allcmds.empty() || (allcmds.back() != '\n')) allcmds.append(1,'\n');
  }

  lammps_commands_string(handle,allcmds.c_str());
}

/* ---------------------------------------------------------------------- */

/** Process a block of LAMMPS input commands from a single string.
 *
\verbatim embed:rst

This function processes a multi-line string similar to a block of
commands from a file.  The string may have multiple lines (separated by
newline characters) and also single commands may be distributed over
multiple lines with continuation characters ('&').  Those lines are
combined by removing the '&' and the following newline character.  After
this processing the string is handed to LAMMPS for parsing and
executing.

.. versionadded:: 21Nov2023

   The command is now able to process long strings with triple quotes and
   loops using :doc:`jump SELF \<label\> <jump>`.

\endverbatim
 *
 * \param  handle  pointer to a previously created LAMMPS instance
 * \param  str     string with block of LAMMPS input commands */

void lammps_commands_string(void *handle, const char *str)
{
  auto *lmp = (LAMMPS *) handle;
  if (!lmp || !lmp->error || !lmp->update || !lmp->output || !lmp->comm || !lmp->input) {
    lammps_last_global_errormessage = fmt::format("ERROR: {}(): Invalid LAMMPS handle\n", FNERR);
    return;
  }

  std::string cmd, line, buffer;
  bool append = false;
  bool triple = false;
  if (str) buffer = str;
  buffer += '\n';

  BEGIN_CAPTURE
  {
    if (lmp->update->whichflag != 0) {
      lmp->error->all(FLERR, Error::NOLASTLINE,
                      "{}(): Issuing LAMMPS commands during a run is not allowed", FNERR);
    }

    std::size_t cursor = 0;
    int nline = -1;
    std::string label;

    // split buffer into lines, set line number, process continuation characters, and here docs

    while (cursor < buffer.size()) {
      ++nline;
      std::size_t start = cursor;
      cursor = buffer.find('\n', start);
      if (cursor != std::string::npos) {
        line = buffer.substr(start, cursor-start);
        auto start_erase = std::remove(line.begin(), line.end(), '\r');
        line.erase(start_erase, line.end());
        ++cursor;
        lmp->output->thermo->set_line(nline);
      } else {
        line = buffer;
      }

      if (append || triple)
        cmd += line;
      else
        cmd = line;

      if (utils::strmatch(line, "\"\"\".*\"\"\"")) {
        triple = false;
      } else if (utils::strmatch(line, "\"\"\"")) {
        triple = !triple;
      }
      if (triple) cmd += '\n';

      if (!triple && utils::strmatch(cmd, "&$")) {
        append = true;
        cmd.back() = ' ';
      } else append = false;

      auto words = Tokenizer(cmd).as_vector();
      if (!label.empty()) {
        // skip lines until label command found
        if ((words.size() == 2) && (words[0] == "label") && (words[1] == label)) {
          label.clear();
        } else continue;
      }

      if (!append && !triple) {
        // need to handle jump command here
        if ((words.size() == 3) && (words[0] == "jump")) {
          if (words[1] != "SELF")
            lmp->error->all(FLERR, Error::NOLASTLINE,
                            "{}(): May only use jump SELF with command string buffer", FNERR);
          // emulate jump command unless with need to skip it
          if (!lmp->input->get_jump_skip()) {
            label = words[2];
            cursor = 0;
            nline = -1;
            continue;
          }
        }
        // stop processing when quit command is found
        if (words.size() && (words[0] == "quit")) {
          if (lmp->comm->me == 0)
            utils::logmesg(lmp, "Encountered a 'quit' command. Stopping ...\n");
          break;
        }

        lmp->input->one(cmd);
      }
    }
  }
  END_CAPTURE
}

// -----------------------------------------------------------------------
// Library functions to extract info from LAMMPS or set data in LAMMPS
// -----------------------------------------------------------------------

/** Return the total number of atoms in the system.
 *
\verbatim embed:rst

This number may be very large when running large simulations across
multiple processes.  Depending on compile time choices, LAMMPS may be
using either 32-bit or a 64-bit integer to store this number. For
portability this function returns thus a double precision
floating point number, which can represent up to a 53-bit signed
integer exactly (:math:`\approx 10^{16}`).

As an alternative, you can use :cpp:func:`lammps_extract_global`
and cast the resulting pointer to an integer pointer of the correct
size and dereference it.  The size of that integer (in bytes) can be
queried by calling :cpp:func:`lammps_extract_setting` to return
the size of a ``bigint`` integer.

.. versionchanged:: 18Sep2020

   The type of the return value was changed from ``int`` to ``double``
   to accommodate reporting atom counts for larger systems that would
   overflow a 32-bit int without having to depend on a 64-bit bit
   integer type definition.

\endverbatim
 *
 * \param  handle  pointer to a previously created LAMMPS instance
 * \return         total number of atoms or 0 if value is too large */

double lammps_get_natoms(void *handle)
{
  auto *lmp = (LAMMPS *) handle;
  if (!lmp || !lmp->atom) {
    lammps_last_global_errormessage = fmt::format("ERROR: {}(): Invalid LAMMPS handle\n", FNERR);
    return -1.0;
  }

  auto  natoms = static_cast<double>(lmp->atom->natoms);
  if (natoms > 9.0e15) return -1.0;
  return natoms;
}

/* ---------------------------------------------------------------------- */

/** Evaluate a thermo keyword.
 *
\verbatim embed:rst

This function returns the current value of a :doc:`thermo keyword <thermo_style>`.
Unlike :cpp:func:`lammps_extract_global` it does not give access to the
storage of the desired data but returns its value as a ``double``, so it
can also return information that is computed on-the-fly.
Use :cpp:func:`lammps_last_thermo` to get access to the cached data from
the last thermo output.

\endverbatim
 *
 * \param  handle   pointer to a previously created LAMMPS instance
 * \param  keyword  string with the name of the thermo keyword
 * \return          value of the requested thermo property or 0.0 */

double lammps_get_thermo(void *handle, const char *keyword)
{
  auto *lmp = (LAMMPS *) handle;
  if (!lmp || !lmp->error || !lmp->output || !lmp->output->thermo) {
    lammps_last_global_errormessage = fmt::format("ERROR: {}(): Invalid LAMMPS handle\n", FNERR);
    return 0.0;
  }
  double dval = 0.0;

  BEGIN_CAPTURE
  {
    lmp->output->thermo->evaluate_keyword(keyword,&dval);
  }
  END_CAPTURE

  return dval;
}

/* ---------------------------------------------------------------------- */

/** Access cached data from last thermo output
 *
\verbatim embed:rst

.. versionadded:: 15Jun2023

This function provides access to cached data from the last thermo output.
This differs from :cpp:func:`lammps_get_thermo` in that it does **not**
trigger an evaluation.  Instead it provides direct access to a read-only
location of the last thermo output data and the corresponding keyword
strings.  How to handle the return value depends on the value of the *what*
argument string.  When accessing the data from a concurrent thread while
LAMMPS is running, the cache needs to be locked first and then unlocked
after the data is obtained, so that the data is not corrupted while
reading in case LAMMPS wants to update it at the same time.  Outside
of a run, the lock/unlock calls have no effect.

.. note::

   The *type* property points to a static location that is reassigned
   with every call, so the returned pointer should be recast,
   dereferenced, and assigned immediately. Otherwise, its value may be
   changed with the next invocation of the function.

.. list-table::
   :header-rows: 1
   :widths: 14 51 25 10

   * - Value of *what*
     - Description of return value
     - Data type
     - Uses index
   * - setup
     - 1 if setup is not completed and thus thermo data invalid, 0 otherwise
     - pointer to int
     - no
   * - line
     - line number (0-based) of current line in current file or buffer
     - pointer to int
     - no
   * - imagename
     - file name of the last :doc:`dump image <dump_image>` file written
     - pointer to 0-terminated const char array
     - no
   * - step
     - timestep when the last thermo output was generated or -1
     - pointer to bigint
     - no
   * - num
     - number of fields in thermo output
     - pointer to int
     - no
   * - keyword
     - column keyword for thermo output
     - pointer to 0-terminated const char array
     - yes
   * - type
     - data type of thermo output column; see :cpp:enum:`_LMP_DATATYPE_CONST`
     - pointer to int
     - yes
   * - data
     - actual field data for column
     - pointer to int, int64_t or double
     - yes
   * - lock
     - acquires lock to thermo data cache
     - NULL pointer
     - no
   * - unlock
     - releases lock to thermo data cache
     - NULL pointer
     - no

\endverbatim
 *
 * \param  handle   pointer to a previously created LAMMPS instance
 * \param  what     string with the kind of data requested
 * \param  index    integer with index into data arrays, ignored for scalar data
 * \return          pointer to location of requested data cast to void or NULL */

void *lammps_last_thermo(void *handle, const char *what, int index)
{
  auto *lmp = (LAMMPS *) handle;
  if (!lmp || !lmp->error || !lmp->update || !lmp->output || !lmp->output->thermo) {
    lammps_last_global_errormessage = fmt::format("ERROR: {}(): Invalid LAMMPS handle\n", FNERR);
    return nullptr;
  }
  void *val = nullptr;

  if (!lmp->output) return val;
  Thermo *th = lmp->output->thermo;
  if (!th) return val;
  const int nfield = *th->get_nfield();

  BEGIN_CAPTURE
  {
    if (strcmp(what, "setup") == 0) {
      if (lmp->update)
        val = (void *) &lmp->update->setupflag;

    } else if (strcmp(what, "line") == 0) {
      val = (void *) th->get_line();

    } else if (strcmp(what, "imagename") == 0) {
      val = (void *) th->get_image_fname();

    } else if (strcmp(what, "step") == 0) {
      val = (void *) th->get_timestep();

    } else if (strcmp(what, "num") == 0) {
      val = (void *) th->get_nfield();

    } else if (strcmp(what, "keyword") == 0) {
      if ((index < 0) || (index >= nfield)) return nullptr;
      const auto &keywords = th->get_keywords();
      val = (void *) keywords[index].c_str();

    } else if (strcmp(what, "type") == 0) {
      if ((index < 0) || (index >= nfield)) return nullptr;
      const auto &field = th->get_fields()[index];
      val = (void *) &field.type;
    } else if (strcmp(what, "data") == 0) {
      if ((index < 0) || (index >= nfield)) return nullptr;
      const auto &field = th->get_fields()[index];
      if (field.type == multitype::LAMMPS_INT) {
        val = (void *) &field.data.i;
      } else if (field.type == multitype::LAMMPS_INT64) {
        val = (void *) &field.data.b;
      } else if (field.type == multitype::LAMMPS_DOUBLE) {
        val = (void *) &field.data.d;
      }
    } else if (strcmp(what, "lock") == 0) {
      th->lock_cache();
      val = nullptr;
    } else if (strcmp(what, "unlock") == 0) {
      th->unlock_cache();
      val = nullptr;
    } else val = nullptr;

  }
  END_CAPTURE
  return val;
}

/* ---------------------------------------------------------------------- */

/** Extract simulation box parameters.
 *
\verbatim embed:rst

This function (re-)initializes the simulation box and boundary
information and then assign the designated data to the locations in the
pointers passed as arguments. Any argument (except the first) may be
a NULL pointer and then will not be assigned.

\endverbatim
 *
 * \param  handle   pointer to a previously created LAMMPS instance
 * \param  boxlo    pointer to 3 doubles where the lower box boundary is stored
 * \param  boxhi    pointer to 3 doubles where the upper box boundary is stored
 * \param  xy       pointer to a double where the xy tilt factor is stored
 * \param  yz       pointer to a double where the yz tilt factor is stored
 * \param  xz       pointer to a double where the xz tilt factor is stored
 * \param  pflags   pointer to 3 ints, set to 1 for periodic boundaries
                    and 0 for non-periodic
 * \param  boxflag  pointer to an int, which is set to 1 if the box will be
 *                  changed during a simulation by a fix and 0 if not. */

void lammps_extract_box(void *handle, double *boxlo, double *boxhi,
                        double *xy, double *yz, double *xz,
                        int *pflags, int *boxflag)
{
  auto *lmp = (LAMMPS *) handle;
  if (!lmp || !lmp->error || !lmp->domain || !lmp->comm) {
    lammps_last_global_errormessage = fmt::format("ERROR: {}(): Invalid LAMMPS handle\n", FNERR);
    return;
  }

  BEGIN_CAPTURE
  {
    auto *domain = lmp->domain;
    // do nothing if box does not yet exist
    if (lmp->domain->box_exist == 0) {
      if (lmp->comm->me == 0)
        lmp->error->warning(FLERR, "Call to lammps_extract_box() without a box ignored");
      return;
    }

    // domain->init() is needed to update domain->box_change
    domain->init();

    if (boxlo) {
      boxlo[0] = domain->boxlo[0];
      boxlo[1] = domain->boxlo[1];
      boxlo[2] = domain->boxlo[2];
    }
    if (boxhi) {
      boxhi[0] = domain->boxhi[0];
      boxhi[1] = domain->boxhi[1];
      boxhi[2] = domain->boxhi[2];
    }
    if (xy) *xy = domain->xy;
    if (yz) *yz = domain->yz;
    if (xz) *xz = domain->xz;

    if (pflags) {
      pflags[0] = domain->periodicity[0];
      pflags[1] = domain->periodicity[1];
      pflags[2] = domain->periodicity[2];
    }
    if (boxflag) *boxflag = domain->box_change;
  }
  END_CAPTURE
}

/* ---------------------------------------------------------------------- */

/** Reset simulation box parameters.
 *
\verbatim embed:rst

This function sets the simulation box dimensions (upper and lower bounds
and tilt factors) from the provided data and then re-initializes the box
information and all derived settings. It may only be called before atoms
are created.

\endverbatim
 *
 * \param  handle   pointer to a previously created LAMMPS instance
 * \param  boxlo    pointer to 3 doubles containing the lower box boundary
 * \param  boxhi    pointer to 3 doubles containing the upper box boundary
 * \param  xy       xy tilt factor
 * \param  yz       yz tilt factor
 * \param  xz       xz tilt factor */

void lammps_reset_box(void *handle, double *boxlo, double *boxhi,
                      double xy, double yz, double xz)
{
  auto *lmp = (LAMMPS *) handle;
  if (!lmp || !lmp->error || !lmp->domain || !lmp->comm) {
    lammps_last_global_errormessage = fmt::format("ERROR: {}(): Invalid LAMMPS handle\n", FNERR);
    return;
  }
  Domain *domain = lmp->domain;

  BEGIN_CAPTURE
  {
    if (lmp->atom->natoms > 0)
      lmp->error->all(FLERR, Error::NOLASTLINE,
                      "Calling lammps_reset_box() not supported when atoms exist");

    // warn and do nothing if no box exists
    if (lmp->domain->box_exist == 0) {
      if (lmp->comm->me == 0)
        lmp->error->warning(FLERR, "Call to lammps_reset_box() without a box ignored");
      return;
    }

    domain->boxlo[0] = boxlo[0];
    domain->boxlo[1] = boxlo[1];
    domain->boxlo[2] = boxlo[2];
    domain->boxhi[0] = boxhi[0];
    domain->boxhi[1] = boxhi[1];
    domain->boxhi[2] = boxhi[2];

    domain->xy = xy;
    domain->yz = yz;
    domain->xz = xz;

    domain->set_global_box();
    lmp->comm->set_proc_grid();
    domain->set_local_box();
  }
  END_CAPTURE
}

/* ---------------------------------------------------------------------- */

/** Get memory usage information
 *
\verbatim embed:rst

.. versionadded:: 18Sep2020

This function will retrieve memory usage information for the current
LAMMPS instance or process.  The *meminfo* buffer will be filled with
3 different numbers (if supported by the operating system).  The first
is the tally (in MBytes) of all large memory allocations made by LAMMPS.
This is a lower boundary of how much memory is requested and does not
account for memory allocated on the stack or allocations via ``new``.
The second number is the current memory allocation of the current process
as returned by a memory allocation reporting in the system library.  The
third number is the maximum amount of RAM (not swap) used by the process
so far. If any of the two latter parameters is not supported by the operating
system it will be set to zero.

\endverbatim
 *
 * \param  handle   pointer to a previously created LAMMPS instance
 * \param  meminfo  buffer with space for at least 3 double to store
 * data in. */

void lammps_memory_usage(void *handle, double *meminfo)
{
  auto *lmp = (LAMMPS *) handle;
  if (!lmp || !lmp->error) {
    lammps_last_global_errormessage = fmt::format("ERROR: {}(): Invalid LAMMPS handle\n", FNERR);
    return;
  }
  Info info(lmp);
  info.get_memory_info(meminfo);
}

/* ---------------------------------------------------------------------- */

/** Return current LAMMPS world communicator as integer
 *
\verbatim embed:rst

.. versionadded:: 18Sep2020

This will take the LAMMPS "world" communicator and convert it to an
integer using ``MPI_Comm_c2f()``, so it is equivalent to the
corresponding MPI communicator in Fortran. This way it can be safely
passed around between different programming languages.  To convert it
to the C language representation use ``MPI_Comm_f2c()``.

If LAMMPS was compiled with MPI_STUBS, this function returns -1.

*See also*
   :cpp:func:`lammps_open_fortran`

\endverbatim
 *
 * \param  handle  pointer to a previously created LAMMPS instance
 * \return         Fortran representation of the LAMMPS world communicator */

int lammps_get_mpi_comm(void *handle)
{
#ifdef MPI_STUBS
  lammps_last_global_errormessage = fmt::format("ERROR: {}(): Invalid LAMMPS handle\n", FNERR);
  return -1;
#else
  LAMMPS *lmp = (LAMMPS *) handle;
  if (!lmp || !lmp->error) {
    lammps_last_global_errormessage = fmt::format("ERROR: {}(): Invalid LAMMPS handle\n", FNERR);
    return -1;
  }
  MPI_Fint f_comm = MPI_Comm_c2f(lmp->world);
  return f_comm;
#endif
}

/* ---------------------------------------------------------------------- */

/** Query LAMMPS about global settings.
 *
\verbatim embed:rst

This function will retrieve or compute global properties. In contrast to
:cpp:func:`lammps_get_thermo` this function returns an ``int``.  The
following tables list the currently supported keyword.  If a keyword is
not recognized, the function returns -1.  The integer sizes functions may
be called without a valid LAMMPS object handle (it is ignored).

* :ref:`Integer sizes <extract_integer_sizes>`
* :ref:`Image masks <extract_image_masks>`
* :ref:`System status <extract_system_status>`
* :ref:`System sizes <extract_system_sizes>`
* :ref:`Atom style flags <extract_atom_flags>`

.. _extract_integer_sizes:

**Integer sizes**

.. list-table::
   :header-rows: 1
   :widths: 17 83

   * - Keyword
     - Description / Return value
   * - bigint
     - size of the ``bigint`` integer type, 4 or 8 bytes.
       Set at :ref:`compile time <size>`.
   * - tagint
     - size of the ``tagint`` integer type, 4 or 8 bytes.
       Set at :ref:`compile time <size>`.
   * - imageint
     - size of the ``imageint`` integer type, 4 or 8 bytes.
       Set at :ref:`compile time <size>`.

.. _extract_image_masks:

**Image masks**

These settings are related to how LAMMPS stores and interprets periodic images. The values are used
internally by the :doc:`Fortran interface <Fortran>` and are not likely to be useful to users.

.. list-table::
   :header-rows: 1
   :widths: 17 83

   * - Keyword
     - Description / Return value
   * - IMGMASK
     - Bit-mask used to convert image flags to a single integer
   * - IMGMAX
     - Maximum allowed image number for a particular atom
   * - IMGBITS
     - Bits used in image counts
   * - IMG2BITS
     - Second bitmask used in image counts

.. _extract_system_status:

**System status**

.. list-table::
   :header-rows: 1
   :widths: 17 83

   * - Keyword
     - Description / Return value
   * - dimension
     - Number of dimensions: 2 or 3. See :doc:`dimension`.
   * - box_exist
     - 1 if the simulation box is defined, 0 if not.
       See :doc:`create_box`.
   * - kokkos_active
     - 1 if the KOKKOS package is compiled in **and** activated, 0 if not.
       See :doc:`Speed_kokkos`.
   * - kokkos_nthreads
     - Number of Kokkos threads per MPI process, 0 if Kokkos is not active.
       See :doc:`Speed_kokkos`.
   * - kokkos_ngpus
     - Number of Kokkos gpus per physical node, 0 if Kokkos is not active or no GPU support.
       See :doc:`Speed_kokkos`.
   * - nthreads
     - Number of requested OpenMP threads per MPI process for LAMMPS' execution
   * - newton_bond
     - 1 if Newton's 3rd law is applied to bonded interactions, 0 if not.
   * - newton_pair
     - 1 if Newton's 3rd law is applied to non-bonded interactions, 0 if not.
   * - triclinic
     - 1 if the the simulation box is triclinic, 0 if orthogonal.
       See :doc:`change_box`.

**Communication status**

.. list-table::
   :header-rows: 1
   :widths: 15 85

   * - Keyword
     - Description / Return value
   * - universe_rank
     - MPI rank on LAMMPS' universe communicator (0 <= universe_rank < universe_size)
   * - universe_size
     - Number of ranks on LAMMPS' universe communicator (world_size <= universe_size)
   * - world_rank
     - MPI rank on LAMMPS' world communicator (0 <= world_rank < world_size, = comm->me)
   * - world_size
     - Number of ranks on LAMMPS' world communicator (aka comm->nprocs)
   * - comm_style
     - communication style (0 = BRICK, 1 = TILED)
   * - comm_layout
     - communication layout (0 = LAYOUT_UNIFORM, 1 = LAYOUT_NONUNIFORM, 2 = LAYOUT_TILED)
   * - comm_mode
     - communication mode (0 = SINGLE, 1 = MULTI, 2 = MULTIOLD)
   * - ghost_velocity
     - whether velocities are communicated for ghost atoms (0 = no, 1 = yes)

.. _extract_system_sizes:

**System sizes**

.. list-table::
   :header-rows: 1
   :widths: 17 83

   * - Keyword
     - Description / Return value
   * - nlocal
     - number of "owned" atoms of the current MPI rank.
   * - nghost
     - number of "ghost" atoms of the current MPI rank.
   * - nall
     - number of all "owned" and "ghost" atoms of the current MPI rank.
   * - nmax
     - maximum of nlocal+nghost across all MPI ranks (for per-atom data array size).
   * - ntypes
     - number of atom types
   * - nbondtypes
     - number of bond types
   * - nangletypes
     - number of angle types
   * - ndihedraltypes
     - number of dihedral types
   * - nimpropertypes
     - number of improper types
   * - nellipsoids
     - number of atoms that have ellipsoid data
   * - nlines
     - number of atoms that have line data (see :doc:`pair style line/lj <pair_line_lj>`)
   * - ntris
     - number of atoms that have triangle data (see :doc:`pair style tri/lj <pair_tri_lj>`)
   * - nbodies
     - number of atoms that have body data (see :doc:`the Body particle HowTo <Howto_body>`)

.. _extract_atom_flags:

**Atom style flags**

.. list-table::
   :header-rows: 1
   :widths: 15 85

   * - Keyword
     - Description / Return value
   * - molecule_flag
     - 1 if the atom style includes molecular topology data. See :doc:`atom_style`.
   * - q_flag
     - 1 if the atom style includes point charges. See :doc:`atom_style`.
   * - mu_flag
     - 1 if the atom style includes point dipoles. See :doc:`atom_style`.
   * - rmass_flag
     - 1 if the atom style includes per-atom masses, 0 if there are per-type masses. See :doc:`atom_style`.
   * - radius_flag
     - 1 if the atom style includes a per-atom radius. See :doc:`atom_style`.
   * - ellipsoid_flag
     - 1 if the atom style describes extended particles that may be ellipsoidal. See :doc:`atom_style`.
   * - omega_flag
     - 1 if the atom style can store per-atom rotational velocities. See :doc:`atom_style`.
   * - torque_flag
     - 1 if the atom style can store per-atom torques. See :doc:`atom_style`.
   * - angmom_flag
     - 1 if the atom style can store per-atom angular momentum. See :doc:`atom_style`.

*See also*
   :cpp:func:`lammps_extract_global`

\endverbatim
 *
 * \param  handle   pointer to a previously created LAMMPS instance
 * \param  keyword  string with the name of the thermo keyword
 * \return          value of the queried setting or -1 if unknown */

int lammps_extract_setting(void *handle, const char *keyword)
{
  // This can be customized by adding keywords and documenting them in the section above.
  if (strcmp(keyword,"bigint") == 0) return sizeof(bigint);
  if (strcmp(keyword,"tagint") == 0) return sizeof(tagint);
  if (strcmp(keyword,"imageint") == 0) return sizeof(imageint);

  if (strcmp(keyword,"IMGMASK") == 0) return IMGMASK;
  if (strcmp(keyword,"IMGBITS") == 0) return IMGBITS;
  if (strcmp(keyword,"IMG2BITS") == 0) return IMG2BITS;
  if (strcmp(keyword,"IMGMAX") == 0) return IMGMAX;

  auto *lmp = (LAMMPS *) handle;
  if (!lmp || !lmp->domain || !lmp->force || !lmp->comm || !lmp->universe || !lmp->atom) {
    lammps_last_global_errormessage = fmt::format("ERROR: {}(): Invalid LAMMPS handle\n", FNERR);
    return -1;
  }

  if (strcmp(keyword,"dimension") == 0) return lmp->domain->dimension;
  if (strcmp(keyword,"box_exist") == 0) return lmp->domain->box_exist;
  if (strcmp(keyword,"kokkos_active") == 0) return (lmp->kokkos) ? 1 : 0;
  if (strcmp(keyword,"kokkos_nthreads") == 0) return (lmp->kokkos) ? lmp->kokkos->nthreads : 0;
  if (strcmp(keyword,"kokkos_ngpus") == 0) return (lmp->kokkos) ? lmp->kokkos->ngpus : 0;
  if (strcmp(keyword,"newton_bond") == 0) return lmp->force->newton_bond;
  if (strcmp(keyword,"newton_pair") == 0) return lmp->force->newton_pair;
  if (strcmp(keyword,"triclinic") == 0) return lmp->domain->triclinic;

  if (strcmp(keyword,"universe_rank") == 0) return lmp->universe->me;
  if (strcmp(keyword,"universe_size") == 0) return lmp->universe->nprocs;
  if (strcmp(keyword,"world_rank") == 0) return lmp->comm->me;
  if (strcmp(keyword,"world_size") == 0) return lmp->comm->nprocs;
  if (strcmp(keyword,"nthreads") == 0) return lmp->comm->nthreads;
  if (strcmp(keyword,"comm_style") == 0) return lmp->comm->style;
  if (strcmp(keyword,"comm_layout") == 0) return lmp->comm->layout;
  if (strcmp(keyword,"comm_mode") == 0) return lmp->comm->mode;
  if (strcmp(keyword,"ghost_velocity") == 0) return lmp->comm->ghost_velocity;

  if (strcmp(keyword,"nlocal") == 0) return lmp->atom->nlocal;
  if (strcmp(keyword,"nghost") == 0) return lmp->atom->nghost;
  if (strcmp(keyword,"nall") == 0) return lmp->atom->nlocal+lmp->atom->nghost;
  if (strcmp(keyword,"nmax") == 0) return lmp->atom->nmax;
  if (strcmp(keyword,"ntypes") == 0) return lmp->atom->ntypes;
  if (strcmp(keyword,"nbondtypes") == 0) return lmp->atom->nbondtypes;
  if (strcmp(keyword,"nangletypes") == 0) return lmp->atom->nangletypes;
  if (strcmp(keyword,"ndihedraltypes") == 0) return lmp->atom->ndihedraltypes;
  if (strcmp(keyword,"nimpropertypes") == 0) return lmp->atom->nimpropertypes;
  if (strcmp(keyword,"nellipsoids") == 0) return lmp->atom->nellipsoids;
  if (strcmp(keyword,"nlines") == 0) return lmp->atom->nlines;
  if (strcmp(keyword,"ntris") == 0) return lmp->atom->ntris;
  if (strcmp(keyword,"nbodies") == 0) return lmp->atom->nbodies;

  if (strcmp(keyword,"molecule_flag") == 0) return lmp->atom->molecule_flag;
  if (strcmp(keyword,"q_flag") == 0) return lmp->atom->q_flag;
  if (strcmp(keyword,"mu_flag") == 0) return lmp->atom->mu_flag;
  if (strcmp(keyword,"rmass_flag") == 0) return lmp->atom->rmass_flag;
  if (strcmp(keyword,"radius_flag") == 0) return lmp->atom->radius_flag;

  if (strcmp(keyword,"ellipsoid_flag") == 0) return lmp->atom->ellipsoid_flag;
  if (strcmp(keyword,"omega_flag") == 0) return lmp->atom->omega_flag;
  if (strcmp(keyword,"torque_flag") == 0) return lmp->atom->torque_flag;
  if (strcmp(keyword,"angmom_flag") == 0) return lmp->atom->angmom_flag;
  if (strcmp(keyword,"peri_flag") == 0) return lmp->atom->peri_flag;

  return -1;
}

/* ---------------------------------------------------------------------- */

/** Get data type of internal global LAMMPS variables or arrays.
 *
\verbatim embed:rst

.. versionadded:: 18Sep2020

This function returns an integer that encodes the data type of the global
property with the specified name. See :cpp:enum:`_LMP_DATATYPE_CONST` for valid
values. Callers of :cpp:func:`lammps_extract_global` can use this information
to then decide how to cast the ``void *`` pointer and access the data.

\endverbatim
 *
 * \param  handle   pointer to a previously created LAMMPS instance (unused)
 * \param  name     string with the name of the extracted property
 * \return          integer constant encoding the data type of the property
 *                  or -1 if not found. */

int lammps_extract_global_datatype(void * /*handle*/, const char *name)
{
  if (strcmp(name,"dt") == 0) return LAMMPS_DOUBLE;
  if (strcmp(name,"ntimestep") == 0) return LAMMPS_BIGINT;
  if (strcmp(name,"atime") == 0) return LAMMPS_DOUBLE;
  if (strcmp(name,"atimestep") == 0) return LAMMPS_BIGINT;
  if (strcmp(name,"respa_levels") == 0) return LAMMPS_INT;
  if (strcmp(name,"respa_dt") == 0) return LAMMPS_DOUBLE;

  if (strcmp(name,"git_commit") == 0) return LAMMPS_STRING;
  if (strcmp(name,"git_branch") == 0) return LAMMPS_STRING;
  if (strcmp(name,"git_descriptor") == 0) return LAMMPS_STRING;
  if (strcmp(name,"lammps_version") == 0) return LAMMPS_STRING;

  if (strcmp(name,"boxlo") == 0) return LAMMPS_DOUBLE;
  if (strcmp(name,"boxhi") == 0) return LAMMPS_DOUBLE;
  if (strcmp(name,"sublo") == 0) return LAMMPS_DOUBLE;
  if (strcmp(name,"subhi") == 0) return LAMMPS_DOUBLE;
  if (strcmp(name,"sublo_lambda") == 0) return LAMMPS_DOUBLE;
  if (strcmp(name,"subhi_lambda") == 0) return LAMMPS_DOUBLE;
  if (strcmp(name,"boxxlo") == 0) return LAMMPS_DOUBLE;
  if (strcmp(name,"boxxhi") == 0) return LAMMPS_DOUBLE;
  if (strcmp(name,"boxylo") == 0) return LAMMPS_DOUBLE;
  if (strcmp(name,"boxyhi") == 0) return LAMMPS_DOUBLE;
  if (strcmp(name,"boxzlo") == 0) return LAMMPS_DOUBLE;
  if (strcmp(name,"boxzhi") == 0) return LAMMPS_DOUBLE;
  if (strcmp(name,"periodicity") == 0) return LAMMPS_INT;
  if (strcmp(name,"triclinic") == 0) return LAMMPS_INT;
  if (strcmp(name,"xy") == 0) return LAMMPS_DOUBLE;
  if (strcmp(name,"xz") == 0) return LAMMPS_DOUBLE;
  if (strcmp(name,"yz") == 0) return LAMMPS_DOUBLE;
  if (strcmp(name,"xlattice") == 0) return LAMMPS_DOUBLE;
  if (strcmp(name,"ylattice") == 0) return LAMMPS_DOUBLE;
  if (strcmp(name,"zlattice") == 0) return LAMMPS_DOUBLE;
  if (strcmp(name,"procgrid") == 0) return LAMMPS_INT;

  if (strcmp(name,"natoms") == 0) return LAMMPS_BIGINT;
  if (strcmp(name,"nbonds") == 0) return LAMMPS_BIGINT;
  if (strcmp(name,"nangles") == 0) return LAMMPS_BIGINT;
  if (strcmp(name,"ndihedrals") == 0) return LAMMPS_BIGINT;
  if (strcmp(name,"nimpropers") == 0) return LAMMPS_BIGINT;
  if (strcmp(name,"nlocal") == 0) return LAMMPS_INT;
  if (strcmp(name,"nghost") == 0) return LAMMPS_INT;
  if (strcmp(name,"nmax") == 0) return LAMMPS_INT;
  if (strcmp(name,"ntypes") == 0) return LAMMPS_INT;
  if (strcmp(name,"special_lj") == 0) return LAMMPS_DOUBLE;
  if (strcmp(name,"special_coul") == 0) return LAMMPS_DOUBLE;

  if (strcmp(name,"map_style") == 0) return LAMMPS_INT;
#if defined(LAMMPS_BIGBIG)
  if (strcmp(name,"map_tag_max") == 0) return LAMMPS_BIGINT;
#else
  if (strcmp(name,"map_tag_max") == 0) return LAMMPS_INT;
#endif
  if (strcmp(name,"sametag") == 0) return LAMMPS_INT;
  if (strcmp(name,"sortfreq") == 0) return LAMMPS_INT;
  if (strcmp(name,"nextsort") == 0) return LAMMPS_BIGINT;

  if (strcmp(name,"q_flag") == 0) return LAMMPS_INT;

  if (strcmp(name,"units") == 0) return LAMMPS_STRING;
  if (strcmp(name,"atom_style") == 0) return LAMMPS_STRING;
  if (strcmp(name,"pair_style") == 0) return LAMMPS_STRING;
  if (strcmp(name,"bond_style") == 0) return LAMMPS_STRING;
  if (strcmp(name,"angle_style") == 0) return LAMMPS_STRING;
  if (strcmp(name,"dihedral_style") == 0) return LAMMPS_STRING;
  if (strcmp(name,"improper_style") == 0) return LAMMPS_STRING;
  if (strcmp(name,"kspace_style") == 0) return LAMMPS_STRING;
  if (strcmp(name,"boltz") == 0) return LAMMPS_DOUBLE;
  if (strcmp(name,"hplanck") == 0) return LAMMPS_DOUBLE;
  if (strcmp(name,"mvv2e") == 0) return LAMMPS_DOUBLE;
  if (strcmp(name,"ftm2v") == 0) return LAMMPS_DOUBLE;
  if (strcmp(name,"mv2d") == 0) return LAMMPS_DOUBLE;
  if (strcmp(name,"nktv2p") == 0) return LAMMPS_DOUBLE;
  if (strcmp(name,"qqr2e") == 0) return LAMMPS_DOUBLE;
  if (strcmp(name,"qe2f") == 0) return LAMMPS_DOUBLE;
  if (strcmp(name,"vxmu2f") == 0) return LAMMPS_DOUBLE;
  if (strcmp(name,"xxt2kmu") == 0) return LAMMPS_DOUBLE;
  if (strcmp(name,"dielectric") == 0) return LAMMPS_DOUBLE;
  if (strcmp(name,"qqrd2e") == 0) return LAMMPS_DOUBLE;
  if (strcmp(name,"e_mass") == 0) return LAMMPS_DOUBLE;
  if (strcmp(name,"hhmrr2e") == 0) return LAMMPS_DOUBLE;
  if (strcmp(name,"mvh2r") == 0) return LAMMPS_DOUBLE;

  if (strcmp(name,"angstrom") == 0) return LAMMPS_DOUBLE;
  if (strcmp(name,"femtosecond") == 0) return LAMMPS_DOUBLE;
  if (strcmp(name,"qelectron") == 0) return LAMMPS_DOUBLE;

  return -1;
}

/* ---------------------------------------------------------------------- */

/** Get pointer to internal global LAMMPS variables or arrays.
 *
\verbatim embed:rst

This function returns a pointer to the location of some global property
stored in one of the constituent classes of a LAMMPS instance.  The
returned pointer is cast to ``void *`` and needs to be cast to a pointer
of the type that the entity represents. The pointers returned by this
function are generally persistent; therefore it is not necessary to call
the function again, unless a :doc:`clear` command is issued which wipes
out and recreates the contents of the :cpp:class:`LAMMPS
<LAMMPS_NS::LAMMPS>` class.

.. warning::

   Modifying the data in the location pointed to by the returned pointer
   may lead to inconsistent internal data and thus may cause failures or
   crashes or bogus simulations.  In general it is thus usually better
   to use a LAMMPS input command that sets or changes these parameters.
   Those will take care of all side effects and necessary updates of
   settings derived from such settings.  Where possible, a reference to
   such a command or a relevant section of the manual is given below.

Please also see :cpp:func:`lammps_extract_setting`,
:cpp:func:`lammps_get_thermo`, and :cpp:func:`lammps_extract_box`.

The following tables list the supported names, their data types, length
of the data area, and a short description.  The data type can also be
queried through calling :cpp:func:`lammps_extract_global_datatype`.
The ``bigint`` type may be defined to be either an ``int`` or an
``int64_t``.  This is set at :ref:`compile time <size>` of the LAMMPS
library and can be queried through calling
:cpp:func:`lammps_extract_setting`.
The function :cpp:func:`lammps_extract_global_datatype` will directly
report the "native" data type.  The following tables are provided:

* :ref:`Timestep settings <extract_timestep_settings>`
* :ref:`Simulation box settings <extract_box_settings>`
* :ref:`System property settings <extract_system_settings>`
* :ref:`Git revision and version settings <extract_git_settings>`
* :ref:`Unit settings <extract_unit_settings>`

.. _extract_timestep_settings:

**Timestep settings**

.. list-table::
   :header-rows: 1
   :widths: 14 10 10 66

   * - Name
     - Type
     - Length
     - Description
   * - dt
     - double
     - 1
     - length of the time step. See :doc:`timestep`.
   * - ntimestep
     - bigint
     - 1
     - current time step number. See :doc:`reset_timestep`.
   * - atime
     - double
     - 1
     - accumulated simulation time in time units.
   * - atimestep
     - bigint
     - 1
     - the number of the timestep when "atime" was last updated.
   * - respa_levels
     - int
     - 1
     - :math:`N_{respa}` = number of r-RESPA levels. See :doc:`run_style`.
   * - respa_dt
     - double
     - :math:`N_{respa}`
     - length of the time steps with r-RESPA. See :doc:`run_style`.

.. _extract_box_settings:

**Simulation box settings**

.. list-table::
   :header-rows: 1
   :widths: 16 10 10 64

   * - Name
     - Type
     - Length
     - Description
   * - boxxhi
     - double
     - 1
     - upper box boundary in x-direction; see :doc:`create_box`.
   * - boxylo
     - double
     - 1
     - lower box boundary in y-direction; see :doc:`create_box`.
   * - boxyhi
     - double
     - 1
     - upper box boundary in y-direction; see :doc:`create_box`.
   * - boxzlo
     - double
     - 1
     - lower box boundary in z-direction; see :doc:`create_box`.
   * - boxzhi
     - double
     - 1
     - upper box boundary in z-direction; see :doc:`create_box`.
   * - sublo
     - double
     - 3
     - subbox lower boundaries
   * - subhi
     - double
     - 3
     - subbox upper boundaries
   * - sublo_lambda
     - double
     - 3
     - subbox lower boundaries in fractional coordinates (for triclinic cells)
   * - subhi_lambda
     - double
     - 3
     - subbox upper boundaries in fractional coordinates (for triclinic cells)
   * - periodicity
     - int
     - 3
     - 0 if non-periodic, 1 if periodic for x, y, and z; see :doc:`boundary`.
   * - triclinic
     - int
     - 1
     - 1 if box is triclinic, 0 if orthogonal; see :doc:`change_box`.
   * - xy
     - double
     - 1
     - triclinic tilt factor; see :doc:`Howto_triclinic`.
   * - yz
     - double
     - 1
     - triclinic tilt factor; see :doc:`Howto_triclinic`.
   * - xz
     - double
     - 1
     - triclinic tilt factor; see :doc:`Howto_triclinic`.
   * - xlattice
     - double
     - 1
     - lattice spacing in x-direction; see :doc:`lattice command <lattice>`.
   * - ylattice
     - double
     - 1
     - lattice spacing in y-direction; see :doc:`lattice command <lattice>`.
   * - zlattice
     - double
     - 1
     - lattice spacing in z-direction; see :doc:`lattice command <lattice>`.
   * - procgrid
     - int
     - 3
     - processor count in x-, y-, and z- direction; see :doc:`processors`.

.. _extract_system_settings:

**System property settings**

.. list-table::
   :header-rows: 1
   :widths: 18 12 12 58

   * - Name
     - Type
     - Length
     - Description
   * - ntypes
     - int
     - 1
     - number of atom types
   * - nbonds
     - bigint
     - 1
     - total number of bonds in the simulation.
   * - nangles
     - bigint
     - 1
     - total number of angles in the simulation.
   * - ndihedrals
     - bigint
     - 1
     - total number of dihedrals in the simulation.
   * - nimpropers
     - bigint
     - 1
     - total number of impropers in the simulation.
   * - natoms
     - bigint
     - 1
     - total number of atoms in the simulation.
   * - nlocal
     - int
     - 1
     - number of "owned" atoms of the current MPI rank.
   * - nghost
     - int
     - 1
     - number of "ghost" atoms of the current MPI rank.
   * - nmax
     - int
     - 1
     - maximum of nlocal+nghost across all MPI ranks (for per-atom data array size).
   * - special_lj
     - double
     - 4
     - special :doc:`pair weighting factors <special_bonds>` for LJ interactions (first element is always 1.0)
   * - special_coul
     - double
     - 4
     - special :doc:`pair weighting factors <special_bonds>` for Coulomb interactions (first element is always 1.0)
   * - map_style
     - int
     - 1
     - :doc:`atom map setting <atom_modify>`: 0 = none, 1 = array, 2 = hash, 3 = yes
   * - map_tag_max
     - int/bigint
     - 1
     - largest atom ID that can be mapped to a local index (bigint with -DLAMMPS_BIGBIG)
   * - sametag
     - int
     - variable
     - index of next local atom with the same ID in ascending order. -1 signals end.
   * - sortfreq
     - int
     - 1
     - frequency of atom sorting. 0 means sorting is off.
   * - nextsort
     - bigint
     - 1
     - timestep when atoms are sorted next
   * - q_flag
     - int
     - 1
     - **deprecated**. Use :cpp:func:`lammps_extract_setting` instead.
   * - atom_style
     - char \*
     - 1
     - string with the current atom style.
   * - pair_style
     - char \*
     - 1
     - string with the current pair style.
   * - bond_style
     - char \*
     - 1
     - string with the current bond style.
   * - angle_style
     - char \*
     - 1
     - string with the current angle style.
   * - dihedral_style
     - char \*
     - 1
     - string with the current dihedral style.
   * - improper_style
     - char \*
     - 1
     - string with the current improper style.
   * - kspace_style
     - char \*
     - 1
     - string with the current KSpace style.

.. _extract_git_settings:

**Git revision and version settings**

.. list-table::
   :header-rows: 1
   :widths: 16 14 10 60

   * - Name
     - Type
     - Length
     - Description
   * - git_commit
     - const char \*
     - 1
     - Git commit hash for the LAMMPS version.
   * - git_branch
     - const char \*
     - 1
     - Git branch for the LAMMPS version.
   * - git_descriptor
     - const char \*
     - 1
     - Combined descriptor for the git revision
   * - lammps_version
     - const char \*
     - 1
     - LAMMPS version string.

.. _extract_unit_settings:

**Unit settings**

.. list-table::
   :header-rows: 1
   :widths: 16 12 10 62

   * - Name
     - Type
     - Length
     - Description
   * - units
     - char \*
     - 1
     - string with the current unit style. See :doc:`units`.
   * - boltz
     - double
     - 1
     - value of the "boltz" constant. See :doc:`units`.
   * - hplanck
     - double
     - 1
     - value of the "hplanck" constant. See :doc:`units`.
   * - mvv2e
     - double
     - 1
     - factor to convert :math:`\frac{1}{2}mv^2` for a particle to
       the current energy unit; See :doc:`units`.
   * - ftm2v
     - double
     - 1
     - (description missing) See :doc:`units`.
   * - mv2d
     - double
     - 1
     - (description missing) See :doc:`units`.
   * - nktv2p
     - double
     - 1
     - (description missing) See :doc:`units`.
   * - qqr2e
     - double
     - 1
     - factor to convert :math:`\frac{q_i q_j}{r}` to energy units;
       See :doc:`units`.
   * - qe2f
     - double
     - 1
     - (description missing) See :doc:`units`.
   * - vxmu2f
     - double
     - 1
     - (description missing) See :doc:`units`.
   * - xxt2kmu
     - double
     - 1
     - (description missing) See :doc:`units`.
   * - dielectric
     - double
     - 1
     - value of the dielectric constant. See :doc:`dielectric`.
   * - qqrd2e
     - double
     - 1
     - (description missing) See :doc:`units`.
   * - e_mass
     - double
     - 1
     - (description missing) See :doc:`units`.
   * - hhmrr2e
     - double
     - 1
     - (description missing) See :doc:`units`.
   * - mvh2r
     - double
     - 1
     - (description missing) See :doc:`units`.
   * - angstrom
     - double
     - 1
     - constant to convert current length unit to angstroms;
       1.0 for reduced (aka "lj") units. See :doc:`units`.
   * - femtosecond
     - double
     - 1
     - constant to convert current time unit to femtoseconds;
       1.0 for reduced (aka "lj") units
   * - qelectron
     - double
     - 1
     - (description missing) See :doc:`units`.

\endverbatim
 *
 * \param  handle   pointer to a previously created LAMMPS instance
 * \param  name     string with the name of the extracted property
 * \return          pointer (cast to ``void *``) to the location of the
                    requested property. NULL if name is not known. */

void *lammps_extract_global(void *handle, const char *name)
{
  auto *lmp = (LAMMPS *) handle;
  if (!lmp || !lmp->update || !lmp->atom || !lmp->force || !lmp->domain || !lmp->domain->lattice
      || !lmp->update->integrate) {
    lammps_last_global_errormessage = fmt::format("ERROR: {}(): Invalid LAMMPS handle\n", FNERR);
    return nullptr;
  }

  if (strcmp(name,"units") == 0) return (void *) lmp->update->unit_style;
  if (strcmp(name,"atom_style") == 0) return (void *) lmp->atom->atom_style;
  if (strcmp(name,"pair_style") == 0) return (void *) lmp->force->pair_style;
  if (strcmp(name,"bond_style") == 0) return (void *) lmp->force->bond_style;
  if (strcmp(name,"angle_style") == 0) return (void *) lmp->force->angle_style;
  if (strcmp(name,"dihedral_style") == 0) return (void *) lmp->force->dihedral_style;
  if (strcmp(name,"improper_style") == 0) return (void *) lmp->force->improper_style;
  if (strcmp(name,"kspace_style") == 0) return (void *) lmp->force->kspace_style;
  if (strcmp(name,"dt") == 0) return (void *) &lmp->update->dt;
  if (strcmp(name,"ntimestep") == 0) return (void *) &lmp->update->ntimestep;

  // update->atime can be referenced as a pointer
  // thermo "timer" data cannot be, since it is computed on request
  // lammps_get_thermo() can access all thermo keywords by value
  if (strcmp(name,"atime") == 0) return (void *) &lmp->update->atime;
  if (strcmp(name,"atimestep") == 0) return (void *) &lmp->update->atimestep;

  if (utils::strmatch(lmp->update->integrate_style,"^respa")) {
    auto respa = dynamic_cast<Respa *>(lmp->update->integrate);
    if (strcmp(name,"respa_levels") == 0) return (void *) &respa->nlevels;
    if (strcmp(name,"respa_dt") == 0) return (void *) respa->step;
  }

  if (strcmp(name,"git_commit") == 0) return (void *)LAMMPS::git_commit;
  if (strcmp(name,"git_branch") == 0) return (void  *)LAMMPS::git_branch;
  if (strcmp(name,"git_descriptor") == 0) return (void *)LAMMPS::git_descriptor;
  if (strcmp(name,"lammps_version") == 0) return (void *)LAMMPS_VERSION;

  if (strcmp(name,"boxlo") == 0) return (void *) lmp->domain->boxlo;
  if (strcmp(name,"boxhi") == 0) return (void *) lmp->domain->boxhi;
  if (strcmp(name,"sublo") == 0) return (void *) lmp->domain->sublo;
  if (strcmp(name,"subhi") == 0) return (void *) lmp->domain->subhi;
  // these are only valid for a triclinic cell
  if (lmp->domain->triclinic) {
    if (strcmp(name,"sublo_lambda") == 0)
      return (void *) lmp->domain->sublo_lamda;
    if (strcmp(name,"subhi_lambda") == 0)
      return (void *) lmp->domain->subhi_lamda;
  }

  if (strcmp(name,"boxxlo") == 0) return (void *) &lmp->domain->boxlo[0];
  if (strcmp(name,"boxxhi") == 0) return (void *) &lmp->domain->boxhi[0];
  if (strcmp(name,"boxylo") == 0) return (void *) &lmp->domain->boxlo[1];
  if (strcmp(name,"boxyhi") == 0) return (void *) &lmp->domain->boxhi[1];
  if (strcmp(name,"boxzlo") == 0) return (void *) &lmp->domain->boxlo[2];
  if (strcmp(name,"boxzhi") == 0) return (void *) &lmp->domain->boxhi[2];
  if (strcmp(name,"periodicity") == 0) return (void *) lmp->domain->periodicity;
  if (strcmp(name,"triclinic") == 0) return (void *) &lmp->domain->triclinic;
  if (strcmp(name,"xy") == 0) return (void *) &lmp->domain->xy;
  if (strcmp(name,"xz") == 0) return (void *) &lmp->domain->xz;
  if (strcmp(name,"yz") == 0) return (void *) &lmp->domain->yz;
  if (strcmp(name,"xlattice") == 0) return (void *) &lmp->domain->lattice->xlattice;
  if (strcmp(name,"ylattice") == 0) return (void *) &lmp->domain->lattice->ylattice;
  if (strcmp(name,"zlattice") == 0) return (void *) &lmp->domain->lattice->zlattice;
  if (((lmp->comm->layout == Comm::LAYOUT_UNIFORM) ||
       (lmp->comm->layout == Comm::LAYOUT_NONUNIFORM)) && (strcmp(name,"procgrid") == 0))
    return (void *) &lmp->comm->procgrid;

  if (strcmp(name,"natoms") == 0) return (void *) &lmp->atom->natoms;
  if (strcmp(name,"ntypes") == 0) return (void *) &lmp->atom->ntypes;
  if (strcmp(name,"nbonds") == 0) return (void *) &lmp->atom->nbonds;
  if (strcmp(name,"nangles") == 0) return (void *) &lmp->atom->nangles;
  if (strcmp(name,"ndihedrals") == 0) return (void *) &lmp->atom->ndihedrals;
  if (strcmp(name,"nimpropers") == 0) return (void *) &lmp->atom->nimpropers;
  if (strcmp(name,"nlocal") == 0) return (void *) &lmp->atom->nlocal;
  if (strcmp(name,"nghost") == 0) return (void *) &lmp->atom->nghost;
  if (strcmp(name,"nmax") == 0) return (void *) &lmp->atom->nmax;
  if (strcmp(name,"special_lj") == 0) return (void *) lmp->force->special_lj;
  if (strcmp(name,"special_coul") == 0) return (void *) lmp->force->special_coul;

  if (strcmp(name,"q_flag") == 0) return (void *) &lmp->atom->q_flag;

  if (strcmp(name,"map_style") == 0) return (void *) &lmp->atom->map_style;
  if (strcmp(name,"map_tag_max") == 0) return (void *) &lmp->atom->map_tag_max;
  if (strcmp(name,"sametag") == 0) return (void *) lmp->atom->sametag;
  if (strcmp(name,"sortfreq") == 0) return (void *) &lmp->atom->sortfreq;
  if (strcmp(name,"nextsort") == 0) return (void *) &lmp->atom->nextsort;

  // global constants defined by units

  if (strcmp(name,"boltz") == 0) return (void *) &lmp->force->boltz;
  if (strcmp(name,"hplanck") == 0) return (void *) &lmp->force->hplanck;
  if (strcmp(name,"mvv2e") == 0) return (void *) &lmp->force->mvv2e;
  if (strcmp(name,"ftm2v") == 0) return (void *) &lmp->force->ftm2v;
  if (strcmp(name,"mv2d") == 0) return (void *) &lmp->force->mv2d;
  if (strcmp(name,"nktv2p") == 0) return (void *) &lmp->force->nktv2p;
  if (strcmp(name,"qqr2e") == 0) return (void *) &lmp->force->qqr2e;
  if (strcmp(name,"qe2f") == 0) return (void *) &lmp->force->qe2f;
  if (strcmp(name,"vxmu2f") == 0) return (void *) &lmp->force->vxmu2f;
  if (strcmp(name,"xxt2kmu") == 0) return (void *) &lmp->force->xxt2kmu;
  if (strcmp(name,"dielectric") == 0) return (void *) &lmp->force->dielectric;
  if (strcmp(name,"qqrd2e") == 0) return (void *) &lmp->force->qqrd2e;
  if (strcmp(name,"e_mass") == 0) return (void *) &lmp->force->e_mass;
  if (strcmp(name,"hhmrr2e") == 0) return (void *) &lmp->force->hhmrr2e;
  if (strcmp(name,"mvh2r") == 0) return (void *) &lmp->force->mvh2r;

  if (strcmp(name,"angstrom") == 0) return (void *) &lmp->force->angstrom;
  if (strcmp(name,"femtosecond") == 0) return (void *) &lmp->force->femtosecond;
  if (strcmp(name,"qelectron") == 0) return (void *) &lmp->force->qelectron;

  return nullptr;
}

/* ---------------------------------------------------------------------- */

/** Get data dimension of pair style data accessible via Pair::extract().
 *
\verbatim embed:rst

.. versionadded:: 29Aug2024

This function returns an integer that specified the dimensionality of
the data that can be extracted from the current pair style with ``Pair::extract()``.
Callers of :cpp:func:`lammps_extract_pair` can use this information
to then decide how to cast the ``void *`` pointer and access the data.

\endverbatim
 *
 * \param  handle   pointer to a previously created LAMMPS instance
 * \param  name     string with the name of the extracted property
 * \return          integer constant encoding the dimensionality of the
                    extractable pair style property or -1 if not found. */

int lammps_extract_pair_dimension(void * handle, const char *name)
{
  auto *lmp = (LAMMPS *) handle;
  if (!lmp || !lmp->force || !lmp->force->pair) {
    lammps_last_global_errormessage = fmt::format("ERROR: {}(): Invalid LAMMPS handle\n", FNERR);
    return -1;
  }

  int dim = -1;
  if (lmp->force->pair->extract(name, dim)) return dim;

  return -1;
}

/* ---------------------------------------------------------------------- */

/** Get extract pair style data accessible via Pair::extract().
 *
\verbatim embed:rst

.. versionadded:: 29Aug2024

This function returns a pointer to data available from the current pair
style with ``Pair::extract()``. The dimensionality of the returned
pointer can be determined with :cpp:func:`lammps_extract_pair_dimension`.

\endverbatim
 *
 * \param  handle   pointer to a previously created LAMMPS instance
 * \param  name     string with the name of the extracted property
 * \return          pointer (cast to ``void *``) to the location of the
                    requested property. NULL if name is not known. */

void *lammps_extract_pair(void * handle, const char *name)
{
  auto *lmp = (LAMMPS *) handle;
  if (!lmp || !lmp->force || !lmp->force->pair) {
    lammps_last_global_errormessage = fmt::format("ERROR: {}(): Invalid LAMMPS handle\n", FNERR);
    return nullptr;
  }
  if (!name) return nullptr;

  int dim = -1;
  return lmp->force->pair->extract(name, dim);
}

/* ---------------------------------------------------------------------- */

/** Map global atom ID to local atom index
 *
\verbatim embed:rst

.. versionadded:: 27June2024

This function returns an integer that corresponds to the local atom
index for an atom with the global atom ID *id*. The atom ID is passed
as a void pointer so that it can use the same interface for either a
32-bit or 64-bit tagint. The size of the tagint can be determined
using :cpp:func:`lammps_extract_setting`.

\endverbatim
 *
 * \param  handle  pointer to a previously created LAMMPS instance
 * \param  id      void pointer to the atom ID (of data type tagint, i.e. 32-bit or 64-bit integer)
 * \return         local atom index or -1 if the atom is not found or no map exists
 * */

int lammps_map_atom(void *handle, const void *id)
{
  auto *lmp = (LAMMPS *) handle;
  if (!lmp || !lmp->atom) {
    lammps_last_global_errormessage = fmt::format("ERROR: {}(): Invalid LAMMPS handle\n", FNERR);
    return -1;
  }
  if (!id) return -1;

  auto tag = (const tagint *) id;
  if (lmp->atom->map_style > Atom::MAP_NONE)
    return lmp->atom->map(*tag);
  else
    return -1;
}

/* ---------------------------------------------------------------------- */

/** Get data type of a LAMMPS per-atom property
 *
\verbatim embed:rst

.. versionadded:: 18Sep2020

This function returns an integer that encodes the data type of the
per-atom property with the specified name. See
:cpp:enum:`_LMP_DATATYPE_CONST` for valid values. Callers of
:cpp:func:`lammps_extract_atom` can use this information to decide how
to cast the ``void *`` pointer and access the data.  In addition,
:cpp:func:`lammps_extract_atom_size` can be used to get information
about the vector or array dimensions.

\endverbatim
 *
 * \param  handle  pointer to a previously created LAMMPS instance
 * \param  name    string with the name of the extracted property
 * \return         integer constant encoding the data type of the property
 *                 or -1 if not found.
 * */

int lammps_extract_atom_datatype(void *handle, const char *name)
{
  auto *lmp = (LAMMPS *) handle;
  if (!lmp || !lmp->atom) {
    lammps_last_global_errormessage = fmt::format("ERROR: {}(): Invalid LAMMPS handle\n", FNERR);
    return -1;
  }
  return lmp->atom->extract_datatype(name);
}

/* ---------------------------------------------------------------------- */

/** Get dimension info of a LAMMPS per-atom property
 *
\verbatim embed:rst

.. versionadded:: 19Nov2024

This function returns an integer with the size of the per-atom
property with the specified name.  This allows to accurately determine
the size of the per-atom data vectors or arrays.  For per-atom arrays,
the *type* argument is required to return either the number of rows or the
number of columns.  It is ignored for per-atom vectors.

Callers of :cpp:func:`lammps_extract_atom` can use this information in
combination with the result from :cpp:func:`lammps_extract_atom_datatype`
to decide how to cast the ``void *`` pointer and access the data.

\endverbatim
 *
 * \param  handle  pointer to a previously created LAMMPS instance
 * \param  name    string with the name of the extracted property
 * \param  type    either LMP_SIZE_ROWS or LMP_SIZE_COLS if *name* refers
                   to a per-atom array otherwise ignored
 * \return         integer with the size of the vector or array dimension or -1
 * */

int lammps_extract_atom_size(void *handle, const char *name, int type)
{
  auto *lmp = (LAMMPS *) handle;
  if (!lmp || !lmp->atom) {
    lammps_last_global_errormessage = fmt::format("ERROR: {}(): Invalid LAMMPS handle\n", FNERR);
    return -1;
  }
  return lmp->atom->extract_size(name, type);
}

/* ---------------------------------------------------------------------- */

/** Get pointer to a LAMMPS per-atom property.
 *
\verbatim embed:rst

This function returns a pointer to the location of per-atom properties (and
per-atom-type properties in the case of the 'mass' keyword).  Per-atom data is
distributed across sub-domains and thus MPI ranks.  The returned pointer is cast
to ``void *`` and needs to be cast to a pointer of data type that the entity
represents.  You can use the functions :cpp:func:`lammps_extract_atom_datatype`
and :cpp:func:`lammps_extract_atom_size` to determine data type, dimensions and
sizes of the storage pointed to by the returned pointer.

A table with supported keywords is included in the documentation of the
:cpp:func:`Atom::extract() <LAMMPS_NS::Atom::extract>` function.

.. warning::

   The pointers returned by this function are generally not persistent
   since per-atom data may be re-distributed, re-allocated, and
   re-ordered at every re-neighboring operation.

\endverbatim
 *
 * \param  handle  pointer to a previously created LAMMPS instance
 * \param  name    string with the name of the extracted property
 * \return         pointer (cast to ``void *``) to the location of the
 *                 requested data or ``NULL`` if not found. */

void *lammps_extract_atom(void *handle, const char *name)
{
  auto *lmp = (LAMMPS *) handle;
  if (!lmp || !lmp->atom) {
    lammps_last_global_errormessage = fmt::format("ERROR: {}(): Invalid LAMMPS handle\n", FNERR);
    return nullptr;
  }
  return lmp->atom->extract(name);
}

// ----------------------------------------------------------------------
// Library functions to access data from computes, fixes, variables in LAMMPS
// ----------------------------------------------------------------------

/** Get pointer to data from a LAMMPS compute.
 *
\verbatim embed:rst

This function returns a pointer to the location of data provided by a
:doc:`compute` instance identified by the compute-ID.  Computes may
provide global, per-atom, or local data, and those may be a scalar, a
vector, or an array or they may provide the information about the
dimensions of the respective data.  Since computes may provide multiple
kinds of data, it is required to set style and type flags representing
what specific data is desired.  This also determines to what kind of
pointer the returned pointer needs to be cast to access the data
correctly.  The function returns ``NULL`` if the compute ID is not found
or the requested data is not available or current. The following table
lists the available options.

.. list-table::
   :header-rows: 1
   :widths: 25 24 14 37

   * - Style (see :cpp:enum:`_LMP_STYLE_CONST`)
     - Type (see :cpp:enum:`_LMP_TYPE_CONST`)
     - Returned type
     - Returned data
   * - LMP_STYLE_GLOBAL
     - LMP_TYPE_SCALAR
     - ``double *``
     - Global scalar
   * - LMP_STYLE_GLOBAL
     - LMP_TYPE_VECTOR
     - ``double *``
     - Global vector
   * - LMP_STYLE_GLOBAL
     - LMP_TYPE_ARRAY
     - ``double **``
     - Global array
   * - LMP_STYLE_GLOBAL
     - LMP_SIZE_VECTOR
     - ``int *``
     - Length of global vector
   * - LMP_STYLE_GLOBAL
     - LMP_SIZE_ROWS
     - ``int *``
     - Rows of global array
   * - LMP_STYLE_GLOBAL
     - LMP_SIZE_COLS
     - ``int *``
     - Columns of global array
   * - LMP_STYLE_ATOM
     - LMP_TYPE_VECTOR
     - ``double *``
     - Per-atom value
   * - LMP_STYLE_ATOM
     - LMP_TYPE_ARRAY
     - ``double **``
     - Per-atom vector
   * - LMP_STYLE_ATOM
     - LMP_SIZE_COLS
     - ``int *``
     - Columns in per-atom array, 0 if vector
   * - LMP_STYLE_LOCAL
     - LMP_TYPE_VECTOR
     - ``double *``
     - Local data vector
   * - LMP_STYLE_LOCAL
     - LMP_TYPE_ARRAY
     - ``double **``
     - Local data array
   * - LMP_STYLE_LOCAL
     - LMP_SIZE_VECTOR
     - ``int *``
     - Alias for LMP_SIZE_ROWS
   * - LMP_STYLE_LOCAL
     - LMP_SIZE_ROWS
     - ``int *``
     - Number of local array rows or length of vector
   * - LMP_STYLE_LOCAL
     - LMP_SIZE_COLS
     - ``int *``
     - Number of local array columns, 0 if vector

.. warning::

   The pointers returned by this function are generally not persistent
   since the computed data may be re-distributed, re-allocated, and
   re-ordered at every invocation. It is advisable to re-invoke this
   function before the data is accessed, or make a copy if the data shall
   be used after other LAMMPS commands have been issued.

.. note::

   If the compute's data is not computed for the current step, the
   compute will be invoked.  LAMMPS cannot easily check at that time, if
   it is valid to invoke a compute, so it may fail with an error.  The
   caller has to check to avoid such an error.


\endverbatim
 *
 * \param  handle  pointer to a previously created LAMMPS instance
 * \param  id      string with ID of the compute
 * \param  style   constant indicating the style of data requested
                   (global, per-atom, or local)
 * \param  type    constant indicating type of data (scalar, vector,
                   or array) or size of rows or columns
 * \return         pointer (cast to ``void *``) to the location of the
 *                 requested data or ``NULL`` if not found. */

void *lammps_extract_compute(void *handle, const char *id, int style, int type)
{
  auto *lmp = (LAMMPS *) handle;
  if (!lmp || !lmp->error || !lmp->modify) {
    lammps_last_global_errormessage = fmt::format("ERROR: {}(): Invalid LAMMPS handle\n", FNERR);
    return nullptr;
  }

  BEGIN_CAPTURE
  {
    auto *compute = lmp->modify->get_compute_by_id(id);
    if (!compute) lmp->error->all(FLERR, Error::NOLASTLINE,
                                  "{}(): Compute {} does not exist", FNERR, id);

    if (style == LMP_STYLE_GLOBAL) {
      if (type == LMP_TYPE_SCALAR) {
        if (!compute->scalar_flag)
          lmp->error->all(FLERR, Error::NOLASTLINE,
                          "{}(): Compute {} does not compute global scalar", FNERR, id);
        if (compute->invoked_scalar != lmp->update->ntimestep)
          compute->compute_scalar();
        return (void *) &compute->scalar;
      }
      if ((type == LMP_TYPE_VECTOR) || (type == LMP_SIZE_VECTOR)) {
        if (!compute->vector_flag)
          lmp->error->all(FLERR, Error::NOLASTLINE,
                          "{}(): Compute {} does not compute global vector", FNERR, id);
        if (compute->invoked_vector != lmp->update->ntimestep)
          compute->compute_vector();
        if (type == LMP_TYPE_VECTOR)
          return (void *) compute->vector;
        else
          return (void *) &compute->size_vector;
      }
      if ((type == LMP_TYPE_ARRAY) || (type == LMP_SIZE_ROWS) || (type == LMP_SIZE_COLS)) {
        if (!compute->array_flag)
          lmp->error->all(FLERR, Error::NOLASTLINE,
                          "{}(): Compute {} does not compute global array", FNERR, id);
        if (compute->invoked_array != lmp->update->ntimestep)
          compute->compute_array();
        if (type == LMP_TYPE_ARRAY)
          return (void *) compute->array;
        else if (type == LMP_SIZE_ROWS)
          return (void *) &compute->size_array_rows;
        else
          return (void *) &compute->size_array_cols;
      }
    }

    if (style == LMP_STYLE_ATOM) {
      if (!compute->peratom_flag)
        lmp->error->all(FLERR, Error::NOLASTLINE,
                        "{}(): Compute {} does not compute per-atom vector or array", FNERR, id);
      if (compute->invoked_peratom != lmp->update->ntimestep)
        compute->compute_peratom();
      if (type == LMP_TYPE_VECTOR) return (void *) compute->vector_atom;
      if (type == LMP_TYPE_ARRAY) return (void *) compute->array_atom;
      if (type == LMP_SIZE_COLS) return (void *) &compute->size_peratom_cols;
    }

    if (style == LMP_STYLE_LOCAL) {
      if (!compute->local_flag)
        lmp->error->all(FLERR, Error::NOLASTLINE,
                        "{}(): Compute {} does not compute vector or array", FNERR, id);
      if (compute->invoked_local != lmp->update->ntimestep)
        compute->compute_local();
      if (type == LMP_TYPE_SCALAR) return (void *) &compute->size_local_rows;  /* for backward compatibility */
      if (type == LMP_TYPE_VECTOR) return (void *) compute->vector_local;
      if (type == LMP_TYPE_ARRAY) return (void *) compute->array_local;
      if (type == LMP_SIZE_VECTOR) return (void *) &compute->size_local_rows;  /* alias for LMP_SIZE_ROWS */
      if (type == LMP_SIZE_ROWS) return (void *) &compute->size_local_rows;
      if (type == LMP_SIZE_COLS) return (void *) &compute->size_local_cols;
    }
  }
  END_CAPTURE

  return nullptr;
}

/* ---------------------------------------------------------------------- */

/** Get pointer to data from a LAMMPS fix.
 *
\verbatim embed:rst

This function returns a pointer to data provided by a :doc:`fix`
instance identified by its fix-ID.  Fixes may provide global, per-atom,
or local data, and those may be a scalar, a vector, or an array, or they
may provide the information about the dimensions of the respective data.
Since individual fixes may provide multiple kinds of data, it is
required to set style and type flags representing what specific data is
desired.  This also determines to what kind of pointer the returned
pointer needs to be cast to access the data correctly.  The function
set the error status and returns ``NULL`` if the fix ID is not found
or the requested data is not available.

.. admonition:: Accessing global data
   :class: warning

   When requesting **global** data, the fix data can internally only be
   accessed one item at a time without access to the underlying pointer
   itself (it may also be computed on-the-fly).  Thus this function
   allocates temporary storage for the requested data, copy the the data to it, and return a pointer to the location
   of the copy.  Therefore the allocated storage needs to be freed
   with :cpp:func:`lammps_free` after its use to avoid a memory leak. Example:

   .. code-block:: c

      double *dptr = (double *) lammps_extract_fix(handle, name, LMP_STYLE_GLOBAL, LMP_TYPE_VECTOR, 0, 0);
      double value = *dptr;
      lammps_free((void *)dptr);

.. admonition:: Requesting rows, columns, or the entire global array
   :class: Hint

   In order to avoid the inefficient allocation and deallocation of
   temporary storage for single values, this functions accepts special
   values of -1 for the nrow and ncol arguments. For the negative
   values, the entire row, or column, or full array is copied to a
   (flat) block of storage and its pointer returned.  This still is a
   copy and needs to be deallocated with :cpp:func:`lammps_free` as
   indicated in the note above.  In case of requesting the whole array,
   the data is returned column by column, i.e. as d(c\_0,r\_0),
   d(c\_0,r\_1), ... d(c\_0, c\_nrow-1), d(c\_1,r\_0), d(c\_1,r\_1),
   ... d(c\_ncol-1, r\_nrow-1) for a total of nrow \* ncol elements.
   Example use:

   .. code-block:: c

      int nrows = *(int *) lammps_extract_fix(handle, name, LMP_STYLE_GLOBAL, LMP_SIZE_ROWS, 0,0);
      int ncols = *(int *) lammps_extract_fix(handle, name, LMP_STYLE_GLOBAL, LMP_SIZE_COLS, 0,0);
      double *dptr = (double *) lammps_extract_fix(handle, name, LMP_STYLE_GLOBAL, LMP_TYPE_ARRAY, -1, -1);
      printf("values[%d][%d] = {\n", ncols, nrows);
      for (int j = 0; j < ncols; ++j) {
        printf(" { ");
        for (int i = 0; i < nrows; ++i) printf("%g, ", dvalue[j * nrows + i]);
        printf("},\n");
      }
      printf("};\n");
      lammps_free((void *)dptr);

The following table lists the available options.

.. list-table::
   :header-rows: 1
   :widths: 25 24 14 37

   * - Style (see :cpp:enum:`_LMP_STYLE_CONST`)
     - Type (see :cpp:enum:`_LMP_TYPE_CONST`)
     - Returned type
     - Returned data
   * - LMP_STYLE_GLOBAL
     - LMP_TYPE_SCALAR
     - ``double *``
     - Copy of global scalar
   * - LMP_STYLE_GLOBAL
     - LMP_TYPE_VECTOR
     - ``double *``
     - Copy of global vector element at index nrow
   * - LMP_STYLE_GLOBAL
     - LMP_TYPE_ARRAY
     - ``double *``
     - Copy of global array element at nrow, ncol
   * - LMP_STYLE_GLOBAL
     - LMP_SIZE_VECTOR
     - ``int *``
     - Length of global vector
   * - LMP_STYLE_GLOBAL
     - LMP_SIZE_ROWS
     - ``int *``
     - Rows in global array
   * - LMP_STYLE_GLOBAL
     - LMP_SIZE_COLS
     - ``int *``
     - Columns in global array
   * - LMP_STYLE_ATOM
     - LMP_TYPE_VECTOR
     - ``double *``
     - Per-atom value
   * - LMP_STYLE_ATOM
     - LMP_TYPE_ARRAY
     - ``double **``
     - Per-atom vector
   * - LMP_STYLE_ATOM
     - LMP_SIZE_COLS
     - ``int *``
     - Columns of per-atom array, 0 if vector
   * - LMP_STYLE_LOCAL
     - LMP_TYPE_VECTOR
     - ``double *``
     - Local data vector
   * - LMP_STYLE_LOCAL
     - LMP_TYPE_ARRAY
     - ``double **``
     - Local data array
   * - LMP_STYLE_LOCAL
     - LMP_SIZE_ROWS
     - ``int *``
     - Number of local data rows
   * - LMP_STYLE_LOCAL
     - LMP_SIZE_COLS
     - ``int *``
     - Number of local data columns

.. warning::

   The pointers returned by this function for per-atom or local data are
   generally not persistent, since the computed data may be re-distributed,
   re-allocated, and re-ordered at every invocation of the fix.  It is thus
   advisable to re-invoke this function before the data is accessed, or
   make a copy, if the data shall be used after other LAMMPS commands have
   been issued.

.. note::

   LAMMPS cannot easily check if it is valid to access the data, so it may
   fail with an error and return a NULL pointer.  The caller has to avoid
   such an error.

\endverbatim
 *
 * \param  handle  pointer to a previously created LAMMPS instance
 * \param  id      string with ID of the fix
 * \param  style   constant indicating the style of data requested
                   (global, per-atom, or local)
 * \param  type    constant indicating type of data (scalar, vector,
                   or array) or size of rows or columns
 * \param  nrow    row index (only used for global vectors and arrays), zero-based
 * \param  ncol    column index (only used for global arrays), zero-based
 * \return         pointer (cast to ``void *``) to the location of the
 *                 requested data or ``NULL`` if not found. */

void *lammps_extract_fix(void *handle, const char *id, int style, int type, int nrow, int ncol)
{
  auto *lmp = (LAMMPS *) handle;
  if (!lmp || !lmp->error || !lmp->modify) {
    lammps_last_global_errormessage = fmt::format("ERROR: {}(): Invalid LAMMPS handle\n", FNERR);
    return nullptr;
  }

  BEGIN_CAPTURE
  {
    auto *fix = lmp->modify->get_fix_by_id(id);
    if (!fix) lmp->error->all(FLERR, Error::NOLASTLINE,
                              "{}(): Fix {} does not exist", FNERR, id);

    if (style == LMP_STYLE_GLOBAL) {
      if (type == LMP_TYPE_SCALAR) {
        if (!fix->scalar_flag)
          lmp->error->all(FLERR, Error::NOLASTLINE,
                          "{}(): Fix {} does not compute global scalar", FNERR, id);
        auto *dptr = (double *) malloc(sizeof(double));
        *dptr = fix->compute_scalar();
        return (void *) dptr;
      }
      if (type == LMP_TYPE_VECTOR) {
        if (!fix->vector_flag)
          lmp->error->all(FLERR, Error::NOLASTLINE,
                          "{}(): Fix {} does not compute global vector", FNERR, id);
        int veclen = fix->size_vector;
        if (nrow >= veclen)
          lmp->error->all(FLERR, Error::NOLASTLINE,
                          "{}(): Fix {} vector accessed out-of-range", FNERR, id);
        if (nrow < 0) {
          auto *dptr = (double *) malloc(sizeof(double) * veclen);
          for (int i = 0; i < veclen; ++i) dptr[i] = fix->compute_vector(i);
          return (void *) dptr;
        } else {
          auto *dptr = (double *) malloc(sizeof(double));
          *dptr = fix->compute_vector(nrow);
          return (void *) dptr;
        }
      }
      if (type == LMP_TYPE_ARRAY) {
        if (!fix->array_flag)
          lmp->error->all(FLERR, Error::NOLASTLINE,
                          "{}(): Fix {} does not compute global array", FNERR, id);
        int array_rows = fix->size_array_rows;
        int array_cols = fix->size_array_cols;
        if ((nrow >= array_rows) || (ncol >= array_cols))
          lmp->error->all(FLERR, Error::NOLASTLINE,
                          "{}(): Fix {} array accessed out-of-range", FNERR, id);
        if ((nrow < 0) && (ncol < 0)) { // whole array as flat array
          auto *dptr = (double *) malloc(sizeof(double) * array_rows * array_cols);
          for (int j = 0; j < array_cols; ++j) {
            for (int i = 0; i < array_rows; ++i) {
              dptr[array_rows * j + i] = fix->compute_array(i, j);
            }
          }
          return (void *) dptr;
        } else if (ncol < 0) { // only one row
          int array_cols = fix->size_array_cols;
          auto *dptr = (double *) malloc(sizeof(double) * array_cols);
          for (int i = 0; i < array_cols; ++i) dptr[i] = fix->compute_array(nrow, i);
          return (void *) dptr;
        } else if (nrow < 0) { // only one column
          int array_rows = fix->size_array_rows;
          auto *dptr = (double *) malloc(sizeof(double) * array_rows);
          for (int i = 0; i < array_rows; ++i) dptr[i] = fix->compute_array(i, ncol);
          return (void *) dptr;
        } else {
          auto *dptr = (double *) malloc(sizeof(double));
          *dptr = fix->compute_array(nrow, ncol);
          return (void *) dptr;
        }
      }
      if (type == LMP_SIZE_VECTOR) {
        if (!fix->vector_flag)
          lmp->error->all(FLERR, Error::NOLASTLINE, "{}(): Fix {} does not compute global vector",
                          FNERR, id);
        return (void *) &fix->size_vector;
      }
      if ((type == LMP_SIZE_ROWS) || (type == LMP_SIZE_COLS)) {
        if (!fix->array_flag)
          lmp->error->all(FLERR, Error::NOLASTLINE,
                          "{}(): Fix {} does not compute global array", FNERR, id);
        if (type == LMP_SIZE_ROWS)
          return (void *) &fix->size_array_rows;
        else
          return (void *) &fix->size_array_cols;
      }
    }

    if (style == LMP_STYLE_ATOM) {
      if (!fix->peratom_flag)
        lmp->error->all(FLERR, Error::NOLASTLINE,
                        "{}(): Fix {} does not compute per-atom vector or array", FNERR, id);
      if (type == LMP_TYPE_VECTOR) return (void *) fix->vector_atom;
      if (type == LMP_TYPE_ARRAY) return (void *) fix->array_atom;
      if (type == LMP_SIZE_COLS) return (void *) &fix->size_peratom_cols;
    }

    if (style == LMP_STYLE_LOCAL) {
      if (!fix->local_flag)
        lmp->error->all(FLERR, Error::NOLASTLINE,
                        "{}(): Fix {} does not compute local vector or array", FNERR, id);
      if (type == LMP_TYPE_SCALAR) return (void *) &fix->size_local_rows;
      if (type == LMP_TYPE_VECTOR) return (void *) fix->vector_local;
      if (type == LMP_TYPE_ARRAY) return (void *) fix->array_local;
      if (type == LMP_SIZE_ROWS) return (void *) &fix->size_local_rows;
      if (type == LMP_SIZE_COLS) return (void *) &fix->size_local_cols;
    }
  }
  END_CAPTURE

  return nullptr;
}

/* ---------------------------------------------------------------------- */

/** Get pointer to data from a LAMMPS variable.
 *
\verbatim embed:rst

This function returns a pointer to data from a LAMMPS :doc:`variable`
identified by its name.  When the variable is either an *equal*\ -style
compatible variable, a *vector*\ -style variable, or an *atom*\ -style
variable, the variable is evaluated and the corresponding value(s) returned.
Variables of style *internal* are compatible with *equal*\ -style variables and
so are *python*\ -style variables, if they return a numeric value.  For other
variable styles, their string value is returned.  The function returns
``NULL`` when a variable of the provided *name* is not found or of an
incompatible style.  The *group* argument is only used for *atom*\
-style variables and ignored otherwise, with one exception: for style *vector*,
if *group* is "GET_VECTOR_SIZE", the returned pointer will yield the length
of the vector to be returned when dereferenced. This pointer must be
deallocated after the value is read to avoid a memory leak.
If *group* is set to ``NULL`` when extracting data from an *atom*\ -style
variable, the group is assumed to be "all".

When requesting data from an *equal*\ -style or compatible variable
this function allocates storage for a single double value, copies the
returned value to it, and returns a pointer to the location of the
copy.  Therefore the allocated storage needs to be freed after its
use to avoid a memory leak. Example:

.. code-block:: c

   double *dptr = (double *) lammps_extract_variable(handle, name, NULL);
   double value = *dptr;
   lammps_free((void *)dptr);

For *atom*\ -style variables, the return value is a pointer to an
allocated block of storage of double of the length ``atom->nlocal``.
Since the data returned are a copy, the location will persist, but its
content will not be updated in case the variable is re-evaluated.
To avoid a memory leak, this pointer needs to be freed after use in
the calling program.

For *vector*\ -style variables, the returned pointer points to actual
LAMMPS data and thus it should **not** be deallocated.  Its length
depends on the variable, compute, or fix data used to construct the
*vector*\ -style variable.  This length can be fetched by calling this
function with *group* set to a non-NULL pointer (NULL returns the vector).
In that case it will return the vector length as an allocated int
pointer cast to a ``void *`` pointer.  That pointer can be recast and
dereferenced to an integer yielding the length of the vector. This pointer
must be deallocated when finished with it to avoid memory leaks. Example:

.. code-block:: c

   double *vectvals = (double *) lammps_extract_variable(handle, name, NULL);
   int *intptr = (int *) lammps_extract_variable(handle, name, 1);
   int vectlen = *intptr;
   lammps_free((void *)intptr);

For other variable styles the returned pointer needs to be cast to
a char pointer and it should **not** be deallocated. Example:

.. code-block:: c

   const char *cptr = (const char *) lammps_extract_variable(handle,name,NULL);
   printf("The value of variable %s is %s\n", name, cptr);

.. note::

   LAMMPS cannot easily check if it is valid to access the data
   referenced by the variables (e.g., computes, fixes, or thermodynamic
   info), so it may fail with an error.  The caller has to make certain
   that the data is extracted only when it safe to evaluate the variable
   and thus an error or crash are avoided.

\endverbatim
 *
 * \param  handle  pointer to a previously created LAMMPS instance
 * \param  name    name of the variable
 * \param  group   group-ID for atom style variable or ``NULL`` or non-NULL to get vector length
 * \return         pointer (cast to ``void *``) to the location of the
 *                 requested data or ``NULL`` if not found. */

void *lammps_extract_variable(void *handle, const char *name, const char *group)
{
  auto *lmp = (LAMMPS *) handle;
  if (!lmp || !lmp->error || !lmp->input || !lmp->input->variable || !lmp->group) {
    lammps_last_global_errormessage = fmt::format("ERROR: {}(): Invalid LAMMPS handle\n", FNERR);
    return nullptr;
  }

  BEGIN_CAPTURE
  {
    int ivar = lmp->input->variable->find(name);
    if (ivar < 0)
      lmp->error->all(FLERR, Error::NOLASTLINE, "{}(): Variable {} does not exist", FNERR, name);

    if (lmp->input->variable->equalstyle(ivar)) {
      auto dptr = (double *) malloc(sizeof(double));
      *dptr = lmp->input->variable->compute_equal(ivar);
      return (void *) dptr;
    } else if (lmp->input->variable->atomstyle(ivar)) {
      if (group == nullptr) group = (char *)"all";
      int igroup = lmp->group->find(group);
      if (igroup < 0)
        lmp->error->all(FLERR, Error::NOLASTLINE, "{}(): Group {} does not exist", FNERR, group);
      int nlocal = lmp->atom->nlocal;
      auto vector = (double *) malloc(nlocal*sizeof(double));
      lmp->input->variable->compute_atom(ivar,igroup,vector,1,0);
      return (void *) vector;
    } else if (lmp->input->variable->vectorstyle(ivar)) {
      double *values = nullptr;
      int nvector = lmp->input->variable->compute_vector(ivar, &values);
      if (group) {
          int* nvecptr = (int *) malloc(sizeof(int));
          *nvecptr = nvector;
          return (void *) nvecptr;
      } else
        return (void *) values;
    } else {
      return lmp->input->variable->retrieve(name);
    }
  }
  END_CAPTURE
  return nullptr;
}

/* ---------------------------------------------------------------------- */

/** Get data type of a LAMMPS variable.
 *
\verbatim embed:rst

.. versionadded:: 3Nov2022

This function returns an integer that encodes the data type of the variable
with the specified name. See :cpp:enum:`_LMP_VAR_CONST` for valid values.
Callers of :cpp:func:`lammps_extract_variable` can use this information to
decide how to cast the ``void *`` pointer and access the data.

\endverbatim
 *
 * \param  handle  pointer to a previously created LAMMPS instance
 * \param  name    string with the name of the extracted variable
 * \return         integer constant encoding the data type of the property
 *                 or -1 if not found.
 **/

int lammps_extract_variable_datatype(void *handle, const char *name)
{
  auto *lmp = (LAMMPS *) handle;
  if (!lmp || !lmp->error || !lmp->input || !lmp->input->variable) {
    lammps_last_global_errormessage = fmt::format("ERROR: {}(): Invalid LAMMPS handle\n", FNERR);
    return -1;
  }

  BEGIN_CAPTURE
  {
    int ivar = lmp->input->variable->find(name);
    if (ivar < 0)
      lmp->error->all(FLERR, Error::NOLASTLINE, "{}(): Variable {} does not exist", FNERR, name);

    if (lmp->input->variable->equalstyle(ivar))
      return LMP_VAR_EQUAL;
    else if (lmp->input->variable->atomstyle(ivar))
      return LMP_VAR_ATOM;
    else if (lmp->input->variable->vectorstyle(ivar))
      return LMP_VAR_VECTOR;
    else
      return LMP_VAR_STRING;
  }
  END_CAPTURE
  return -1;
}

/* ---------------------------------------------------------------------- */
// for printing obsolete function call warning only once
static int set_variable_deprecated_flag = 1;

/** Set the value of a string-style variable.
\verbatim embed:rst

.. deprecated:: 7Feb2024

This function assigns a new value from the string str to the
string-style variable *name*.  This is a way to directly change the
string value of a LAMMPS variable that was previous defined with a
:doc:`variable name string <variable>` command without using any
LAMMPS commands to delete and redefine the variable.

Returns -1 if a variable of that name does not exist or if it is not
a string-style variable, otherwise 0.

.. warning::

   This function is deprecated and :cpp:func:`lammps_set_string_variable`
   should be used instead.

   \endverbatim

* \param  handle  pointer to a previously created LAMMPS instance
 * \param  name    name of the variable
 * \param  str     new value of the variable
 * \return         0 on success or -1 on failure */

int lammps_set_variable(void *handle, const char *name, const char *str)
{
  if (set_variable_deprecated_flag) {
    fprintf(stderr,"Using the 'lammps_set_variable()' function is deprecated. "
            "Please use 'lammps_set_string_variable()' instead.\n");
    set_variable_deprecated_flag = 0;
  }
  return lammps_set_string_variable(handle, name, str);
}

/* ---------------------------------------------------------------------- */

/** Set the value of a string-style variable.
\verbatim embed:rst

.. versionadded:: 7Feb2024

This function assigns a new value from the string str to the
string-style variable *name*.  This is a way to directly change the
string value of a LAMMPS variable that was previous defined with a
:doc:`variable name string <variable>` command without using any
LAMMPS commands to delete and redefine the variable.

Returns -1 if a variable of that name does not exist or if it is not
a string-style variable, otherwise 0.

\endverbatim

 * \param  handle  pointer to a previously created LAMMPS instance
 * \param  name    name of the variable
 * \param  str     new value of the variable
 * \return         0 on success or -1 on failure
 */
int lammps_set_string_variable(void *handle, const char *name, const char *str)
{
  auto *lmp = (LAMMPS *) handle;
  if (!lmp || !lmp->error || !lmp->input || !lmp->input->variable) {
    lammps_last_global_errormessage = fmt::format("ERROR: {}(): Invalid LAMMPS handle\n", FNERR);
    return -1;
  }
  int err = -1;

  BEGIN_CAPTURE
  {
    err = lmp->input->variable->set_string(name,str);
  }
  END_CAPTURE

  return err;
}

/* ---------------------------------------------------------------------- */

/** Set the value of an internal-style variable.
 *
\verbatim embed:rst

.. versionadded:: 7Feb2024

This function assigns a new value from the floating point number *value*
to the internal-style variable *name*.  This is a way to directly change
the numerical value of such a LAMMPS variable that was previous defined
with a :doc:`variable name internal <variable>` command without using
any LAMMPS commands to delete and redefine the variable.

Returns -1 if a variable of that name does not exist or is not an
internal-style variable, otherwise 0.

\endverbatim

 * \param  handle  pointer to a previously created LAMMPS instance
 * \param  name    name of the variable
 * \param  value   new value of the variable
 * \return         0 on success or -1 on failure
 */
int lammps_set_internal_variable(void *handle, const char *name, double value)
{
  auto *lmp = (LAMMPS *) handle;
  if (!lmp || !lmp->error || !lmp->input || !lmp->input->variable) {
    lammps_last_global_errormessage = fmt::format("ERROR: {}(): Invalid LAMMPS handle\n", FNERR);
    return -1;
  }

  BEGIN_CAPTURE
  {
    int ivar = lmp->input->variable->find(name);
    if (ivar < 0)
      lmp->error->all(FLERR, Error::NOLASTLINE, "{}(): Variable {} does not exist", FNERR, name);

    if (lmp->input->variable->internalstyle(ivar)) {
        lmp->input->variable->internal_set(ivar, value);
        return 0;
    }
  }
  END_CAPTURE
  return -1;
}

/* ---------------------------------------------------------------------- */

/** Retrieve informational string for a variable.
 *
\verbatim embed:rst

.. versionadded:: 21Nov2023

This function copies a string with human readable information about
a defined variable: name, style, current value(s) into the provided
C-style string buffer.  That is the same info as produced by the
:doc:`info variables <info>` command. The length of the buffer must
be provided as *buf_size* argument.  If the info exceeds the length
of the buffer, it will be truncated accordingly.  If the index is
out of range, the function returns 0 and *buffer* is set to an empty
string, otherwise 1.

\endverbatim

 * \param handle   pointer to a previously created LAMMPS instance cast to ``void *``.
 * \param idx      index of the variable (0 <= idx < nvar)
 * \param buffer   string buffer to copy the info to
 * \param buf_size size of the provided string buffer
 * \return 1 if successful, otherwise 0  */

int lammps_variable_info(void *handle, int idx, char *buffer, int buf_size) {
  auto *lmp = (LAMMPS *) handle;
  if (!lmp || !lmp->error || !lmp->input || !lmp->input->variable) {
    lammps_last_global_errormessage = fmt::format("ERROR: {}(): Invalid LAMMPS handle\n", FNERR);
    return -1;
  }
  Info info(lmp);

  if ((idx >= 0) && (idx < lmp->input->variable->nvar)) {
    auto varinfo = info.get_variable_info(idx);
    strncpy(buffer, varinfo.c_str(), buf_size);
    return 1;
  }

  buffer[0] = '\0';
  return 0;
}

/* ---------------------------------------------------------------------- */

/** Evaluate an immediate variable expression
 *
\verbatim embed:rst

.. versionadded:: 4Feb2025

This function takes a string with an expression that can be used
for :doc:`equal style variables <variable>`, evaluates it and returns
the resulting (scalar) value as a floating point number.

*See also*
    :cpp:func:`lammps_expand`

\endverbatim

 * \param handle   pointer to a previously created LAMMPS instance cast to ``void *``.
 * \param expr     string with expression
 * \return         result from expression */

double lammps_eval(void *handle, const char *expr)
{
  auto *lmp = (LAMMPS *) handle;
  if (!lmp || !lmp->error || !lmp->input || !lmp->input->variable) {
    lammps_last_global_errormessage = fmt::format("ERROR: {}(): Invalid LAMMPS handle\n", FNERR);
    return 0.0;
  }
  double result = 0.0;

  BEGIN_CAPTURE
  {
    result = lmp->input->variable->compute_equal(expr);
  }
  END_CAPTURE

  return result;
}

/* ---------------------------------------------------------------------- */

/** Clear whether a compute has been invoked.
 *
\verbatim embed:rst

.. versionadded:: 4Feb2025

   This function clears the invoked flag of all computes.
   Called everywhere that computes are used, before computes are invoked.
   The invoked flag is used to avoid re-invoking same compute multiple times
   and to flag computes that store invocation times as having been invoked

*See also*
    :cpp:func:`lammps_addstep_compute_all`
    :cpp:func:`lammps_addstep_compute`

\endverbatim

 * \param handle   pointer to a previously created LAMMPS instance cast to ``void *``.
 */
void lammps_clearstep_compute(void *handle) {
  auto *lmp = (LAMMPS *) handle;
  if (!lmp || !lmp->modify) {
    lammps_last_global_errormessage = fmt::format("ERROR: {}(): Invalid LAMMPS handle\n", FNERR);
    return;
  }
  lmp->modify->clearstep_compute();
}

/* ---------------------------------------------------------------------- */

/** Add next timestep to all computes
 *
\verbatim embed:rst

.. versionadded:: 4Feb2025

   loop over all computes
   schedule next invocation for those that store invocation times
   called when not sure what computes will be needed on newstep
   do not loop only over n_timeflag, since may not be set yet

*See also*
    :cpp:func:`lammps_clearstep_compute`
    :cpp:func:`lammps_addstep_compute`

\endverbatim

 * \param handle   pointer to a previously created LAMMPS instance cast to ``void *``.
 * \param newstep  pointer to bigint of next timestep the compute will be invoked
 */
void lammps_addstep_compute_all(void *handle, void *newstep) {
  auto *lmp = (LAMMPS *) handle;
  if (!lmp || !lmp->modify) {
    lammps_last_global_errormessage = fmt::format("ERROR: {}(): Invalid LAMMPS handle\n", FNERR);
    return;
  }
  auto ns = (bigint *) newstep;
  if (lmp && lmp->modify && ns) lmp->modify->addstep_compute_all(*ns);
}
/* ---------------------------------------------------------------------- */

/** Add next timestep to compute if it has been invoked in the current timestep
 *
\verbatim embed:rst

.. versionadded:: 4Feb2025

   loop over computes that store invocation times
   if its invoked flag set on this timestep, schedule next invocation
   called everywhere that computes are used, after computes are invoked

*See also*
    :cpp:func:`lammps_addstep_compute_all`
    :cpp:func:`lammps_clearstep_compute`

\endverbatim

 * \param handle   pointer to a previously created LAMMPS instance cast to ``void *``.
 * \param newstep  next timestep the compute will be invoked
 */
void lammps_addstep_compute(void *handle, void *newstep) {
  auto *lmp = (LAMMPS *) handle;
  if (!lmp || !lmp->modify) {
    lammps_last_global_errormessage = fmt::format("ERROR: {}(): Invalid LAMMPS handle\n", FNERR);
    return;
  }
  auto ns = (bigint *) newstep;
  if (lmp && lmp->modify && ns) lmp->modify->addstep_compute(*ns);
}

// ----------------------------------------------------------------------
// Library functions for scatter/gather operations of data
// ----------------------------------------------------------------------

/** Gather the named atom-based entity for all atoms across all processes,
 * in order.
 *
\verbatim embed:rst

This subroutine gathers data for all atoms and stores them in a
one-dimensional array allocated by the user. The data will be ordered by
atom ID, which requires consecutive atom IDs (1 to *natoms*\ ). If you need
a similar array but have non-consecutive atom IDs, see
:cpp:func:`lammps_gather_atoms_concat`; for a similar array but for a subset
of atoms, see :cpp:func:`lammps_gather_atoms_subset`.

The *data* array will be ordered in groups of *count* values, sorted by atom ID
(e.g., if *name* is *x* and *count* = 3, then *data* = x[0][0], x[0][1],
x[0][2], x[1][0], x[1][1], x[1][2], x[2][0], :math:`\dots`);
*data* must be pre-allocated by the caller to length (*count* :math:`\times`
*natoms*), as queried by :cpp:func:`lammps_get_natoms`,
:cpp:func:`lammps_extract_global`, or :cpp:func:`lammps_extract_setting`.

.. admonition:: Restrictions
    :class: warning

    This function is not compatible with ``-DLAMMPS_BIGBIG``.

    Atom IDs must be defined and consecutive.

    The total number of atoms must not be more than 2147483647 (max 32-bit signed int).

\endverbatim
 *
 * \param handle  pointer to a previously created LAMMPS instance
 * \param name    desired quantity (e.g., *x* or *charge*)
 * \param type    0 for ``int`` values, 1 for ``double`` values
 * \param count   number of per-atom values (e.g., 1 for *type* or *charge*,
 *                3 for *x* or *f*); use *count* = 3 with *image* if you want
 *                a single image flag unpacked into (*x*,*y*,*z*) components.
 * \param data    per-atom values packed in a 1-dimensional array of length
 *                *natoms* \* *count*.
 *
 */
/* ----------------------------------------------------------------------
   method:
     alloc and zero count*Natom length vector
     loop over Nlocal to fill vector with my values
     Allreduce to sum vector into data across all procs
------------------------------------------------------------------------- */

void lammps_gather_atoms(void *handle, const char *name, int type, int count, void *data)
{
  auto *lmp = (LAMMPS *) handle;
  if (!lmp || !lmp->error || !lmp->atom || !lmp->memory) {
    lammps_last_global_errormessage = fmt::format("ERROR: {}(): Invalid LAMMPS handle\n", FNERR);
    return;
  }
  if (!name || !data) return;

  BEGIN_CAPTURE
  {
#if defined(LAMMPS_BIGBIG)
    lmp->error->all(FLERR, Error::NOLASTLINE, "{}() is not compatible with -DLAMMPS_BIGBIG", FNERR);
#else
    int i,j,offset;

    // error if tags are not defined or not consecutive
    // NOTE: test that name = image or ids is not a 64-bit int in code?

    int flag = 0;
    if (lmp->atom->tag_enable == 0 || lmp->atom->tag_consecutive() == 0)
      flag = 1;
    if (lmp->atom->natoms > MAXSMALLINT) flag = 1;
    if (flag)
      lmp->error->all(FLERR, Error::NOLASTLINE, "{}(): Atom-IDs must exist and be consecutive", FNERR);

    int natoms = static_cast<int> (lmp->atom->natoms);

    void *vptr = lmp->atom->extract(name);
    if (!vptr) lmp->error->all(FLERR, Error::NOLASTLINE, "{}(): unknown property {}", FNERR, name);

    // copy = Natom length vector of per-atom values
    // use atom ID to insert each atom's values into copy
    // MPI_Allreduce with MPI_SUM to merge into data, ordered by atom ID

    if (type == 0) {
      int *vector = nullptr;
      int **array = nullptr;
      const int imgunpack = (count == 3) && (strcmp(name,"image") == 0);

      if ((count == 1) || imgunpack) vector = (int *) vptr;
      else array = (int **) vptr;

      int *copy;
      lmp->memory->create(copy, count*natoms, "lib/gather:copy");
      for (i = 0; i < count*natoms; i++) copy[i] = 0;

      tagint *tag = lmp->atom->tag;
      int nlocal = lmp->atom->nlocal;

      if (count == 1) {
        for (i = 0; i < nlocal; i++)
          copy[tag[i]-1] = vector[i];

      } else if (imgunpack) {
        for (i = 0; i < nlocal; i++) {
          offset = count*(tag[i]-1);
          const int image = vector[i];
          copy[offset++] = (image & IMGMASK) - IMGMAX;
          copy[offset++] = ((image >> IMGBITS) & IMGMASK) - IMGMAX;
          copy[offset++] = ((image >> IMG2BITS) & IMGMASK) - IMGMAX;
        }

      } else {
        for (i = 0; i < nlocal; i++) {
          offset = count*(tag[i]-1);
          for (j = 0; j < count; j++)
            copy[offset++] = array[i][j];
        }
      }

      MPI_Allreduce(copy, data, count * natoms, MPI_INT, MPI_SUM, lmp->world);
      lmp->memory->destroy(copy);

    } else if (type == 1) {
      double *vector = nullptr;
      double **array = nullptr;
      if (count == 1) vector = (double *) vptr;
      else array = (double **) vptr;

      double *copy;
      lmp->memory->create(copy, count*natoms, "lib/gather:copy");
      for (i = 0; i < count*natoms; i++) copy[i] = 0.0;

      tagint *tag = lmp->atom->tag;
      int nlocal = lmp->atom->nlocal;

      if (count == 1) {
        for (i = 0; i < nlocal; i++)
          copy[tag[i]-1] = vector[i];

      } else {
        for (i = 0; i < nlocal; i++) {
          offset = count*(tag[i]-1);
          for (j = 0; j < count; j++)
            copy[offset++] = array[i][j];
        }
      }

      MPI_Allreduce(copy, data, count*natoms, MPI_DOUBLE, MPI_SUM, lmp->world);
      lmp->memory->destroy(copy);
    } else {
      lmp->error->all(FLERR, Error::NOLASTLINE, "{}(): unsupported data type: {}", FNERR, type);
      return;
    }
#endif
  }
  END_CAPTURE
}

/** Gather the named atom-based entity for all atoms across all processes,
 * unordered.
 *
\verbatim embed:rst

This subroutine gathers data for all atoms and stores them in a
one-dimensional array allocated by the user. The data will be a concatenation
of chunks from each processor's owned atoms, in whatever order the atoms are
in on each processor. This process has no requirement that the atom IDs be
consecutive. If you need the ID of each atom, you can do another
:cpp:func:`lammps_gather_atoms_concat` call with *name* set to ``id``.
If you have consecutive IDs and want the data to be in order, use
:cpp:func:`lammps_gather_atoms`; for a similar array but for a subset
of atoms, use :cpp:func:`lammps_gather_atoms_subset`.

The *data* array will be in groups of *count* values, with *natoms*
groups total, but not in order by atom ID (e.g., if *name* is *x* and *count*
is 3, then *data* might be something like x[10][0], x[10][1], x[10][2],
x[2][0], x[2][1], x[2][2], x[4][0], :math:`\dots`); *data* must be
pre-allocated by the caller to length (*count* :math:`\times` *natoms*), as
queried by :cpp:func:`lammps_get_natoms`, :cpp:func:`lammps_extract_global`,
or :cpp:func:`lammps_extract_setting`.

.. admonition:: Restrictions
    :class: warning

    This function is not compatible with ``-DLAMMPS_BIGBIG``.

    Atom IDs must be defined.

    The total number of atoms must not be more than 2147483647 (max 32-bit signed int).

\endverbatim
 *
 * \param handle: pointer to a previously created LAMMPS instance
 * \param name:   desired quantity (e.g., *x* or *charge*\ )
 * \param type:   0 for ``int`` values, 1 for ``double`` values
 * \param count:  number of per-atom values (e.g., 1 for *type* or *charge*,
 *                3 for *x* or *f*); use *count* = 3 with "image" if you want
 *                single image flags unpacked into (*x*,*y*,*z*)
 * \param data:   per-atom values packed in a 1-dimensional array of length
 *                *natoms* \* *count*.
 *
 */

/* ----------------------------------------------------------------------
   method:
     Allgather Nlocal atoms from each proc into data
------------------------------------------------------------------------- */

void lammps_gather_atoms_concat(void *handle, const char *name, int type,
                                int count, void *data)
{
  auto *lmp = (LAMMPS *) handle;
  if (!lmp || !lmp->error || !lmp->atom || !lmp->comm || !lmp->memory) {
    lammps_last_global_errormessage = fmt::format("ERROR: {}(): Invalid LAMMPS handle\n", FNERR);
    return;
  }

  BEGIN_CAPTURE
  {
#if defined(LAMMPS_BIGBIG)
    lmp->error->all(FLERR, Error::NOLASTLINE, "{}() is not compatible with -DLAMMPS_BIGBIG", FNERR);
#else
    int i,offset;

    // error if tags are not defined
    // NOTE: test that name = image or ids is not a 64-bit int in code?

    int flag = 0;
    if (lmp->atom->tag_enable == 0) flag = 1;
    if (lmp->atom->natoms > MAXSMALLINT) flag = 1;
    if (flag)
      lmp->error->all(FLERR, Error::NOLASTLINE, "{}(): Atom-IDs must exist", FNERR);

    int natoms = static_cast<int> (lmp->atom->natoms);

    void *vptr = lmp->atom->extract(name);
    if (!vptr) lmp->error->all(FLERR, Error::NOLASTLINE, "{}(): Unknown property {}", FNERR, name);

    // perform MPI_Allgatherv on each proc's chunk of Nlocal atoms

    int nprocs = lmp->comm->nprocs;

    int *recvcounts,*displs;
    lmp->memory->create(recvcounts,nprocs,"lib/gather:recvcounts");
    lmp->memory->create(displs,nprocs,"lib/gather:displs");

    if (type == 0) {
      int *vector = nullptr;
      int **array = nullptr;
      const int imgunpack = (count == 3) && (strcmp(name,"image") == 0);

      if ((count == 1) || imgunpack) vector = (int *) vptr;
      else array = (int **) vptr;

      int nlocal = lmp->atom->nlocal;

      if (count == 1) {
        MPI_Allgather(&nlocal,1,MPI_INT,recvcounts,1,MPI_INT,lmp->world);
        displs[0] = 0;
        for (i = 1; i < nprocs; i++)
          displs[i] = displs[i-1] + recvcounts[i-1];
        MPI_Allgatherv(vector,nlocal,MPI_INT,data,recvcounts,displs,MPI_INT,lmp->world);

      } else if (imgunpack) {
        int *copy;
        lmp->memory->create(copy,count*natoms,"lib/gather:copy");
        for (i = 0; i < count*natoms; i++) copy[i] = 0;

        offset = 0;
        for (i = 0; i < nlocal; i++) {
          const int image = vector[i];
          copy[offset++] = (image & IMGMASK) - IMGMAX;
          copy[offset++] = ((image >> IMGBITS) & IMGMASK) - IMGMAX;
          copy[offset++] = ((image >> IMG2BITS) & IMGMASK) - IMGMAX;
        }
        int n = count*nlocal;
        MPI_Allgather(&n,1,MPI_INT,recvcounts,1,MPI_INT,lmp->world);
        displs[0] = 0;
        for (i = 1; i < nprocs; i++)
          displs[i] = displs[i-1] + recvcounts[i-1];
        MPI_Allgatherv(copy,count*nlocal,MPI_INT,data,recvcounts,displs,MPI_INT,lmp->world);
        lmp->memory->destroy(copy);

      } else {
        int n = count*nlocal;
        MPI_Allgather(&n,1,MPI_INT,recvcounts,1,MPI_INT,lmp->world);
        displs[0] = 0;
        for (i = 1; i < nprocs; i++)
          displs[i] = displs[i-1] + recvcounts[i-1];
        MPI_Allgatherv(&array[0][0],count*nlocal,MPI_INT,data,recvcounts,displs,MPI_INT,lmp->world);
      }

    } else {
      double *vector = nullptr;
      double **array = nullptr;
      if (count == 1) vector = (double *) vptr;
      else array = (double **) vptr;

      int nlocal = lmp->atom->nlocal;

      if (count == 1) {
        MPI_Allgather(&nlocal,1,MPI_INT,recvcounts,1,MPI_INT,lmp->world);
        displs[0] = 0;
        for (i = 1; i < nprocs; i++)
          displs[i] = displs[i-1] + recvcounts[i-1];
        MPI_Allgatherv(vector,nlocal,MPI_DOUBLE,data,recvcounts,displs,MPI_DOUBLE,lmp->world);

      } else {
        int n = count*nlocal;
        MPI_Allgather(&n,1,MPI_INT,recvcounts,1,MPI_INT,lmp->world);
        displs[0] = 0;
        for (i = 1; i < nprocs; i++)
          displs[i] = displs[i-1] + recvcounts[i-1];
        MPI_Allgatherv(&array[0][0],count*nlocal,MPI_DOUBLE,
                       data,recvcounts,displs,MPI_DOUBLE,lmp->world);
      }
    }

    lmp->memory->destroy(recvcounts);
    lmp->memory->destroy(displs);
#endif
  }
  END_CAPTURE
}

/** Gather the named atom-based entity for a subset of atoms.
 *
\verbatim embed:rst

This subroutine gathers data for the requested atom IDs and stores them in a
one-dimensional array allocated by the user. The data will be ordered by atom
ID, but there is no requirement that the IDs be consecutive. If you wish to
return a similar array for *all* the atoms, use :cpp:func:`lammps_gather_atoms`
or :cpp:func:`lammps_gather_atoms_concat`.

The *data* array will be in groups of *count* values, sorted by atom ID
in the same order as the array *ids* (e.g., if *name* is *x*, *count* = 3, and
*ids* is {100, 57, 210}, then *data* might look like {x[100][0], x[100][1],
x[100][2], x[57][0], x[57][1], x[57][2], x[210][0], :math:`\dots`);
*ids* must be provided by the user with length *ndata*, and
*data* must be pre-allocated by the caller to length
(*count* :math:`\times` *ndata*).

.. admonition:: Restrictions
    :class: warning

    This function is not compatible with ``-DLAMMPS_BIGBIG``.

    Atom IDs must be defined and an :doc:`atom map must be enabled <atom_modify>`

    The total number of atoms must not be more than 2147483647 (max 32-bit signed int).

\endverbatim
 *
 * \param handle: pointer to a previously created LAMMPS instance
 * \param name:   desired quantity (e.g., *x* or *charge*)
 * \param type:   0 for ``int`` values, 1 for ``double`` values
 * \param count:  number of per-atom values (e.g., 1 for *type* or *charge*,
 *                3 for *x* or *f*); use *count* = 3 with "image" if you want
 *                single image flags unpacked into (*x*,*y*,*z*)
 * \param ndata:  number of atoms for which to return data (can be all of them)
 * \param ids:    list of *ndata* atom IDs for which to return data
 * \param data:   per-atom values packed in a 1-dimensional array of length
 *                *ndata* \* *count*.
 *
 */

/* ----------------------------------------------------------------------
   method:
     alloc and zero count*Ndata length vector
     loop over Ndata to fill vector with my values
     Allreduce to sum vector into data across all procs
------------------------------------------------------------------------- */

void lammps_gather_atoms_subset(void *handle, const char *name, int type,
                                int count, int ndata, int *ids, void *data)
{
  auto *lmp = (LAMMPS *) handle;
  if (!lmp || !lmp->error || !lmp->atom || !lmp->memory) {
    lammps_last_global_errormessage = fmt::format("ERROR: {}(): Invalid LAMMPS handle\n", FNERR);
    return;
  }
  if (!name || !ids || !data) return;

  BEGIN_CAPTURE
  {
#if defined(LAMMPS_BIGBIG)
    lmp->error->all(FLERR, Error::NOLASTLINE, "{}() is not compatible with -DLAMMPS_BIGBIG", FNERR);
#else
    int i,j,m,offset;
    tagint id;

    // error if tags are not defined or no atom map
    // NOTE: test that name = image or ids is not a 64-bit int in code?

    int flag = 0;
    if (lmp->atom->tag_enable == 0) flag = 1;
    if (lmp->atom->natoms > MAXSMALLINT) flag = 1;
    if (lmp->atom->map_style == Atom::MAP_NONE) flag = 1;
    if (flag)
      lmp->error->all(FLERR, Error::NOLASTLINE, "{}(): Atom-IDs must exist and be mapped", FNERR);

    void *vptr = lmp->atom->extract(name);
    if (!vptr) lmp->error->all(FLERR, Error::NOLASTLINE, "{}(): unknown property {}", FNERR, name);

    // copy = Ndata length vector of per-atom values
    // use atom ID to insert each atom's values into copy
    // MPI_Allreduce with MPI_SUM to merge into data

    if (type == 0) {
      int *vector = nullptr;
      int **array = nullptr;
      const int imgunpack = (count == 3) && (strcmp(name,"image") == 0);

      if ((count == 1) || imgunpack) vector = (int *) vptr;
      else array = (int **) vptr;

      int *copy;
      lmp->memory->create(copy,count*ndata,"lib/gather:copy");
      for (i = 0; i < count*ndata; i++) copy[i] = 0;

      int nlocal = lmp->atom->nlocal;

      if (count == 1) {
        for (i = 0; i < ndata; i++) {
          id = ids[i];
          if ((m = lmp->atom->map(id)) >= 0 && m < nlocal)
            copy[i] = vector[m];
        }

      } else if (imgunpack) {
        for (i = 0; i < ndata; i++) {
          id = ids[i];
          if ((m = lmp->atom->map(id)) >= 0 && m < nlocal) {
            offset = count*i;
            const int image = vector[m];
            copy[offset++] = (image & IMGMASK) - IMGMAX;
            copy[offset++] = ((image >> IMGBITS) & IMGMASK) - IMGMAX;
            copy[offset++] = ((image >> IMG2BITS) & IMGMASK) - IMGMAX;
          }
        }

      } else {
        for (i = 0; i < ndata; i++) {
          id = ids[i];
          if ((m = lmp->atom->map(id)) >= 0 && m < nlocal) {
            offset = count*i;
            for (j = 0; j < count; j++)
              copy[offset++] = array[m][j];
          }
        }
      }

      MPI_Allreduce(copy,data,count*ndata,MPI_INT,MPI_SUM,lmp->world);
      lmp->memory->destroy(copy);

    } else {
      double *vector = nullptr;
      double **array = nullptr;
      if (count == 1) vector = (double *) vptr;
      else array = (double **) vptr;

      double *copy;
      lmp->memory->create(copy,count*ndata,"lib/gather:copy");
      for (i = 0; i < count*ndata; i++) copy[i] = 0.0;

      int nlocal = lmp->atom->nlocal;

      if (count == 1) {
        for (i = 0; i < ndata; i++) {
          id = ids[i];
          if ((m = lmp->atom->map(id)) >= 0 && m < nlocal)
            copy[i] = vector[m];
        }

      } else {
        for (i = 0; i < ndata; i++) {
          id = ids[i];
          if ((m = lmp->atom->map(id)) >= 0 && m < nlocal) {
            offset = count*i;
            for (j = 0; j < count; j++)
              copy[offset++] = array[m][j];
          }
        }
      }

      MPI_Allreduce(copy,data,count*ndata,MPI_DOUBLE,MPI_SUM,lmp->world);
      lmp->memory->destroy(copy);
    }
#endif
  }
  END_CAPTURE
}

/** Scatter the named atom-based entities in *data* to all processes.
 *
\verbatim embed:rst

This subroutine takes data stored in a one-dimensional array supplied by the
user and scatters them to all atoms on all processes. The data must be
ordered by atom ID, with the requirement that the IDs be consecutive.
Use :cpp:func:`lammps_scatter_atoms_subset` to scatter data for some (or all)
atoms, unordered.

The *data* array needs to be ordered in groups of *count* values, sorted by
atom ID (e.g., if *name* is *x* and *count* = 3, then
*data* = {x[0][0], x[0][1], x[0][2], x[1][0], x[1][1], x[1][2], x[2][0],
:math:`\dots`}); *data* must be of length (*count* :math:`\times` *natoms*).

.. admonition:: Restrictions
    :class: warning

    This function is not compatible with ``-DLAMMPS_BIGBIG``.

    Atom IDs must be defined, must be consecutive, and an
    :doc:`atom map must be enabled <atom_modify>`

    The total number of atoms must not be more than 2147483647 (max 32-bit signed int).

\endverbatim
 *
 * \param handle  pointer to a previously created LAMMPS instance
 * \param name    desired quantity (e.g., *x* or *charge*)
 * \param type    0 for ``int`` values, 1 for ``double`` values
 * \param count   number of per-atom values (e.g., 1 for *type* or *charge*,
 *                3 for *x* or *f*); use *count* = 3 with *image* if you have
 *                a single image flag packed into (*x*,*y*,*z*) components.
 * \param data    per-atom values packed in a one-dimensional array of length
 *                *natoms* \* *count*.
 *
 */

/* ----------------------------------------------------------------------
   method:
     loop over Natoms, if I own atom ID, set its values from data
------------------------------------------------------------------------- */

void lammps_scatter_atoms(void *handle, const char *name, int type, int count, void *data)
{
  auto *lmp = (LAMMPS *) handle;
  if (!lmp || !lmp->error || !lmp->atom || !lmp->memory) {
    lammps_last_global_errormessage = fmt::format("ERROR: {}(): Invalid LAMMPS handle\n", FNERR);
    return;
  }
  if (!name || !data) return;

  BEGIN_CAPTURE
  {
#if defined(LAMMPS_BIGBIG)
    lmp->error->all(FLERR, Error::NOLASTLINE, "{}() is not compatible with -DLAMMPS_BIGBIG", FNERR);
#else
    int i,j,m,offset;

    // error if tags are not defined or not consecutive or no atom map
    // NOTE: test that name = image or ids is not a 64-bit int in code?

    int flag = 0;
    if (lmp->atom->tag_enable == 0 || lmp->atom->tag_consecutive() == 0)
      flag = 1;
    if (lmp->atom->natoms > MAXSMALLINT) flag = 1;
    if (lmp->atom->map_style == Atom::MAP_NONE) flag = 1;
    if (flag)
      lmp->error->all(FLERR, Error::NOLASTLINE,
                      "{}(): Atom-IDs must exist, be consecutive, and be mapped", FNERR);

    int natoms = static_cast<int> (lmp->atom->natoms);

    void *vptr = lmp->atom->extract(name);
    if (!vptr) lmp->error->all(FLERR, Error::NOLASTLINE, "{}(): unknown property {}", FNERR, name);

    if (type == 0) {
      int *vector = nullptr;
      int **array = nullptr;
      const int imgpack = (count == 3) && (strcmp(name,"image") == 0);

      if ((count == 1) || imgpack) vector = (int *) vptr;
      else array = (int **) vptr;
      int *dptr = (int *) data;

      if (count == 1) {
        for (i = 0; i < natoms; i++)
          if ((m = lmp->atom->map(i+1)) >= 0)
            vector[m] = dptr[i];

      } else if (imgpack) {
        for (i = 0; i < natoms; i++)
          if ((m = lmp->atom->map(i+1)) >= 0) {
            offset = count*i;
            int image = dptr[offset++] + IMGMAX;
            image += (dptr[offset++] + IMGMAX) << IMGBITS;
            image += (dptr[offset++] + IMGMAX) << IMG2BITS;
            vector[m] = image;
          }

      } else {
        for (i = 0; i < natoms; i++)
          if ((m = lmp->atom->map(i+1)) >= 0) {
            offset = count*i;
            for (j = 0; j < count; j++)
              array[m][j] = dptr[offset++];
          }
      }

    } else {
      double *vector = nullptr;
      double **array = nullptr;
      if (count == 1) vector = (double *) vptr;
      else array = (double **) vptr;
      auto dptr = (double *) data;

      if (count == 1) {
        for (i = 0; i < natoms; i++)
          if ((m = lmp->atom->map(i+1)) >= 0)
            vector[m] = dptr[i];

      } else {
        for (i = 0; i < natoms; i++) {
          if ((m = lmp->atom->map(i+1)) >= 0) {
            offset = count*i;
            for (j = 0; j < count; j++)
              array[m][j] = dptr[offset++];
          }
        }
      }
    }
#endif
  }
  END_CAPTURE
}

/** Scatter the named atom-based entities in *data* from a subset of atoms
 *  to all processes.
 *
\verbatim embed:rst

This subroutine takes data stored in a one-dimensional array supplied by the
user and scatters them to a subset of atoms on all processes. The array
*data* contains data associated with atom IDs, but there is no requirement that
the IDs be consecutive, as they are provided in a separate array.
Use :cpp:func:`lammps_scatter_atoms` to scatter data for all atoms, in order.

The *data* array needs to be organized in groups of *count* values, with the
groups in the same order as the array *ids*. For example, if you want *data*
to be the array {x[1][0], x[1][1], x[1][2], x[100][0], x[100][1], x[100][2],
x[57][0], x[57][1], x[57][2]}, then *count* = 3, *ndata* = 3, and *ids* would
be {1, 100, 57}.

.. admonition:: Restrictions
    :class: warning

    This function is not compatible with ``-DLAMMPS_BIGBIG``.

    Atom IDs must be defined and an :doc:`atom map must be enabled <atom_modify>`

    The total number of atoms must not be more than 2147483647 (max 32-bit signed int).

\endverbatim
 *
 * \param handle: pointer to a previously created LAMMPS instance
 * \param name:   desired quantity (e.g., *x* or *charge*)
 * \param type:   0 for ``int`` values, 1 for ``double`` values
 * \param count:  number of per-atom values (e.g., 1 for *type* or *charge*,
 *                3 for *x* or *f*); use *count* = 3 with "image" if you have
 *                all the image flags packed into (*xyz*)
 * \param ndata:  number of atoms listed in *ids* and *data* arrays
 * \param ids:    list of *ndata* atom IDs to scatter data to
 * \param data    per-atom values packed in a 1-dimensional array of length
 *                *ndata* \* *count*.
 *
 */

/* ----------------------------------------------------------------------
   scatter the named atom-based entity in data to a subset of atoms
   data is ordered by provided atom IDs
     no requirement for consecutive atom IDs (1 to N)
   see scatter_atoms() to scatter data for all atoms, ordered by consecutive IDs
   name = desired quantity (e.g., x or charge)
   type = 0 for integer values, 1 for double values
   count = # of per-atom values (e.g., 1 for type or charge, 3 for x or f)
     use count = 3 with "image" for xyz to be packed into single image flag
   ndata = # of atoms in ids and data (could be all atoms)
   ids = list of Ndata atom IDs to scatter data to
   data = atom-based values in 1d data, ordered by count, then by atom ID
     (e.g., x[0][0],x[0][1],x[0][2],x[1][0],x[1][1],x[1][2],x[2][0],...)
     data must be correct length = count*Ndata
   method:
     loop over Ndata, if I own atom ID, set its values from data
------------------------------------------------------------------------- */

void lammps_scatter_atoms_subset(void *handle, const char *name, int type,
                                 int count, int ndata, int *ids, void *data)
{
  auto *lmp = (LAMMPS *) handle;
  if (!lmp || !lmp->error || !lmp->atom || !lmp->memory) {
    lammps_last_global_errormessage = fmt::format("ERROR: {}(): Invalid LAMMPS handle\n", FNERR);
    return;
  }
  if (!name || !ids || !data) return;

  BEGIN_CAPTURE
  {
#if defined(LAMMPS_BIGBIG)
    lmp->error->all(FLERR, Error::NOLASTLINE, "{}() is not compatible with -DLAMMPS_BIGBIG", FNERR);
#else
    int i,j,m,offset;
    tagint id;

    // error if tags are not defined or no atom map
    // NOTE: test that name = image or ids is not a 64-bit int in code?

    int flag = 0;
    if (lmp->atom->tag_enable == 0) flag = 1;
    if (lmp->atom->natoms > MAXSMALLINT) flag = 1;
    if (lmp->atom->map_style == Atom::MAP_NONE) flag = 1;
    if (flag)
      lmp->error->all(FLERR, Error::NOLASTLINE, "{}(): Atom-IDs must exist and be mapped", FNERR);

    void *vptr = lmp->atom->extract(name);
    if (!vptr) lmp->error->all(FLERR, Error::NOLASTLINE, "{}(): Unknown property {}", FNERR, name);

    if (type == 0) {
      int *vector = nullptr;
      int **array = nullptr;
      const int imgpack = (count == 3) && (strcmp(name,"image") == 0);

      if ((count == 1) || imgpack) vector = (int *) vptr;
      else array = (int **) vptr;
      int *dptr = (int *) data;

      if (count == 1) {
        for (i = 0; i < ndata; i++) {
          id = ids[i];
          if ((m = lmp->atom->map(id)) >= 0)
            vector[m] = dptr[i];
        }

      } else if (imgpack) {
        for (i = 0; i < ndata; i++) {
          id = ids[i];
          if ((m = lmp->atom->map(id)) >= 0) {
            offset = count*i;
            int image = dptr[offset++] + IMGMAX;
            image += (dptr[offset++] + IMGMAX) << IMGBITS;
            image += (dptr[offset++] + IMGMAX) << IMG2BITS;
            vector[m] = image;
          }
        }

      } else {
        for (i = 0; i < ndata; i++) {
          id = ids[i];
          if ((m = lmp->atom->map(id)) >= 0) {
            offset = count*i;
            for (j = 0; j < count; j++)
              array[m][j] = dptr[offset++];
          }
        }
      }

    } else {
      double *vector = nullptr;
      double **array = nullptr;
      if (count == 1) vector = (double *) vptr;
      else array = (double **) vptr;
      auto dptr = (double *) data;

      if (count == 1) {
        for (i = 0; i < ndata; i++) {
          id = ids[i];
          if ((m = lmp->atom->map(id)) >= 0)
            vector[m] = dptr[i];
        }

      } else {
        for (i = 0; i < ndata; i++) {
          id = ids[i];
          if ((m = lmp->atom->map(id)) >= 0) {
            offset = count*i;
            for (j = 0; j < count; j++)
              array[m][j] = dptr[offset++];
          }
        }
      }
    }
#endif
  }
  END_CAPTURE
}

/** Gather type and constituent atom info for all bonds
 *
\verbatim embed:rst

.. versionadded:: 28Jul2021

This function copies the list of all bonds into a buffer provided by
the calling code. The buffer will be filled with bond type, bond atom 1,
bond atom 2 for each bond. Thus the buffer has to be allocated to the
dimension of 3 times the **total** number of bonds times the size of
the LAMMPS "tagint" type, which is either 4 or 8 bytes depending on
whether they are stored in 32-bit or 64-bit integers, respectively.
This size depends on the compile time settings used when compiling
the LAMMPS library and can be queried by calling
:cpp:func:`lammps_extract_setting()` with the keyword "tagint".

When running in parallel, the data buffer must be allocated on **all**
MPI ranks and will be filled with the information for **all** bonds
in the system.

Below is a brief C code demonstrating accessing this collected bond information.

.. code-block:: c

   #include "library.h"

   #include <stdint.h>
   #include <stdio.h>
   #include <stdlib.h>

   int main(int argc, char **argv)
   {
       int tagintsize;
       int64_t i, nbonds;
       void *handle, *bonds;

       handle = lammps_open_no_mpi(0, NULL, NULL);
       lammps_file(handle, "in.some_input");

       tagintsize = lammps_extract_setting(handle, "tagint");
       if (tagintsize == 4)
           nbonds = *(int32_t *)lammps_extract_global(handle, "nbonds");
        else
           nbonds = *(int64_t *)lammps_extract_global(handle, "nbonds");
       bonds = malloc(nbonds * 3 * tagintsize);

       lammps_gather_bonds(handle, bonds);

       if (lammps_extract_setting(handle, "world_rank") == 0) {
           if (tagintsize == 4) {
               int32_t *bonds_real = (int32_t *)bonds;
               for (i = 0; i < nbonds; ++i) {
                   printf("bond % 4ld: type = %d, atoms: % 4d  % 4d\n",i,
                          bonds_real[3*i], bonds_real[3*i+1], bonds_real[3*i+2]);
               }
           } else {
               int64_t *bonds_real = (int64_t *)bonds;
               for (i = 0; i < nbonds; ++i) {
                   printf("bond % 4ld: type = %ld, atoms: % 4ld  % 4ld\n",i,
                          bonds_real[3*i], bonds_real[3*i+1], bonds_real[3*i+2]);
               }
           }
       }

       lammps_close(handle);
       lammps_mpi_finalize();
       free(bonds);
       return 0;
   }

\endverbatim
 *
 * \param  handle  pointer to a previously created LAMMPS instance
 * \param  data    pointer to data to copy the result to */

void lammps_gather_bonds(void *handle, void *data)
{
  auto *lmp = (LAMMPS *) handle;
  if (!lmp || !lmp->error || !lmp->atom || !lmp->atom->avec || !lmp->comm || !lmp->memory) {
    lammps_last_global_errormessage = fmt::format("ERROR: {}(): Invalid LAMMPS handle\n", FNERR);
    return;
  }
  if (!data) return;

  BEGIN_CAPTURE {
    void *val = lammps_extract_global(handle, "nbonds");
    bigint nbonds = *(bigint *)val;

    // no bonds
    if (nbonds == 0) return;

    // count per MPI rank bonds, determine offsets and allocate local buffers
    int localbonds = lmp->atom->avec->pack_bond(nullptr);
    int nprocs = lmp->comm->nprocs;
    int *bufsizes = new int[nprocs];
    int *bufoffsets = new int[nprocs];
    MPI_Allgather(&localbonds, 1, MPI_INT, bufsizes, 1, MPI_INT, lmp->world);
    bufoffsets[0] = 0;
    bufsizes[0] *= 3;           // 3 items per bond: type, atom1, atom2
    for (int i = 1; i < nprocs; ++i) {
      bufoffsets[i] = bufoffsets[i-1] + bufsizes[i-1];
      bufsizes[i] *= 3;         // 3 items per bond: type, atom1, atom2
    }

    tagint **bonds;
    // add 1 to localbonds, so "bonds" does not become a NULL pointer
    lmp->memory->create(bonds, localbonds+1, 3, "library:gather_bonds:localbonds");
    lmp->atom->avec->pack_bond(bonds);
    MPI_Allgatherv(&bonds[0][0], 3*localbonds, MPI_LMP_TAGINT, data, bufsizes,
                   bufoffsets, MPI_LMP_TAGINT, lmp->world);
    lmp->memory->destroy(bonds);
    delete[] bufsizes;
    delete[] bufoffsets;
  }
  END_CAPTURE
}

/** Gather type and constituent atom info for all angles
 *
\verbatim embed:rst

.. versionadded:: 8Feb2023

This function copies the list of all angles into a buffer provided by
the calling code. The buffer will be filled with angle type, angle atom 1,
angle atom 2, angle atom 3 for each angle. Thus the buffer has to be allocated to the
dimension of 4 times the **total** number of angles times the size of
the LAMMPS "tagint" type, which is either 4 or 8 bytes depending on
whether they are stored in 32-bit or 64-bit integers, respectively.
This size depends on the compile time settings used when compiling
the LAMMPS library and can be queried by calling
:cpp:func:`lammps_extract_setting()` with the keyword "tagint".

When running in parallel, the data buffer must be allocated on **all**
MPI ranks and will be filled with the information for **all** angles
in the system.

Below is a brief C code demonstrating accessing this collected angle information.

.. code-block:: c

   #include "library.h"

   #include <stdint.h>
   #include <stdio.h>
   #include <stdlib.h>

   int main(int argc, char **argv)
   {
       int tagintsize;
       int64_t i, nangles;
       void *handle, *angles;

       handle = lammps_open_no_mpi(0, NULL, NULL);
       lammps_file(handle, "in.some_input");

       tagintsize = lammps_extract_setting(handle, "tagint");
       if (tagintsize == 4)
           nangles = *(int32_t *)lammps_extract_global(handle, "nangles");
        else
           nangles = *(int64_t *)lammps_extract_global(handle, "nangles");
       angles = malloc(nangles * 4 * tagintsize);

       lammps_gather_angles(handle, angles);

       if (lammps_extract_setting(handle, "world_rank") == 0) {
           if (tagintsize == 4) {
               int32_t *angles_real = (int32_t *)angles;
               for (i = 0; i < nangles; ++i) {
                   printf("angle % 4ld: type = %d, atoms: % 4d  % 4d  % 4d\n",i,
                          angles_real[4*i], angles_real[4*i+1], angles_real[4*i+2], angles_real[4*i+3]);
               }
           } else {
               int64_t *angles_real = (int64_t *)angles;
               for (i = 0; i < nangles; ++i) {
                   printf("angle % 4ld: type = %ld, atoms: % 4ld  % 4ld  % 4ld\n",i,
                          angles_real[4*i], angles_real[4*i+1], angles_real[4*i+2], angles_real[4*i+3]);
               }
           }
       }

       lammps_close(handle);
       lammps_mpi_finalize();
       free(angles);
       return 0;
   }

\endverbatim
 *
 * \param  handle  pointer to a previously created LAMMPS instance
 * \param  data    pointer to data to copy the result to */

void lammps_gather_angles(void *handle, void *data)
{
  auto *lmp = (LAMMPS *) handle;
  if (!lmp || !lmp->error || !lmp->atom || !lmp->atom->avec || !lmp->comm || !lmp->memory) {
    lammps_last_global_errormessage = fmt::format("ERROR: {}(): Invalid LAMMPS handle\n", FNERR);
    return;
  }
  if (!data) return;

  BEGIN_CAPTURE {
    void *val = lammps_extract_global(handle, "nangles");
    bigint nangles = *(bigint *)val;

    // no angles
    if (nangles == 0) return;

    // count per MPI rank angles, determine offsets and allocate local buffers
    int localangles = lmp->atom->avec->pack_angle(nullptr);
    int nprocs = lmp->comm->nprocs;
    int *bufsizes = new int[nprocs];
    int *bufoffsets = new int[nprocs];
    MPI_Allgather(&localangles, 1, MPI_INT, bufsizes, 1, MPI_INT, lmp->world);
    bufoffsets[0] = 0;
    bufsizes[0] *= 4;           // 4 items per angle: type, atom1, atom2, atom3
    for (int i = 1; i < nprocs; ++i) {
      bufoffsets[i] = bufoffsets[i-1] + bufsizes[i-1];
      bufsizes[i] *= 4;         // 4 items per angle: type, atom1, atom2, atom3
    }

    tagint **angles;
    // add 1 to localangles, so "angles" does not become a NULL pointer
    lmp->memory->create(angles, localangles+1, 4, "library:gather_angles:localangles");
    lmp->atom->avec->pack_angle(angles);
    MPI_Allgatherv(&angles[0][0], 4*localangles, MPI_LMP_TAGINT, data, bufsizes,
                   bufoffsets, MPI_LMP_TAGINT, lmp->world);
    lmp->memory->destroy(angles);
    delete[] bufsizes;
    delete[] bufoffsets;
  }
  END_CAPTURE
}

/** Gather type and constituent atom info for all dihedrals
 *
\verbatim embed:rst

.. versionadded:: 8Feb2023

This function copies the list of all dihedrals into a buffer provided by
the calling code. The buffer will be filled with dihedral type, dihedral atom 1,
dihedral atom 2, dihedral atom 3, dihedral atom 4 for each dihedral.
Thus the buffer has to be allocated to the
dimension of 5 times the **total** number of dihedrals times the size of
the LAMMPS "tagint" type, which is either 4 or 8 bytes depending on
whether they are stored in 32-bit or 64-bit integers, respectively.
This size depends on the compile time settings used when compiling
the LAMMPS library and can be queried by calling
:cpp:func:`lammps_extract_setting()` with the keyword "tagint".

When running in parallel, the data buffer must be allocated on **all**
MPI ranks and will be filled with the information for **all** dihedrals
in the system.

Below is a brief C code demonstrating accessing this collected dihedral information.

.. code-block:: c

   #include "library.h"

   #include <stdint.h>
   #include <stdio.h>
   #include <stdlib.h>

   int main(int argc, char **argv)
   {
       int tagintsize;
       int64_t i, ndihedrals;
       void *handle, *dihedrals;

       handle = lammps_open_no_mpi(0, NULL, NULL);
       lammps_file(handle, "in.some_input");

       tagintsize = lammps_extract_setting(handle, "tagint");
       if (tagintsize == 4)
           ndihedrals = *(int32_t *)lammps_extract_global(handle, "ndihedrals");
        else
           ndihedrals = *(int64_t *)lammps_extract_global(handle, "ndihedrals");
       dihedrals = malloc(ndihedrals * 5 * tagintsize);

       lammps_gather_dihedrals(handle, dihedrals);

       if (lammps_extract_setting(handle, "world_rank") == 0) {
           if (tagintsize == 4) {
               int32_t *dihedrals_real = (int32_t *)dihedrals;
               for (i = 0; i < ndihedrals; ++i) {
                   printf("dihedral % 4ld: type = %d, atoms: % 4d  % 4d  % 4d  % 4d\n",i,
                          dihedrals_real[5*i], dihedrals_real[5*i+1], dihedrals_real[5*i+2], dihedrals_real[5*i+3], dihedrals_real[5*i+4]);
               }
           } else {
               int64_t *dihedrals_real = (int64_t *)dihedrals;
               for (i = 0; i < ndihedrals; ++i) {
                   printf("dihedral % 4ld: type = %ld, atoms: % 4ld  % 4ld  % 4ld  % 4ld\n",i,
                          dihedrals_real[5*i], dihedrals_real[5*i+1], dihedrals_real[5*i+2], dihedrals_real[5*i+3], dihedrals_real[5*i+4]);
               }
           }
       }

       lammps_close(handle);
       lammps_mpi_finalize();
       free(dihedrals);
       return 0;
   }

\endverbatim
 *
 * \param  handle  pointer to a previously created LAMMPS instance
 * \param  data    pointer to data to copy the result to */

void lammps_gather_dihedrals(void *handle, void *data)
{
  auto *lmp = (LAMMPS *) handle;
  if (!lmp || !lmp->error || !lmp->atom || !lmp->atom->avec || !lmp->comm || !lmp->memory) {
    lammps_last_global_errormessage = fmt::format("ERROR: {}(): Invalid LAMMPS handle\n", FNERR);
    return;
  }
  if (!data) return;

  BEGIN_CAPTURE {
    void *val = lammps_extract_global(handle,"ndihedrals");
    bigint ndihedrals = *(bigint *)val;

    // no dihedrals
    if (ndihedrals == 0) return;

    // count per MPI rank dihedrals, determine offsets and allocate local buffers
    int localdihedrals = lmp->atom->avec->pack_dihedral(nullptr);
    int nprocs = lmp->comm->nprocs;
    int *bufsizes = new int[nprocs];
    int *bufoffsets = new int[nprocs];
    MPI_Allgather(&localdihedrals, 1, MPI_INT, bufsizes, 1, MPI_INT, lmp->world);
    bufoffsets[0] = 0;
    bufsizes[0] *= 5;           // 5 items per dihedral: type, atom1, atom2, atom3, atom4
    for (int i = 1; i < nprocs; ++i) {
      bufoffsets[i] = bufoffsets[i-1] + bufsizes[i-1];
      bufsizes[i] *= 5;         // 5 items per dihedral: type, atom1, atom2, atom3, atom4
    }

    tagint **dihedrals;
    // add 1 to localdihedrals, so "dihedrals" does not become a NULL pointer
    lmp->memory->create(dihedrals, localdihedrals+1, 5, "library:gather_dihedrals:localdihedrals");
    lmp->atom->avec->pack_dihedral(dihedrals);
    MPI_Allgatherv(&dihedrals[0][0], 5*localdihedrals, MPI_LMP_TAGINT, data, bufsizes,
                   bufoffsets, MPI_LMP_TAGINT, lmp->world);
    lmp->memory->destroy(dihedrals);
    delete[] bufsizes;
    delete[] bufoffsets;
  }
  END_CAPTURE
}

/** Gather type and constituent atom info for all impropers
 *
\verbatim embed:rst

.. versionadded:: 8Feb2023

This function copies the list of all impropers into a buffer provided by
the calling code. The buffer will be filled with improper type, improper atom 1,
improper atom 2, improper atom 3, improper atom 4 for each improper.
Thus the buffer has to be allocated to the
dimension of 5 times the **total** number of impropers times the size of
the LAMMPS "tagint" type, which is either 4 or 8 bytes depending on
whether they are stored in 32-bit or 64-bit integers, respectively.
This size depends on the compile time settings used when compiling
the LAMMPS library and can be queried by calling
:cpp:func:`lammps_extract_setting()` with the keyword "tagint".

When running in parallel, the data buffer must be allocated on **all**
MPI ranks and will be filled with the information for **all** impropers
in the system.

Below is a brief C code demonstrating accessing this collected improper information.

.. code-block:: c

   #include "library.h"

   #include <stdint.h>
   #include <stdio.h>
   #include <stdlib.h>

   int main(int argc, char **argv)
   {
       int tagintsize;
       int64_t i, nimpropers;
       void *handle, *impropers;

       handle = lammps_open_no_mpi(0, NULL, NULL);
       lammps_file(handle, "in.some_input");

       tagintsize = lammps_extract_setting(handle, "tagint");
       if (tagintsize == 4)
           nimpropers = *(int32_t *)lammps_extract_global(handle, "nimpropers");
        else
           nimpropers = *(int64_t *)lammps_extract_global(handle, "nimpropers");
       impropers = malloc(nimpropers * 5 * tagintsize);

       lammps_gather_impropers(handle, impropers);

       if (lammps_extract_setting(handle, "world_rank") == 0) {
           if (tagintsize == 4) {
               int32_t *impropers_real = (int32_t *)impropers;
               for (i = 0; i < nimpropers; ++i) {
                   printf("improper % 4ld: type = %d, atoms: % 4d  % 4d  % 4d  % 4d\n",i,
                          impropers_real[5*i], impropers_real[5*i+1], impropers_real[5*i+2], impropers_real[5*i+3], impropers_real[5*i+4]);
               }
           } else {
               int64_t *impropers_real = (int64_t *)impropers;
               for (i = 0; i < nimpropers; ++i) {
                   printf("improper % 4ld: type = %ld, atoms: % 4ld  % 4ld  % 4ld  % 4ld\n",i,
                          impropers_real[5*i], impropers_real[5*i+1], impropers_real[5*i+2], impropers_real[5*i+3], impropers_real[5*i+4]);
               }
           }
       }

       lammps_close(handle);
       lammps_mpi_finalize();
       free(impropers);
       return 0;
   }

\endverbatim
 *
 * \param  handle  pointer to a previously created LAMMPS instance
 * \param  data    pointer to data to copy the result to */

void lammps_gather_impropers(void *handle, void *data)
{
  auto *lmp = (LAMMPS *) handle;
  if (!lmp || !lmp->error || !lmp->atom || !lmp->atom->avec || !lmp->comm || !lmp->memory) {
    lammps_last_global_errormessage = fmt::format("ERROR: {}(): Invalid LAMMPS handle\n", FNERR);
    return;
  }
  if (!data) return;

  BEGIN_CAPTURE {
    void *val = lammps_extract_global(handle,"nimpropers");
    bigint nimpropers = *(bigint *)val;

    // no impropers
    if (nimpropers == 0) return;

    // count per MPI rank impropers, determine offsets and allocate local buffers
    int localimpropers = lmp->atom->avec->pack_improper(nullptr);
    int nprocs = lmp->comm->nprocs;
    int *bufsizes = new int[nprocs];
    int *bufoffsets = new int[nprocs];
    MPI_Allgather(&localimpropers, 1, MPI_INT, bufsizes, 1, MPI_INT, lmp->world);
    bufoffsets[0] = 0;
    bufsizes[0] *= 5;           // 5 items per improper: type, atom1, atom2, atom3, atom4
    for (int i = 1; i < nprocs; ++i) {
      bufoffsets[i] = bufoffsets[i-1] + bufsizes[i-1];
      bufsizes[i] *= 5;         // 5 items per improper: type, atom1, atom2, atom3, atom4
    }

    tagint **impropers;
    // add 1 to localimpropers, so "impropers" does not become a NULL pointer
    lmp->memory->create(impropers, localimpropers+1, 5, "library:gather_impropers:localimpropers");
    lmp->atom->avec->pack_improper(impropers);
    MPI_Allgatherv(&impropers[0][0], 5*localimpropers, MPI_LMP_TAGINT, data, bufsizes,
                   bufoffsets, MPI_LMP_TAGINT, lmp->world);
    lmp->memory->destroy(impropers);
    delete[] bufsizes;
    delete[] bufoffsets;
  }
  END_CAPTURE
}

/** Gather the named per-atom, per-atom fix, per-atom compute, or fix property/atom-based entities
 *  from all processes, in order by atom ID.
 *
\verbatim embed:rst

This subroutine gathers data from all processes and stores them in a one-dimensional array
allocated by the user. The array *data* will be ordered by atom ID, which requires consecutive IDs
(1 to *natoms*\ ). If you need a similar array but for non-consecutive atom IDs, see
:cpp:func:`lammps_gather_concat`; for a similar array but for a subset of atoms, see
:cpp:func:`lammps_gather_subset`.

The *data* array will be ordered in groups of *count* values, sorted by atom ID (e.g., if *name* is
*x*, then *data* is {x[0][0], x[0][1], x[0][2], x[1][0], x[1][1], x[1][2], x[2][0],
:math:`\dots`}); *data* must be pre-allocated by the caller to the correct length
(*count*\ :math:`{}\times{}`\ *natoms*), as queried by :cpp:func:`lammps_get_natoms`,
:cpp:func:`lammps_extract_global`, or :cpp:func:`lammps_extract_setting`.

This function will return an error if fix or compute data are requested and the fix or compute ID
given does not have per-atom data.

.. admonition:: Restrictions
    :class: warning

    This function is not compatible with ``-DLAMMPS_BIGBIG``.

    Atom IDs must be defined and must be consecutive.

    The total number of atoms must not be more than 2147483647 (max 32-bit signed int).

\endverbatim
 *
 * \param handle  pointer to a previously created LAMMPS instance
 * \param name    desired quantity (e.g., "x" or "f" for atom properties, "f_id" for per-atom fix
 *                data, "c_id" for per-atom compute data, "d_name" or "i_name" for fix
 *                property/atom vectors with *count* = 1, "d2_name" or "i2_name" for fix
 *                property/atom vectors with *count* > 1)
 * \param type    0 for ``int`` values, 1 for ``double`` values
 * \param count   number of per-atom values (e.g., 1 for *type* or *charge*, 3 for *x* or *f*);
 *                use *count* = 3 with *image* if you want the image flags unpacked into
 *                (*x*,*y*,*z*) components.
 * \param data    per-atom values packed into a one-dimensional array of length
 *                *natoms* \* *count*.
 *
 */
/* ----------------------------------------------------------------------
  Contributing author: Thomas Swinburne (CNRS & CINaM, Marseille, France)
  gather the named atom-based entity for all atoms
    return it in user-allocated data
  data will be ordered by atom ID
    requirement for consecutive atom IDs (1 to N)
  see gather_concat() to return data for all atoms, unordered
  see gather_subset() to return data for only a subset of atoms
  name = "x" , "f" or other atom properties
         "f_fix", "c_compute" for fixes / computes
         "d_name" or "i_name" for fix property/atom vectors with count = 1
         "d2_name" or "i2_name" for fix property/atom arrays with count > 1
         will return error if fix/compute isn't atom-based
  type = 0 for integer values, 1 for double values
  count = # of per-atom values (e.g., 1 for type or charge, 3 for x or f)
    use count = 3 with "image" if want single image flag unpacked into xyz
  return atom-based values in 1d data, ordered by count, then by atom ID
    (e.g., x[0][0],x[0][1],x[0][2],x[1][0],x[1][1],x[1][2],x[2][0],...)
    data must be pre-allocated by caller to correct length
    correct length = count*Natoms, as queried by get_natoms()
  method:
    alloc and zero count*Natom length vector
    loop over Nlocal to fill vector with my values
    Allreduce to sum vector into data across all procs
------------------------------------------------------------------------- */

void lammps_gather(void *handle, const char *name, int type, int count, void *data)
{
  auto *lmp = (LAMMPS *) handle;
  if (!lmp || !lmp->error || !lmp->atom || !lmp->memory || !lmp->modify) {
    lammps_last_global_errormessage = fmt::format("ERROR: {}(): Invalid LAMMPS handle\n", FNERR);
    return;
  }
  if (!name || !data) return;

  BEGIN_CAPTURE
  {
#if defined(LAMMPS_BIGBIG)
    lmp->error->all(FLERR, Error::NOLASTLINE, "{}() is not compatible with -DLAMMPS_BIGBIG", FNERR);
#else
    int i,j,offset,ltype;

    // error if tags are not defined or not consecutive

    int flag = 0;
    if (lmp->atom->tag_enable == 0 || lmp->atom->tag_consecutive() == 0)
      flag = 1;
    if (lmp->atom->natoms > MAXSMALLINT) flag = 1;
    if (flag)
      lmp->error->all(FLERR, Error::NOLASTLINE, "{}(): Atom-IDs must exist and be consecutive", FNERR);

    int natoms = static_cast<int> (lmp->atom->natoms);
    void *vptr = lmp->atom->extract(name);

    // fix

<<<<<<< HEAD
    if (!vptr && utils::strmatch(name,"^f_")) {
      const char *fixid = name + 2;
      auto *fix = lmp->modify->get_fix_by_id(fixid);
      if (!fix)
        lmp->error->all(FLERR, Error::NOLASTLINE, "{}(): Fix {} does not exist", FNERR, fixid);
      if (fix->peratom_flag == 0)
        lmp->error->all(FLERR, Error::NOLASTLINE,
                        "{}(): fix {} does not compute per-atom vector or array", FNERR, fixid);
      if ((count > 1) && (fix->size_peratom_cols != count))
        lmp->error->all(FLERR, Error::NOLASTLINE,
                        "{}(): Fix {} does not compute per-atom array with {} columns",
                        FNERR, count, fixid);
      if ((count == 1) && (fix->size_peratom_cols != 0))
        lmp->error->all(FLERR, Error::NOLASTLINE,
                        "{}(): Fix {} does not compute {} per-atom vector", FNERR, count, fixid);
      if (lmp->update->ntimestep % fix->peratom_freq)
        lmp->error->all(FLERR, Error::NOLASTLINE, "{}: Fix {} not computed at compatible time",
                        FNERR, fixid);
=======
    if (vptr==nullptr && utils::strmatch(name,"^f_")) {
      const char *fixid = name+2;

      auto fix = lmp->modify->get_fix_by_id(fixid);
      if (!fix) {
        lmp->error->all(FLERR,"lammps_gather(): unknown fix id {}", fixid);
        return;
      }

      if (fix->peratom_flag == 0) {
        lmp->error->all(FLERR,"lammps_gather(): fix {} does not return peratom data", fixid);
        return;
      }
      if ((count > 1) && (fix->size_peratom_cols != count)) {
        lmp->error->all(FLERR,"lammps_gather: count != values peratom for fix {}", fixid);
        return;
      }

      if (lmp->update->ntimestep % fix->peratom_freq) {
        lmp->error->all(FLERR,"lammps_gather: fix {} not computed at compatible time{}",
                        fixid, utils::errorurl(7));
        return;
      }
>>>>>>> 7878ec17

      if (count==1) vptr = (void *) fix->vector_atom;
      else vptr = (void *) fix->array_atom;
    }

    // compute

    if (!vptr && utils::strmatch(name,"^c_")) {
      const char *compid = name+2;
      auto *compute = lmp->modify->get_compute_by_id(compid);
      if (!compute)
        lmp->error->all(FLERR, Error::NOLASTLINE, "{}(): Compute {} does not exist", FNERR, compid);
      if (compute->peratom_flag == 0)
        lmp->error->all(FLERR, Error::NOLASTLINE, "{}(): Compute {} does not compute per-atom "
                        "vector or array", FNERR, compid);
      if ((count > 1) && (compute->size_peratom_cols != count))
        lmp->error->all(FLERR, Error::NOLASTLINE,
                        "{}(): Compute {} does not compute per-atom array with {} columns",
                        FNERR, count, compid);
      if ((count == 1) && (compute->size_peratom_cols != 0))
        lmp->error->all(FLERR, Error::NOLASTLINE,
                        "{}(): Compute {} does not compute per-atom vector", FNERR, count, compid);

      if (compute->invoked_peratom != lmp->update->ntimestep)
        compute->compute_peratom();

      if (count==1) vptr = (void *) compute->vector_atom;
      else vptr = (void *) compute->array_atom;
    }

    // custom per-atom vector or array

    if (!vptr && utils::strmatch(name, "^[id]2?_")) {
      int idx,icol;
      const char *propid;
      if (utils::strmatch(name,"^[id]_")) propid = name + 2;
      else propid = name + 3;

      idx = lmp->atom->find_custom(propid, ltype, icol);
      if (idx < 0)
        lmp->error->all(FLERR, Error::NOLASTLINE,
                        "{}(): Could not find custom per-atom property ID {}", FNERR, propid);
      if (ltype != type)
        lmp->error->all(FLERR, Error::NOLASTLINE,
                        "{}(): Custom per-atom property {} type mismatch", FNERR, propid);
      if ((count == 1) && (icol != 0))
        lmp->error->all(FLERR, Error::NOLASTLINE,
                        "{}(): Custom per-atom property {} count mismatch", FNERR, propid);
      if ((count > 1) && (icol != count))
        lmp->error->all(FLERR, Error::NOLASTLINE,
                        "{}(): Custom per-atom property {} count mismatch", FNERR, propid);

      if (count == 1) {
        if (ltype==0) vptr = (void *) lmp->atom->ivector[idx];
        else vptr = (void *) lmp->atom->dvector[idx];
      } else {
        if (ltype==0) vptr = (void *) lmp->atom->iarray[idx];
        else vptr = (void *) lmp->atom->darray[idx];
      }
    }

    // no match

    if (!vptr) lmp->error->all(FLERR, Error::NOLASTLINE, "{}(): Unknown property {}", name);

    // copy = Natom length vector of per-atom values
    // use atom ID to insert each atom's values into copy
    // MPI_Allreduce with MPI_SUM to merge into data, ordered by atom ID

    if (type==0) {
      int *vector = nullptr;
      int **array = nullptr;

      const int imgunpack = (count == 3) && (strcmp(name,"image") == 0);

      if ((count == 1) || imgunpack) vector = (int *) vptr;
      else array = (int **) vptr;

      int *copy;
      lmp->memory->create(copy,count*natoms,"lib/gather:copy");
      for (i = 0; i < count*natoms; i++) copy[i] = 0;

      tagint *tag = lmp->atom->tag;
      int nlocal = lmp->atom->nlocal;

      if (count == 1) {
        for (i = 0; i < nlocal; i++)
          copy[tag[i]-1] = vector[i];

      } else if (imgunpack) {
        for (i = 0; i < nlocal; i++) {
          offset = count*(tag[i]-1);
          const int image = vector[i];
          copy[offset++] = (image & IMGMASK) - IMGMAX;
          copy[offset++] = ((image >> IMGBITS) & IMGMASK) - IMGMAX;
          copy[offset++] = ((image >> IMG2BITS) & IMGMASK) - IMGMAX;
        }

      } else {
        for (i = 0; i < nlocal; i++) {
          offset = count*(tag[i]-1);
          for (j = 0; j < count; j++)
            copy[offset++] = array[i][j];
        }
      }

      MPI_Allreduce(copy, data, count * natoms, MPI_INT, MPI_SUM, lmp->world);
      lmp->memory->destroy(copy);

    } else {
      double *vector = nullptr;
      double **array = nullptr;
      if (count == 1) vector = (double *) vptr;
      else array = (double **) vptr;

      double *copy;
      lmp->memory->create(copy,count*natoms,"lib/gather:copy");
      for (i = 0; i < count*natoms; i++) copy[i] = 0.0;

      tagint *tag = lmp->atom->tag;
      int nlocal = lmp->atom->nlocal;

      if (count == 1) {
        for (i = 0; i < nlocal; i++)
          copy[tag[i]-1] = vector[i];
      } else {
        for (i = 0; i < nlocal; i++) {
          offset = count*(tag[i]-1);
          for (j = 0; j < count; j++)
            copy[offset++] = array[i][j];
        }
      }
      MPI_Allreduce(copy, data, count * natoms, MPI_DOUBLE, MPI_SUM, lmp->world);
      lmp->memory->destroy(copy);
    }
#endif
  }
  END_CAPTURE
}

/** Gather the named per-atom, per-atom fix, per-atom compute, or fix property/atom-based entities
 *  from all processes, unordered.
 *
\verbatim embed:rst

This subroutine gathers data for all atoms and stores them in a one-dimensional array allocated by
the user. The data will be a concatenation of chunks from each processor's owned atoms, in
whatever order the atoms are in on each processor. This process has no requirement that the atom
IDs be consecutive. If you need the ID of each atom, you can do another call to either
:cpp:func:`lammps_gather_atoms_concat` or :cpp:func:`lammps_gather_concat` with *name* set to
``id``. If you have consecutive IDs and want the data to be in order, use
:cpp:func:`lammps_gather`; for a similar array but for a subset of atoms, use
:cpp:func:`lammps_gather_subset`.

The *data* array will be in groups of *count* values, with *natoms* groups total, but not in order
by atom ID (e.g., if *name* is *x* and *count* is 3, then *data* might be something like
{x[10][0], x[10][1], x[10][2], x[2][0], x[2][1], x[2][2], x[4][0], :math:`\dots`}); *data* must be
pre-allocated by the caller to length (*count* :math:`\times` *natoms*), as queried by
:cpp:func:`lammps_get_natoms`, :cpp:func:`lammps_extract_global`, or
:cpp:func:`lammps_extract_setting`.

.. admonition:: Restrictions
    :class: warning

    This function is not compatible with ``-DLAMMPS_BIGBIG``.

    Atom IDs must be defined.

    The total number of atoms must be less than 2147483647 (max 32-bit signed int).

\endverbatim
 *
 * \param handle: pointer to a previously created LAMMPS instance
 * \param name:   desired quantity (e.g., "x" or "f" for atom properties, "f_id" for per-atom fix
 *                data, "c_id" for per-atom compute data, "d_name" or "i_name" for fix
 *                property/atom vectors with count = 1, "d2_name" or "i2_name" for fix
 *                property/atom vectors with count > 1)
 * \param type:   0 for ``int`` values, 1 for ``double`` values
 * \param count:  number of per-atom values (e.g., 1 for *type* or *charge*, 3 for *x* or *f*);
 *                use *count* = 3 with *image* if you want the image flags unpacked into
 *                (*x*,*y*,*z*) components.
 * \param data:   per-atom values packed into a one-dimensional array of length
 *                *natoms* \* *count*.
 *
 */
/* ----------------------------------------------------------------------
  Contributing author: Thomas Swinburne (CNRS & CINaM, Marseille, France)
  gather the named atom-based entity for all atoms
    return it in user-allocated data
  data will be ordered by atom ID
    requirement for consecutive atom IDs (1 to N)
  see gather() to return data ordered by consecutive atom IDs
  see gather_subset() to return data for only a subset of atoms
  name = "x" , "f" or other atom properties
         "f_fix", "c_compute" for fixes / computes
         "d_name" or "i_name" for fix property/atom vectors with count = 1
         "d2_name" or "i2_name" for fix property/atom arrays with count > 1
         will return error if fix/compute isn't atom-based
  type = 0 for integer values, 1 for double values
  count = # of per-atom values (e.g., 1 for type or charge, 3 for x or f)
    use count = 3 with "image" if want single image flag unpacked into xyz
  return atom-based values in 1d data, ordered by count, then by atom ID
    (e.g., x[0][0],x[0][1],x[0][2],x[1][0],x[1][1],x[1][2],x[2][0],...)
    data must be pre-allocated by caller to correct length
    correct length = count*Natoms, as queried by get_natoms()
  method:
    alloc and zero count*Natom length vector
    loop over Nlocal to fill vector with my values
    Allreduce to sum vector into data across all procs
------------------------------------------------------------------------- */

void lammps_gather_concat(void *handle, const char *name, int type, int count, void *data)
{
  auto *lmp = (LAMMPS *) handle;
  if (!lmp || !lmp->error || !lmp->atom || !lmp->memory || !lmp->modify || !lmp->comm) {
    lammps_last_global_errormessage = fmt::format("ERROR: {}(): Invalid LAMMPS handle\n", FNERR);
    return;
  }
  if (!name || !data) return;

  BEGIN_CAPTURE
  {
#if defined(LAMMPS_BIGBIG)
    lmp->error->all(FLERR, Error::NOLASTLINE, "{}() is not compatible with -DLAMMPS_BIGBIG", FNERR);
#else
    int i,offset,ltype;

    // error if tags are not defined or not consecutive

    int flag = 0;
    if (lmp->atom->tag_enable == 0) flag = 1;
    if (lmp->atom->natoms > MAXSMALLINT) flag = 1;
    if (flag) lmp->error->all(FLERR, Error::NOLASTLINE, "{}(): Atom-IDs must exist", FNERR);

    int natoms = static_cast<int> (lmp->atom->natoms);
    void *vptr = lmp->atom->extract(name);

    // fix

    if (!vptr && utils::strmatch(name,"^f_")) {
      const char *fixid = name+2;
<<<<<<< HEAD
      auto *fix = lmp->modify->get_fix_by_id(fixid);
      if (!fix)
        lmp->error->all(FLERR, Error::NOLASTLINE, "{}(): Fix {} does not exist", FNERR, fixid);
      if (fix->peratom_flag == 0)
        lmp->error->all(FLERR, Error::NOLASTLINE,
                        "{}(): fix {} does not compute per-atom vector or array", FNERR, fixid);
      if ((count > 1) && (fix->size_peratom_cols != count))
        lmp->error->all(FLERR, Error::NOLASTLINE,
                        "{}(): Fix {} does not compute per-atom array with {} columns",
                        FNERR, count, fixid);
      if ((count == 1) && (fix->size_peratom_cols != 0))
        lmp->error->all(FLERR, Error::NOLASTLINE,
                        "{}(): Fix {} does not compute {} per-atom vector", FNERR, count, fixid);
      if (lmp->update->ntimestep % fix->peratom_freq)
        lmp->error->all(FLERR, Error::NOLASTLINE, "{}: Fix {} not computed at compatible time",
                        FNERR, fixid);
=======
      auto fix = lmp->modify->get_fix_by_id(fixid);
      if (!fix) {
        lmp->error->all(FLERR,"lammps_gather_concat(): unknown fix id {}", fixid);
        return;
      }

      if (fix->peratom_flag == 0) {
        lmp->error->all(FLERR,"lammps_gather_concat(): fix {} does not return peratom data", fixid);
        return;
      }
      if ((count > 1) && (fix->size_peratom_cols != count)) {
        lmp->error->all(FLERR,"lammps_gather_concat(): count != values peratom for fix {}", fixid);
        return;
      }
      if (lmp->update->ntimestep % fix->peratom_freq) {
        lmp->error->all(FLERR,"lammps_gather_concat(): fix {} not computed at compatible time{}",
                        fixid, utils::errorurl(7));
        return;
      }
>>>>>>> 7878ec17

      if (count==1) vptr = (void *) fix->vector_atom;
      else vptr = (void *) fix->array_atom;
    }

    // compute

    if (!vptr && utils::strmatch(name,"^c_")) {
      const char *compid = name + 2;
      auto *compute = lmp->modify->get_compute_by_id(compid);
      if (!compute)
        lmp->error->all(FLERR, Error::NOLASTLINE, "{}(): Compute {} does not exist", FNERR, compid);
      if (compute->peratom_flag == 0)
        lmp->error->all(FLERR, Error::NOLASTLINE, "{}(): Compute {} does not compute per-atom "
                        "vector or array", FNERR, compid);
      if ((count > 1) && (compute->size_peratom_cols != count))
        lmp->error->all(FLERR, Error::NOLASTLINE,
                        "{}(): Compute {} does not compute per-atom array with {} columns",
                        FNERR, count, compid);
      if ((count == 1) && (compute->size_peratom_cols != 0))
        lmp->error->all(FLERR, Error::NOLASTLINE,
                        "{}(): Compute {} does not compute per-atom vector", FNERR, count, compid);

      if (compute->invoked_peratom != lmp->update->ntimestep)
        compute->compute_peratom();

      if (count==1) vptr = (void *) compute->vector_atom;
      else vptr = (void *) compute->array_atom;
    }

    // custom per-atom vector or array

    if (!vptr && utils::strmatch(name, "^[id]2?_")) {
      int idx,icol;
      const char *propid;
      if (utils::strmatch(name,"^[id]_")) propid = name + 2;
      else propid = name + 3;

      idx = lmp->atom->find_custom(propid, ltype, icol);
      if (idx < 0)
        lmp->error->all(FLERR, Error::NOLASTLINE,
                        "{}(): Could not find custom per-atom property ID {}", FNERR, propid);
      if (ltype != type)
        lmp->error->all(FLERR, Error::NOLASTLINE,
                        "{}(): Custom per-atom property {} type mismatch", FNERR, propid);
      if ((count == 1) && (icol != 0))
        lmp->error->all(FLERR, Error::NOLASTLINE,
                        "{}(): Custom per-atom property {} count mismatch", FNERR, propid);
      if ((count > 1) && (icol != count))
        lmp->error->all(FLERR, Error::NOLASTLINE,
                        "{}(): Custom per-atom property {} count mismatch", FNERR, propid);

      if (count == 1) {
        if (ltype==0) vptr = (void *) lmp->atom->ivector[idx];
        else vptr = (void *) lmp->atom->dvector[idx];
      } else {
        if (ltype==0) vptr = (void *) lmp->atom->iarray[idx];
        else vptr = (void *) lmp->atom->darray[idx];
      }
    }

    // no match

    if (!vptr)
      lmp->error->all(FLERR, Error::NOLASTLINE, "{}(): Unknown per-atom property {}", FNERR, name);

    // perform MPI_Allgatherv on each proc's chunk of Nlocal atoms

    int nprocs = lmp->comm->nprocs;

    int *recvcounts, *displs;
    lmp->memory->create(recvcounts,nprocs,"lib/gather:recvcounts");
    lmp->memory->create(displs,nprocs,"lib/gather:displs");

    if (type == 0) {
      int *vector = nullptr;
      int **array = nullptr;

      const int imgunpack = (count == 3) && (strcmp(name,"image") == 0);

      if ((count == 1) || imgunpack) vector = (int *) vptr;
      else array = (int **) vptr;

      int nlocal = lmp->atom->nlocal;

      if (count == 1) {
        MPI_Allgather(&nlocal,1,MPI_INT,recvcounts,1,MPI_INT,lmp->world);
        displs[0] = 0;
        for (i = 1; i < nprocs; i++)
          displs[i] = displs[i-1] + recvcounts[i-1];
        MPI_Allgatherv(vector, nlocal, MPI_INT, data, recvcounts, displs, MPI_INT, lmp->world);

      } else if (imgunpack) {
        int *copy;
        lmp->memory->create(copy,count*natoms,"lib/gather:copy");
        for (i = 0; i < count*natoms; i++) copy[i] = 0;

        offset = 0;
        for (i = 0; i < nlocal; i++) {
          const int image = vector[i];
          copy[offset++] = (image & IMGMASK) - IMGMAX;
          copy[offset++] = ((image >> IMGBITS) & IMGMASK) - IMGMAX;
          copy[offset++] = ((image >> IMG2BITS) & IMGMASK) - IMGMAX;
        }
        int n = count*nlocal;
        MPI_Allgather(&n,1,MPI_INT,recvcounts,1,MPI_INT,lmp->world);
        displs[0] = 0;
        for (i = 1; i < nprocs; i++)
          displs[i] = displs[i-1] + recvcounts[i-1];
        MPI_Allgatherv(copy,count*nlocal,MPI_INT,data,recvcounts,displs,MPI_INT,lmp->world);
        lmp->memory->destroy(copy);

      } else {
        int n = count*nlocal;
        MPI_Allgather(&n,1,MPI_INT,recvcounts,1,MPI_INT,lmp->world);
        displs[0] = 0;
        for (i = 1; i < nprocs; i++)
          displs[i] = displs[i-1] + recvcounts[i-1];
        MPI_Allgatherv(&array[0][0],count*nlocal,MPI_INT,data,recvcounts,displs,MPI_INT,lmp->world);
        }

    } else {
      double *vector = nullptr;
      double **array = nullptr;
      if (count == 1) vector = (double *) vptr;
      else array = (double **) vptr;

      int nlocal = lmp->atom->nlocal;

      if (count == 1) {
        MPI_Allgather(&nlocal,1,MPI_INT,recvcounts,1,MPI_INT,lmp->world);
        displs[0] = 0;
        for (i = 1; i < nprocs; i++)
          displs[i] = displs[i-1] + recvcounts[i-1];
        MPI_Allgatherv(vector,nlocal,MPI_DOUBLE,data,recvcounts,displs,
                       MPI_DOUBLE,lmp->world);

      } else {
        int n = count*nlocal;
        MPI_Allgather(&n,1,MPI_INT,recvcounts,1,MPI_INT,lmp->world);
        displs[0] = 0;
        for (i = 1; i < nprocs; i++)
          displs[i] = displs[i-1] + recvcounts[i-1];
        MPI_Allgatherv(&array[0][0],count*nlocal,MPI_DOUBLE,
                       data,recvcounts,displs,MPI_DOUBLE,lmp->world);
      }
    }

    lmp->memory->destroy(recvcounts);
    lmp->memory->destroy(displs);
#endif
  }
  END_CAPTURE
}

/** Gather the named per-atom, per-atom fix, per-atom compute, or fix property/atom-based entities
 *  from all processes for a subset of atoms.
 *
\verbatim embed:rst

This subroutine gathers data for the requested atom IDs and stores them in a one-dimensional array
allocated by the user. The data will be ordered by atom ID, but there is no requirement that the
IDs be consecutive. If you wish to return a similar array for *all* the atoms, use
:cpp:func:`lammps_gather` or :cpp:func:`lammps_gather_concat`.

The *data* array will be in groups of *count* values, sorted by atom ID in the same order as the
array *ids* (e.g., if *name* is *x*, *count* = 3, and *ids* is {100, 57, 210}, then *data* might
look like {x[100][0], x[100][1], x[100][2], x[57][0], x[57][1], x[57][2], x[210][0],
:math:`\dots`}); *ids* must be provided by the user with length *ndata*, and *data* must be
pre-allocated by the caller to length (*count*\ :math:`{}\times{}`\ *ndata*).

.. admonition:: Restrictions
    :class: warning

    This function is not compatible with ``-DLAMMPS_BIGBIG``.

    Atom IDs must be defined and an :doc:`atom map must be enabled <atom_modify>`

    The total number of atoms must not be more than 2147483647 (max 32-bit signed int).

\endverbatim
 *
 * \param handle: pointer to a previously created LAMMPS instance
 * \param name    desired quantity (e.g., "x" or "f" for atom properties, "f_id" for per-atom fix
 *                data, "c_id" for per-atom compute data, "d_name" or "i_name" for fix
 *                property/atom vectors with *count* = 1, "d2_name" or "i2_name" for fix
 *                property/atom vectors with *count* > 1)
 * \param type    0 for ``int`` values, 1 for ``double`` values
 * \param count   number of per-atom values (e.g., 1 for *type* or *charge*, 3 for *x* or *f*);
 *                use *count* = 3 with *image* if you want the image flags unpacked into
 *                (*x*,*y*,*z*) components.
 * \param ndata:  number of atoms for which to return data (can be all of them)
 * \param ids:    list of *ndata* atom IDs for which to return data
 * \param data    per-atom values packed into a one-dimensional array of length
 *                *ndata* \* *count*.
 *
 */
/* ----------------------------------------------------------------------
  Contributing author: Thomas Swinburne (CNRS & CINaM, Marseille, France)
  gather the named atom-based entity for all atoms
    return it in user-allocated data
  data will be ordered by atom ID
    requirement for consecutive atom IDs (1 to N)
  see gather() to return data ordered by consecutive atom IDs
  see gather_concat() to return data for all atoms, unordered
  name = "x" , "f" or other atom properties
         "f_fix", "c_compute" for fixes / computes
         "d_name" or "i_name" for fix property/atom vectors with count = 1
         "d2_name" or "i2_name" for fix property/atom arrays with count > 1
         will return error if fix/compute isn't atom-based
  type = 0 for integer values, 1 for double values
  count = # of per-atom values (e.g., 1 for type or charge, 3 for x or f)
    use count = 3 with "image" if want single image flag unpacked into xyz
  return atom-based values in 1d data, ordered by count, then by atom ID
    (e.g., x[0][0],x[0][1],x[0][2],x[1][0],x[1][1],x[1][2],x[2][0],...)
    data must be pre-allocated by caller to correct length
    correct length = count*Natoms, as queried by get_natoms()
  method:
    alloc and zero count*Natom length vector
    loop over Nlocal to fill vector with my values
    Allreduce to sum vector into data across all procs
------------------------------------------------------------------------- */

void lammps_gather_subset(void *handle, const char *name, int type, int count, int ndata, int *ids,
                          void *data)
{
  auto *lmp = (LAMMPS *) handle;
  if (!lmp || !lmp->error || !lmp->atom || !lmp->memory || !lmp->modify || !lmp->comm) {
    lammps_last_global_errormessage = fmt::format("ERROR: {}(): Invalid LAMMPS handle\n", FNERR);
    return;
  }
  if (!name || !ids || !data) return;

  BEGIN_CAPTURE
  {
#if defined(LAMMPS_BIGBIG)
    lmp->error->all(FLERR, Error::NOLASTLINE, "{}() is not compatible with -DLAMMPS_BIGBIG", FNERR);
#else
    int i,j,m,offset,ltype;
    tagint id;

    // error if tags are not defined or no atom map

    int flag = 0;
    if (lmp->atom->tag_enable == 0) flag = 1;
    if (lmp->atom->natoms > MAXSMALLINT) flag = 1;
    if (lmp->atom->map_style == Atom::MAP_NONE) flag = 1;
    if (flag)
      lmp->error->all(FLERR, Error::NOLASTLINE, "{}(): Atom-IDs must be enabled and mapped", FNERR);

    void *vptr = lmp->atom->extract(name);

    // fix

<<<<<<< HEAD
    if (!vptr && utils::strmatch(name,"^f_")) {
      const char *fixid = name+2;
      auto *fix = lmp->modify->get_fix_by_id(fixid);
      if (!fix)
        lmp->error->all(FLERR, Error::NOLASTLINE, "{}(): Fix {} does not exist", FNERR, fixid);
      if (fix->peratom_flag == 0)
        lmp->error->all(FLERR, Error::NOLASTLINE,
                        "{}(): fix {} does not compute per-atom vector or array", FNERR, fixid);
      if ((count > 1) && (fix->size_peratom_cols != count))
        lmp->error->all(FLERR, Error::NOLASTLINE,
                        "{}(): Fix {} does not compute per-atom array with {} columns",
                        FNERR, count, fixid);
      if ((count == 1) && (fix->size_peratom_cols != 0))
        lmp->error->all(FLERR, Error::NOLASTLINE,
                        "{}(): Fix {} does not compute {} per-atom vector", FNERR, count, fixid);
      if (lmp->update->ntimestep % fix->peratom_freq)
        lmp->error->all(FLERR, Error::NOLASTLINE, "{}: Fix {} not computed at compatible time",
                        FNERR, fixid);
=======
    if (vptr==nullptr && utils::strmatch(name,"^f_")) {
      const char *fixid = name + 2;

      auto fix = lmp->modify->get_fix_by_id(fixid);
      if (!fix) {
        lmp->error->all(FLERR,"lammps_gather_subset(): unknown fix id {}", fixid);
        return;
      }

      if (fix->peratom_flag == 0) {
        lmp->error->all(FLERR,"lammps_gather_subset(): fix {} does not return peratom data", fixid);
        return;
      }
      if ((count > 1) && (fix->size_peratom_cols != count)) {
        lmp->error->all(FLERR,"lammps_gather_subset(): count != values peratom for fix {}", fixid);
        return;
      }
      if (lmp->update->ntimestep % fix->peratom_freq) {
        lmp->error->all(FLERR,"lammps_gather_subset(): fix {} not computed at compatible time{}",
                        fixid, utils::errorurl(7));
        return;
      }
>>>>>>> 7878ec17

      if (count==1) vptr = (void *) fix->vector_atom;
      else vptr = (void *) fix->array_atom;
    }

    // compute

    if (!vptr && utils::strmatch(name,"^c_")) {
      const char *compid = name + 2;
      auto *compute = lmp->modify->get_compute_by_id(compid);
      if (!compute)
        lmp->error->all(FLERR, Error::NOLASTLINE, "{}(): Compute {} does not exist", FNERR, compid);
      if (compute->peratom_flag == 0)
        lmp->error->all(FLERR, Error::NOLASTLINE, "{}(): Compute {} does not compute per-atom "
                        "vector or array", FNERR, compid);
      if ((count > 1) && (compute->size_peratom_cols != count))
        lmp->error->all(FLERR, Error::NOLASTLINE,
                        "{}(): Compute {} does not compute per-atom array with {} columns",
                        FNERR, count, compid);
      if ((count == 1) && (compute->size_peratom_cols != 0))
        lmp->error->all(FLERR, Error::NOLASTLINE,
                        "{}(): Compute {} does not compute per-atom vector", FNERR, count, compid);

      if (compute->invoked_peratom != lmp->update->ntimestep)
        compute->compute_peratom();

      if (count==1) vptr = (void *) compute->vector_atom;
      else vptr = (void *) compute->array_atom;
    }

    // custom per-atom vector or array

    if (!vptr && utils::strmatch(name, "^[id]2?_")) {
      int idx,icol;
      const char *propid;
      if (utils::strmatch(name,"^[id]_")) propid = name + 2;
      else propid = name + 3;

      idx = lmp->atom->find_custom(propid, ltype, icol);
      if (idx < 0)
        lmp->error->all(FLERR, Error::NOLASTLINE,
                        "{}(): Could not find custom per-atom property ID {}", FNERR, propid);
      if (ltype != type)
        lmp->error->all(FLERR, Error::NOLASTLINE,
                        "{}(): Custom per-atom property {} type mismatch", FNERR, propid);
      if ((count == 1) && (icol != 0))
        lmp->error->all(FLERR, Error::NOLASTLINE,
                        "{}(): Custom per-atom property {} count mismatch", FNERR, propid);
      if ((count > 1) && (icol != count))
        lmp->error->all(FLERR, Error::NOLASTLINE,
                        "{}(): Custom per-atom property {} count mismatch", FNERR, propid);

      if (count == 1) {
        if (ltype==0) vptr = (void *) lmp->atom->ivector[idx];
        else vptr = (void *) lmp->atom->dvector[idx];
      } else {
        if (ltype==0) vptr = (void *) lmp->atom->iarray[idx];
        else vptr = (void *) lmp->atom->darray[idx];
      }
    }

    // no match

    if (!vptr)
      lmp->error->all(FLERR, Error::NOLASTLINE, "{}(): Unknown per-atom property {}", FNERR, name);

    // copy = Ndata length vector of per-atom values
    // use atom ID to insert each atom's values into copy
    // MPI_Allreduce with MPI_SUM to merge into data

    if (type == 0) {
      int *vector = nullptr;
      int **array = nullptr;
      const int imgunpack = (count == 3) && (strcmp(name,"image") == 0);

      if ((count == 1) || imgunpack) vector = (int *) vptr;
      else array = (int **) vptr;

      int *copy;
      lmp->memory->create(copy,count*ndata,"lib/gather:copy");
      for (i = 0; i < count*ndata; i++) copy[i] = 0;

      int nlocal = lmp->atom->nlocal;

      if (count == 1) {
        for (i = 0; i < ndata; i++) {
          id = ids[i];
          if ((m = lmp->atom->map(id)) >= 0 && m < nlocal)
            copy[i] = vector[m];
        }

      } else if (imgunpack) {
        for (i = 0; i < ndata; i++) {
          id = ids[i];
          if ((m = lmp->atom->map(id)) >= 0 && m < nlocal) {
            offset = count*i;
            const int image = vector[m];
            copy[offset++] = (image & IMGMASK) - IMGMAX;
            copy[offset++] = ((image >> IMGBITS) & IMGMASK) - IMGMAX;
            copy[offset++] = ((image >> IMG2BITS) & IMGMASK) - IMGMAX;
          }
        }

      } else {
        for (i = 0; i < ndata; i++) {
          id = ids[i];
          if ((m = lmp->atom->map(id)) >= 0 && m < nlocal) {
            offset = count*i;
            for (j = 0; j < count; j++)
              copy[offset++] = array[m][j];
          }
        }
      }

      MPI_Allreduce(copy,data,count*ndata,MPI_INT,MPI_SUM,lmp->world);
      lmp->memory->destroy(copy);

    } else {
      double *vector = nullptr;
      double **array = nullptr;

      if (count == 1) vector = (double *) vptr;
      else array = (double **) vptr;

      double *copy;
      lmp->memory->create(copy,count*ndata,"lib/gather:copy");
      for (i = 0; i < count*ndata; i++) copy[i] = 0.0;

      int nlocal = lmp->atom->nlocal;

      if (count == 1) {
        for (i = 0; i < ndata; i++) {
          id = ids[i];
          if ((m = lmp->atom->map(id)) >= 0 && m < nlocal)
            copy[i] = vector[m];
        }

      } else {
        for (i = 0; i < ndata; i++) {
          id = ids[i];
          if ((m = lmp->atom->map(id)) >= 0 && m < nlocal) {
            offset = count*i;
            for (j = 0; j < count; j++)
              copy[offset++] = array[m][j];
          }
        }
      }

      MPI_Allreduce(copy,data,count*ndata,MPI_DOUBLE,MPI_SUM,lmp->world);
      lmp->memory->destroy(copy);
    }
#endif
  }
  END_CAPTURE
}

/** Scatter the named per-atom, per-atom fix, per-atom compute, or fix property/atom-based
 *  entity in *data* to all processes.
 *
\verbatim embed:rst

This subroutine takes data stored in a one-dimensional array supplied by the user and scatters
them to all atoms on all processes. The data must be ordered by atom ID, with the requirement that
the IDs be consecutive. Use :cpp:func:`lammps_scatter_subset` to scatter data for some (or all)
atoms, unordered.

The *data* array needs to be ordered in groups of *count* values, sorted by atom ID (e.g., if
*name* is *x* and *count* = 3, then *data* = {x[0][0], x[0][1], x[0][2], x[1][0], x[1][1],
x[1][2], x[2][0], :math:`\dots`}); *data* must be of length (*count* :math:`\times` *natoms*).

.. admonition:: Restrictions
    :class: warning

    This function is not compatible with ``-DLAMMPS_BIGBIG``.

    Atom IDs must be defined, must be consecutive, and an
    :doc:`atom map must be enabled <atom_modify>`

    The total number of atoms must not be more than 2147483647 (max 32-bit signed int).

\endverbatim
 *
 * \param handle  pointer to a previously created LAMMPS instance
 * \param name    desired quantity (e.g., "x" or "f" for atom properties, "f_id" for per-atom fix
 *                data, "c_id" for per-atom compute data, "d_name" or "i_name" for fix
 *                property/atom vectors with *count* = 1, "d2_name" or "i2_name" for fix
 *                property/atom vectors with *count* > 1)
 * \param type    0 for ``int`` values, 1 for ``double`` values
 * \param count   number of per-atom values (e.g., 1 for *type* or *charge*,
 *                3 for *x* or *f*); use *count* = 3 with *image* if you have
 *                a single image flag packed into (*x*,*y*,*z*) components.
 * \param data    per-atom values packed in a one-dimensional array of length
 *                *natoms* \* *count*.
 *
 */
/* ----------------------------------------------------------------------
  Contributing author: Thomas Swinburne (CNRS & CINaM, Marseille, France)
  scatter the named atom-based entity in data to all atoms
  data will be ordered by atom ID
    requirement for consecutive atom IDs (1 to N)
  see scatter_subset() to scatter data for some (or all) atoms, unordered
  name = "x" , "f" or other atom properties
         "f_fix", "c_compute" for fixes / computes
         "d_name" or "i_name" for fix property/atom vectors with count = 1
         "d2_name" or "i2_name" for fix property/atom arrays with count > 1
         will return error if fix/compute isn't atom-based
  type = 0 for integer values, 1 for double values
  count = # of per-atom values (e.g., 1 for type or charge, 3 for x or f)
    use count = 3 with "image" if want single image flag unpacked into xyz
  return atom-based values in 1d data, ordered by count, then by atom ID
    (e.g., x[0][0],x[0][1],x[0][2],x[1][0],x[1][1],x[1][2],x[2][0],...)
    data must be pre-allocated by caller to correct length
    correct length = count*Natoms, as queried by get_natoms()
  method:
    alloc and zero count*Natom length vector
    loop over Nlocal to fill vector with my values
    Allreduce to sum vector into data across all procs
------------------------------------------------------------------------- */

void lammps_scatter(void *handle, const char *name, int type, int count, void *data)
{
  auto *lmp = (LAMMPS *) handle;
  if (!lmp || !lmp->error || !lmp->atom || !lmp->memory || !lmp->modify || !lmp->comm) {
    lammps_last_global_errormessage = fmt::format("ERROR: {}(): Invalid LAMMPS handle\n", FNERR);
    return;
  }
  if (!name || !data) return;

  BEGIN_CAPTURE
  {
#if defined(LAMMPS_BIGBIG)
    lmp->error->all(FLERR, Error::NOLASTLINE, "{}() is not compatible with -DLAMMPS_BIGBIG", FNERR);
#else
    int i,j,m,offset,ltype;

    // error if tags are not defined or not consecutive or no atom map
    // NOTE: test that name = image or ids is not a 64-bit int in code?

    int flag = 0;
    if (lmp->atom->tag_enable == 0 || lmp->atom->tag_consecutive() == 0)
      flag = 1;
    if (lmp->atom->natoms > MAXSMALLINT) flag = 1;
    if (lmp->atom->map_style == Atom::MAP_NONE) flag = 1;
    if (flag)
      lmp->error->all(FLERR, Error::NOLASTLINE,
                      "{}(): Atom-IDs must exist, be consecutive, and be mapped", FNERR);

    int natoms = static_cast<int> (lmp->atom->natoms);
    void *vptr = lmp->atom->extract(name);

    // fix

    if (!vptr && utils::strmatch(name,"^f_")) {
      const char *fixid = name + 2;
      auto *fix = lmp->modify->get_fix_by_id(fixid);
      if (!fix)
        lmp->error->all(FLERR, Error::NOLASTLINE, "{}(): Fix {} does not exist", FNERR, fixid);
      if (fix->peratom_flag == 0)
        lmp->error->all(FLERR, Error::NOLASTLINE,
                        "{}(): fix {} does not compute per-atom vector or array", FNERR, fixid);
      if ((count > 1) && (fix->size_peratom_cols != count))
        lmp->error->all(FLERR, Error::NOLASTLINE,
                        "{}(): Fix {} does not compute per-atom array with {} columns",
                        FNERR, count, fixid);
      if ((count == 1) && (fix->size_peratom_cols != 0))
        lmp->error->all(FLERR, Error::NOLASTLINE,
                        "{}(): Fix {} does not compute {} per-atom vector", FNERR, count, fixid);
      if (lmp->update->ntimestep % fix->peratom_freq)
        lmp->error->all(FLERR, Error::NOLASTLINE, "{}: Fix {} not computed at compatible time",
                        FNERR, fixid);

      if (count==1) vptr = (void *) fix->vector_atom;
      else vptr = (void *) fix->array_atom;
    }

    // compute

    if (!vptr && utils::strmatch(name,"^c_")) {
      const char *compid = name+2;
      auto *compute = lmp->modify->get_compute_by_id(compid);
      if (!compute)
        lmp->error->all(FLERR, Error::NOLASTLINE, "{}(): Compute {} does not exist", FNERR, compid);
      if (compute->peratom_flag == 0)
        lmp->error->all(FLERR, Error::NOLASTLINE, "{}(): Compute {} does not compute per-atom "
                        "vector or array", FNERR, compid);
      if ((count > 1) && (compute->size_peratom_cols != count))
        lmp->error->all(FLERR, Error::NOLASTLINE,
                        "{}(): Compute {} does not compute per-atom array with {} columns",
                        FNERR, count, compid);
      if ((count == 1) && (compute->size_peratom_cols != 0))
        lmp->error->all(FLERR, Error::NOLASTLINE,
                        "{}(): Compute {} does not compute per-atom vector", FNERR, count, compid);

      if (compute->invoked_peratom != lmp->update->ntimestep)
        compute->compute_peratom();

      if (count==1) vptr = (void *) compute->vector_atom;
      else vptr = (void *) compute->array_atom;
    }

    // custom per-atom vector or array

    if (!vptr && utils::strmatch(name, "^[id]2?_")) {
      int idx,icol;
      const char *propid;
      if (utils::strmatch(name,"^[id]_")) propid = name + 2;
      else propid = name + 3;

      idx = lmp->atom->find_custom(propid, ltype, icol);
      if (idx < 0)
        lmp->error->all(FLERR, Error::NOLASTLINE,
                        "{}(): Could not find custom per-atom property ID {}", FNERR, propid);
      if (ltype != type)
        lmp->error->all(FLERR, Error::NOLASTLINE,
                        "{}(): Custom per-atom property {} type mismatch", FNERR, propid);
      if ((count == 1) && (icol != 0))
        lmp->error->all(FLERR, Error::NOLASTLINE,
                        "{}(): Custom per-atom property {} count mismatch", FNERR, propid);
      if ((count > 1) && (icol != count))
        lmp->error->all(FLERR, Error::NOLASTLINE,
                        "{}(): Custom per-atom property {} count mismatch", FNERR, propid);

      if (count == 1) {
        if (ltype==0) vptr = (void *) lmp->atom->ivector[idx];
        else vptr = (void *) lmp->atom->dvector[idx];
      } else {
        if (ltype==0) vptr = (void *) lmp->atom->iarray[idx];
        else vptr = (void *) lmp->atom->darray[idx];
      }
    }

    // no match

    if (!vptr) lmp->error->all(FLERR, Error::NOLASTLINE, "{}(): Unknown property {}", name);

    if (type == 0) {
      int *vector = nullptr;
      int **array = nullptr;
      const int imgpack = (count == 3) && (strcmp(name,"image") == 0);

      if ((count == 1) || imgpack) vector = (int *) vptr;
      else array = (int **) vptr;
      int *dptr = (int *) data;

      if (count == 1) {
        for (i = 0; i < natoms; i++)
          if ((m = lmp->atom->map(i+1)) >= 0)
            vector[m] = dptr[i];

      } else if (imgpack) {
        for (i = 0; i < natoms; i++)
          if ((m = lmp->atom->map(i+1)) >= 0) {
            offset = count*i;
            int image = dptr[offset++] + IMGMAX;
            image += (dptr[offset++] + IMGMAX) << IMGBITS;
            image += (dptr[offset++] + IMGMAX) << IMG2BITS;
            vector[m] = image;
          }

      } else {
        for (i = 0; i < natoms; i++)
          if ((m = lmp->atom->map(i+1)) >= 0) {
            offset = count*i;
            for (j = 0; j < count; j++)
              array[m][j] = dptr[offset++];
          }
      }

    } else {
      double *vector = nullptr;
      double **array = nullptr;
      if (count == 1) vector = (double *) vptr;
      else array = (double **) vptr;
      auto dptr = (double *) data;

      if (count == 1) {
        for (i = 0; i < natoms; i++)
          if ((m = lmp->atom->map(i+1)) >= 0)
            vector[m] = dptr[i];

      } else {
        for (i = 0; i < natoms; i++) {
          if ((m = lmp->atom->map(i+1)) >= 0) {
            offset = count*i;
            for (j = 0; j < count; j++)
              array[m][j] = dptr[offset++];
          }
        }
      }
    }
#endif
  }
  END_CAPTURE
}

/** Scatter the named per-atom, per-atom fix, per-atom compute, or fix property/atom-based
 * entities in *data* from a subset of atoms to all processes.
 *
\verbatim embed:rst

This subroutine takes data stored in a one-dimensional array supplied by the
user and scatters them to a subset of atoms on all processes. The array
*data* contains data associated with atom IDs, but there is no requirement that
the IDs be consecutive, as they are provided in a separate array.
Use :cpp:func:`lammps_scatter` to scatter data for all atoms, in order.

The *data* array needs to be organized in groups of *count* values, with the
groups in the same order as the array *ids*. For example, if you want *data*
to be the array {x[1][0], x[1][1], x[1][2], x[100][0], x[100][1], x[100][2],
x[57][0], x[57][1], x[57][2]}, then *count* = 3, *ndata* = 3, and *ids* would
be {1, 100, 57}.

.. admonition:: Restrictions
    :class: warning

    This function is not compatible with ``-DLAMMPS_BIGBIG``.

    Atom IDs must be defined and an :doc:`atom map must be enabled <atom_modify>`

    The total number of atoms must not be more than 2147483647 (max 32-bit signed int).

\endverbatim
 *
 * \param handle: pointer to a previously created LAMMPS instance
 * \param name    desired quantity (e.g., "x" or "f" for atom properties, "f_id" for per-atom fix
 *                data, "c_id" for per-atom compute data, "d_name" or "i_name" for fix
 *                property/atom vectors with *count* = 1, "d2_name" or "i2_name" for fix
 *                property/atom vectors with *count* > 1)
 * \param type:   0 for ``int`` values, 1 for ``double`` values
 * \param count:  number of per-atom values (e.g., 1 for *type* or *charge*,
 *                3 for *x* or *f*); use *count* = 3 with "image" if you want
 *                single image flags unpacked into (*x*,*y*,*z*)
 * \param ndata:  number of atoms listed in *ids* and *data* arrays
 * \param ids:    list of *ndata* atom IDs to scatter data to
 * \param data    per-atom values packed in a 1-dimensional array of length
 *                *ndata* \* *count*.
 *
 */
/* ----------------------------------------------------------------------
  Contributing author: Thomas Swinburne (CNRS & CINaM, Marseille, France)
   scatter the named atom-based entity in data to a subset of atoms
   data is ordered by provided atom IDs
     no requirement for consecutive atom IDs (1 to N)
   see scatter_atoms() to scatter data for all atoms, ordered by consecutive IDs
   name = "x" , "f" or other atom properties
          "d_name" or "i_name" for fix property/atom quantities
          "f_fix", "c_compute" for fixes / computes
          will return error if fix/compute doesn't isn't atom-based
   type = 0 for integer values, 1 for double values
   count = # of per-atom values (e.g., 1 for type or charge, 3 for x or f)
     use count = 3 with "image" for xyz to be packed into single image flag
   ndata = # of atoms in ids and data (could be all atoms)
   ids = list of Ndata atom IDs to scatter data to
   data = atom-based values in 1d data, ordered by count, then by atom ID
     (e.g., x[0][0],x[0][1],x[0][2],x[1][0],x[1][1],x[1][2],x[2][0],...)
     data must be correct length = count*Ndata
   method:
     loop over Ndata, if I own atom ID, set its values from data
------------------------------------------------------------------------- */

void lammps_scatter_subset(void *handle, const char *name, int type, int count, int ndata,
                           int *ids, void *data)
{
  auto *lmp = (LAMMPS *) handle;
  if (!lmp || !lmp->error || !lmp->atom || !lmp->memory || !lmp->modify || !lmp->comm) {
    lammps_last_global_errormessage = fmt::format("ERROR: {}(): Invalid LAMMPS handle\n", FNERR);
    return;
  }
  if (!name || !data) return;

  BEGIN_CAPTURE
  {
#if defined(LAMMPS_BIGBIG)
    lmp->error->all(FLERR, Error::NOLASTLINE, "{}() is not compatible with -DLAMMPS_BIGBIG", FNERR);
#else
    int i,j,m,offset,ltype;
    tagint id;

    // error if tags are not defined or no atom map
    // NOTE: test that name = image or ids is not a 64-bit int in code?

    int flag = 0;
    if (lmp->atom->tag_enable == 0) flag = 1;
    if (lmp->atom->natoms > MAXSMALLINT) flag = 1;
    if (lmp->atom->map_style == Atom::MAP_NONE) flag = 1;
    if (flag)
      lmp->error->all(FLERR, Error::NOLASTLINE, "{}(): Atom-IDs must exist and be mapped", FNERR);

    void *vptr = lmp->atom->extract(name);

    if (!vptr && utils::strmatch(name,"^f_")) {
      const char *fixid = name + 2;
      auto *fix = lmp->modify->get_fix_by_id(fixid);
      if (!fix)
        lmp->error->all(FLERR, Error::NOLASTLINE, "{}(): Fix {} does not exist", FNERR, fixid);
      if (fix->peratom_flag == 0)
        lmp->error->all(FLERR, Error::NOLASTLINE,
                        "{}(): fix {} does not compute per-atom vector or array", FNERR, fixid);
      if ((count > 1) && (fix->size_peratom_cols != count))
        lmp->error->all(FLERR, Error::NOLASTLINE,
                        "{}(): Fix {} does not compute per-atom array with {} columns",
                        FNERR, count, fixid);
      if ((count == 1) && (fix->size_peratom_cols != 0))
        lmp->error->all(FLERR, Error::NOLASTLINE,
                        "{}(): Fix {} does not compute {} per-atom vector", FNERR, count, fixid);
      if (lmp->update->ntimestep % fix->peratom_freq)
        lmp->error->all(FLERR, Error::NOLASTLINE, "{}: Fix {} not computed at compatible time",
                        FNERR, fixid);

      if (count==1) vptr = (void *) fix->vector_atom;
      else vptr = (void *) fix->array_atom;
    }

    // compute

    if (!vptr && utils::strmatch(name,"^c_")) {
      const char *compid = name+2;
      auto *compute = lmp->modify->get_compute_by_id(compid);
      if (!compute)
        lmp->error->all(FLERR, Error::NOLASTLINE, "{}(): Compute {} does not exist", FNERR, compid);
      if (compute->peratom_flag == 0)
        lmp->error->all(FLERR, Error::NOLASTLINE, "{}(): Compute {} does not compute per-atom "
                        "vector or array", FNERR, compid);
      if ((count > 1) && (compute->size_peratom_cols != count))
        lmp->error->all(FLERR, Error::NOLASTLINE,
                        "{}(): Compute {} does not compute per-atom array with {} columns",
                        FNERR, count, compid);
      if ((count == 1) && (compute->size_peratom_cols != 0))
        lmp->error->all(FLERR, Error::NOLASTLINE,
                        "{}(): Compute {} does not compute per-atom vector", FNERR, count, compid);

      if (compute->invoked_peratom != lmp->update->ntimestep)
        compute->compute_peratom();

      if (count==1) vptr = (void *) compute->vector_atom;
      else vptr = (void *) compute->array_atom;
    }

    // custom per-atom vector or array

    if (!vptr && utils::strmatch(name, "^[id]2?_")) {
      int idx,icol;
      const char *propid;
      if (utils::strmatch(name,"^[id]_")) propid = name + 2;
      else propid = name + 3;

      idx = lmp->atom->find_custom(propid, ltype, icol);
      if (idx < 0)
        lmp->error->all(FLERR, Error::NOLASTLINE,
                        "{}(): Could not find custom per-atom property ID {}", FNERR, propid);
      if (ltype != type)
        lmp->error->all(FLERR, Error::NOLASTLINE,
                        "{}(): Custom per-atom property {} type mismatch", FNERR, propid);
      if ((count == 1) && (icol != 0))
        lmp->error->all(FLERR, Error::NOLASTLINE,
                        "{}(): Custom per-atom property {} count mismatch", FNERR, propid);
      if ((count > 1) && (icol != count))
        lmp->error->all(FLERR, Error::NOLASTLINE,
                        "{}(): Custom per-atom property {} count mismatch", FNERR, propid);

      if (count == 1) {
        if (ltype==0) vptr = (void *) lmp->atom->ivector[idx];
        else vptr = (void *) lmp->atom->dvector[idx];
      } else {
        if (ltype==0) vptr = (void *) lmp->atom->iarray[idx];
        else vptr = (void *) lmp->atom->darray[idx];
      }
    }

    // no match

    if (!vptr) lmp->error->all(FLERR, Error::NOLASTLINE, "{}(): Unknown property {}", name);

    if (type == 0) {
      int *vector = nullptr;
      int **array = nullptr;
      const int imgpack = (count == 3) && (strcmp(name,"image") == 0);

      if ((count == 1) || imgpack) vector = (int *) vptr;
      else array = (int **) vptr;
      int *dptr = (int *) data;

      if (count == 1) {
        for (i = 0; i < ndata; i++) {
          id = ids[i];
          if ((m = lmp->atom->map(id)) >= 0)
            vector[m] = dptr[i];
        }

      } else if (imgpack) {
        for (i = 0; i < ndata; i++) {
          id = ids[i];
          if ((m = lmp->atom->map(id)) >= 0) {
            offset = count*i;
            int image = dptr[offset++] + IMGMAX;
            image += (dptr[offset++] + IMGMAX) << IMGBITS;
            image += (dptr[offset++] + IMGMAX) << IMG2BITS;
            vector[m] = image;
          }
        }

      } else {
        for (i = 0; i < ndata; i++) {
          id = ids[i];
          if ((m = lmp->atom->map(id)) >= 0) {
            offset = count*i;
            for (j = 0; j < count; j++)
              array[m][j] = dptr[offset++];
          }
        }
      }

    } else {
      double *vector = nullptr;
      double **array = nullptr;
      if (count == 1) vector = (double *) vptr;
      else array = (double **) vptr;
      auto dptr = (double *) data;

      if (count == 1) {
        for (i = 0; i < ndata; i++) {
          id = ids[i];
          if ((m = lmp->atom->map(id)) >= 0)
            vector[m] = dptr[i];
        }

      } else {
        for (i = 0; i < ndata; i++) {
          id = ids[i];
          if ((m = lmp->atom->map(id)) >= 0) {
            offset = count*i;
            for (j = 0; j < count; j++)
              array[m][j] = dptr[offset++];
          }
        }
      }
    }
#endif
  }
  END_CAPTURE
}

/* ---------------------------------------------------------------------- */

/** Create N atoms from list of coordinates
 *
\verbatim embed:rst

The prototype for this function when compiling with ``-DLAMMPS_BIGBIG``
is:

.. code-block:: c

   int lammps_create_atoms(void *handle, int n, int64_t *id, int *type, double *x, double *v, int64_t *image, int bexpand);

This function creates additional atoms from a given list of coordinates
and a list of atom types.  Additionally the atom-IDs, velocities, and
image flags may be provided.  If atom-IDs are not provided, they will be
automatically created as a sequence following the largest existing
atom-ID.

This function is useful to add atoms to a simulation or - in tandem with
:cpp:func:`lammps_reset_box` - to restore a previously extracted and
saved state of a simulation.  Additional properties for the new atoms
can then be assigned via the :cpp:func:`lammps_scatter_atoms`
:cpp:func:`lammps_extract_atom` functions.

For non-periodic boundaries, atoms will **not** be created that have
coordinates outside the box unless it is a shrink-wrap boundary and the
shrinkexceed flag has been set to a non-zero value.  For periodic
boundaries atoms will be wrapped back into the simulation cell and its
image flags adjusted accordingly, unless explicit image flags are
provided.

The function returns the number of atoms created or -1 on failure (e.g.,
when called before as box has been created).

Coordinates and velocities have to be given in a 1d-array in the order
X(1), Y(1), Z(1), X(2), Y(2), Z(2), ..., X(N), Y(N), Z(N).

\endverbatim
 *
 * \param  handle   pointer to a previously created LAMMPS instance
 * \param  n        number of atoms, N, to be added to the system
 * \param  id       pointer to N atom IDs; ``NULL`` will generate IDs
 * \param  type     pointer to N atom types (required)
 * \param  x        pointer to 3N doubles with x-,y-,z- positions
                    of the new atoms (required)
 * \param  v        pointer to 3N doubles with x-,y-,z- velocities
                    of the new atoms (set to 0.0 if ``NULL``)
 * \param  image    pointer to N imageint sets of image flags, or ``NULL``
 * \param  bexpand  if 1, atoms outside of shrink-wrap boundaries will
                    still be created and not dropped and the box extended
 * \return          number of atoms created on success;
                    -1 on failure (no box, no atom IDs, etc.) */

int lammps_create_atoms(void *handle, int n, const tagint *id, const int *type,
                        const double *x, const double *v, const imageint *image,
                        int bexpand)
{
  auto *lmp = (LAMMPS *) handle;
  if (!lmp || !lmp->error || !lmp->domain || !lmp->atom) {
    lammps_last_global_errormessage = fmt::format("ERROR: {}(): Invalid LAMMPS handle\n", FNERR);
    return -1;
  }
  if (!type || !x) return -1;
  bigint natoms_prev = lmp->atom->natoms;

  BEGIN_CAPTURE
  {
    // error if box does not exist or tags not defined
    if (lmp->domain->box_exist == 0) {
      lmp->error->all(FLERR, Error::NOLASTLINE,
                      "{}(): Cannot create atoms before before simulation box is defined", FNERR);
    } else if (lmp->atom->tag_enable == 0) {
      lmp->error->all(FLERR, Error::NOLASTLINE, "{}(): Must have atom IDs to create atoms", FNERR);
    }

    // loop over all N atoms on all MPI ranks
    // if this proc would own it based on its coordinates, invoke create_atom()
    // optionally set atom tags and velocities

    Atom *atom = lmp->atom;
    Domain *domain = lmp->domain;
    int nlocal = atom->nlocal;

    int nlocal_prev = nlocal;
    double xdata[3];
    imageint idata, *img;

    for (int i = 0; i < n; i++) {
      xdata[0] = x[3*i];
      xdata[1] = x[3*i+1];
      xdata[2] = x[3*i+2];
      if (image) {
        idata = image[i];
        img = &idata;
      } else img = nullptr;
      const tagint tag = id ? id[i] : 0;

      // create atom only on MPI rank that would own it

      if (!domain->ownatom(tag, xdata, img, bexpand)) continue;

      atom->avec->create_atom(type[i],xdata);
      if (id) atom->tag[nlocal] = id[i];
      else atom->tag[nlocal] = 0;
      if (v) {
        atom->v[nlocal][0] = v[3*i];
        atom->v[nlocal][1] = v[3*i+1];
        atom->v[nlocal][2] = v[3*i+2];
      }
      if (image) atom->image[nlocal] = image[i];
      nlocal++;
    }

    // if no tags are given explicitly, create new and unique tags

    if (id == nullptr) atom->tag_extend();

    // reset box info, if extended when adding atoms.

    if (bexpand) domain->reset_box();

    // need to reset atom->natoms inside LAMMPS

    bigint ncurrent = nlocal;
    MPI_Allreduce(&ncurrent,&lmp->atom->natoms,1,MPI_LMP_BIGINT,
                  MPI_SUM,lmp->world);

    // init per-atom fix/compute/variable values for created atoms

    atom->data_fix_compute_variable(nlocal_prev,nlocal);

    // if global map exists, reset it
    // invoke map_init() b/c atom count has grown

    if (lmp->atom->map_style != Atom::MAP_NONE) {
      lmp->atom->map_init();
      lmp->atom->map_set();
    }
  }
  END_CAPTURE;
  return (int) lmp->atom->natoms - natoms_prev;
}

// ----------------------------------------------------------------------
// Library functions for accessing neighbor lists
// ----------------------------------------------------------------------

/** Find index of a neighbor list requested by a pair style
 *
 * This function determines which of the available neighbor lists for
 * pair styles matches the given conditions.  It first matches the style
 * name. If exact is 1 the name must match exactly, if exact is 0, a
 * regular expression or sub-string match is done.  If the pair style is
 * hybrid or hybrid/overlay the style is matched against the sub styles
 * instead.
 * If a the same pair style is used multiple times as a sub-style, the
 * nsub argument must be > 0 and represents the nth instance of the sub-style
 * (same as for the pair_coeff command, for example).  In that case
 * nsub=0 will not produce a match and this function will return -1.
 *
 * The final condition to be checked is the request ID (reqid).  This
 * will normally be 0, but some pair styles request multiple neighbor
 * lists and set the request ID to a value > 0.
 *
 * \param  handle   pointer to a previously created LAMMPS instance cast to ``void *``.
 * \param  style    String used to search for pair style instance
 * \param  exact    Flag to control whether style should match exactly or only
 *                  a regular expression / sub-string match is applied.
 * \param  nsub     match nsub-th hybrid sub-style instance of the same style
 * \param  reqid    request id to identify neighbor list in case there are
 *                  multiple requests from the same pair style instance
 * \return          return neighbor list index if found, otherwise -1 */

int lammps_find_pair_neighlist(void *handle, const char *style, int exact, int nsub, int reqid) {
  auto *lmp = (LAMMPS *) handle;
  if (!lmp || !lmp->error || !lmp->neighbor || !lmp->force) {
    lammps_last_global_errormessage = fmt::format("ERROR: {}(): Invalid LAMMPS handle\n", FNERR);
    return -1;
  }
  if (!style) return -1;

  BEGIN_CAPTURE
  {
    auto *pair = lmp->force->pair_match(style, exact, nsub);
    if (!pair) {
      lmp->error->all(FLERR, Error::NOLASTLINE, "{}(): Pair style {} does not exist", FNERR, style);
    } else {
      // find neigh list
      for (int i = 0; i < lmp->neighbor->nlist; i++) {
        NeighList *list = lmp->neighbor->lists[i];
        if ((list->requestor_type == NeighList::PAIR) && (pair == list->requestor)
            && (list->id == reqid) ) return i;
      }
    }
  }
  END_CAPTURE
  return -1;
}

/* ---------------------------------------------------------------------- */

/** Find index of a neighbor list requested by a fix
 *
 * The neighbor list request from a fix is identified by the fix ID and
 * the request ID.  The request ID is typically 0, but will be > 0 in
 * case a fix has multiple neighbor list requests.
 *
 * \param handle   pointer to a previously created LAMMPS instance cast to ``void *``.
 * \param id       Identifier of fix instance
 * \param reqid    request id to identify neighbor list in case there are
 *                 multiple requests from the same fix
 * \return         return neighbor list index if found, otherwise -1  */

int lammps_find_fix_neighlist(void *handle, const char *id, int reqid) {
  auto *lmp = (LAMMPS *) handle;
  if (!lmp || !lmp->error || !lmp->neighbor || !lmp->modify) {
    lammps_last_global_errormessage = fmt::format("ERROR: {}(): Invalid LAMMPS handle\n", FNERR);
    return -1;
  }
  if (!id) return -1;

  BEGIN_CAPTURE
  {
    auto *fix = lmp->modify->get_fix_by_id(id);
    if (!fix) {
      lmp->error->all(FLERR, Error::NOLASTLINE, "{}(): Fix {} does not exist", FNERR, id);
    } else {
      // find neigh list
      for (int i = 0; i < lmp->neighbor->nlist; i++) {
        NeighList *list = lmp->neighbor->lists[i];
        if ((list->requestor_type == NeighList::FIX) && (fix == list->requestor)
            && (list->id == reqid) ) return i;
      }
    }
  }
  END_CAPTURE
  return -1;
}

/* ---------------------------------------------------------------------- */

/** Find index of a neighbor list requested by a compute
 *
 * The neighbor list request from a compute is identified by the compute
 * ID and the request ID.  The request ID is typically 0, but will be
 * > 0 in case a compute has multiple neighbor list requests.
 *
 * \param handle   pointer to a previously created LAMMPS instance cast to ``void *``.
 * \param id       Identifier of compute instance
 * \param reqid    request id to identify neighbor list in case there are
 *                 multiple requests from the same compute
 * \return         return neighbor list index if found, otherwise -1 */

int lammps_find_compute_neighlist(void *handle, const char *id, int reqid) {
  auto *lmp = (LAMMPS *) handle;
  if (!lmp || !lmp->error || !lmp->neighbor || !lmp->modify) {
    lammps_last_global_errormessage = fmt::format("ERROR: {}(): Invalid LAMMPS handle\n", FNERR);
    return -1;
  }
  if (!id) return -1;

  BEGIN_CAPTURE
  {
    auto *compute = lmp->modify->get_compute_by_id(id);
    if (!compute) {
      lmp->error->all(FLERR, Error::NOLASTLINE, "{}(): Compute {} does not exist", FNERR, id);
    } else {
      // find neigh list
      for (int i = 0; i < lmp->neighbor->nlist; i++) {
        NeighList *list = lmp->neighbor->lists[i];
        if ((list->requestor_type == NeighList::COMPUTE) && (compute == list->requestor)
            && (list->id == reqid) ) return i;
      }
    }
  }
  END_CAPTURE

  return -1;
}

/* ---------------------------------------------------------------------- */

/** Return the number of entries in the neighbor list with given index
 *
 * \param handle   pointer to a previously created LAMMPS instance cast to ``void *``.
 * \param idx      neighbor list index
 * \return         return number of entries in neighbor list, -1 if idx is
 *                 not a valid index
 */
int lammps_neighlist_num_elements(void *handle, int idx) {
  auto   lmp = (LAMMPS *) handle;
  if (!lmp || !lmp->error || !lmp->neighbor) {
    lammps_last_global_errormessage = fmt::format("ERROR: {}(): Invalid LAMMPS handle\n", FNERR);
    return 0;
  }
  Neighbor *neighbor = lmp->neighbor;

  if (idx < 0 || idx >= neighbor->nlist) {
    return -1;
  }

  NeighList *list = neighbor->lists[idx];
  return list->inum;
}

/* ---------------------------------------------------------------------- */

/** Return atom local index, number of neighbors, and array of neighbor local
 * atom indices of neighbor list entry
 *
 * \param handle          pointer to a previously created LAMMPS instance cast to ``void *``.
 * \param idx             index of this neighbor list in the list of all neighbor lists
 * \param element         index of this neighbor list entry
 * \param[out] iatom      local atom index (i.e. in the range [0, nlocal + nghost), -1 if
                          invalid idx or element value
 * \param[out] numneigh   number of neighbors of atom iatom or 0
 * \param[out] neighbors  pointer to array of neighbor atom local indices or NULL */

void lammps_neighlist_element_neighbors(void *handle, int idx, int element, int *iatom,
                                        int *numneigh, int **neighbors) {
  auto *lmp = (LAMMPS *) handle;
  if (!lmp || !lmp->error || !lmp->neighbor) {
    lammps_last_global_errormessage = fmt::format("ERROR: {}(): Invalid LAMMPS handle\n", FNERR);
    return;
  }
  if (!iatom || !numneigh || !neighbors) return;

  Neighbor *neighbor = lmp->neighbor;
  *iatom = -1;
  *numneigh = 0;
  *neighbors = nullptr;

  if (idx < 0 || idx >= neighbor->nlist) {
    return;
  }

  NeighList *list = neighbor->lists[idx];

  if (element < 0 || element >= list->inum) {
    return;
  }

  int i = list->ilist[element];
  *iatom     = i;
  *numneigh  = list->numneigh[i];
  *neighbors = list->firstneigh[i];
}

// ----------------------------------------------------------------------
// Library functions for accessing LAMMPS configuration
// ----------------------------------------------------------------------

/** Get numerical representation of the LAMMPS version date.
 *
\verbatim embed:rst

The :cpp:func:`lammps_version` function returns an integer representing
the version of the LAMMPS code in the format YYYYMMDD.  This can be used
to implement backward compatibility in software using the LAMMPS library
interface.  The specific format guarantees, that this version number is
growing with every new LAMMPS release.

\endverbatim
 *
 * \param  handle  pointer to a previously created LAMMPS instance
 * \return         an integer representing the version data in the
 *                 format YYYYMMDD */

int lammps_version(void *handle)
{
  auto *lmp = (LAMMPS *) handle;
  if (!lmp || !lmp->error) {
    lammps_last_global_errormessage = fmt::format("ERROR: {}(): Invalid LAMMPS handle\n", FNERR);
    return 0;
  }

  return lmp->num_ver;
}

/** Get operating system and architecture information
 *
\verbatim embed:rst

.. versionadded:: 9Oct2020

The :cpp:func:`lammps_get_os_info` function can be used to retrieve
detailed information about the hosting operating system and
compiler/runtime.

A suitable buffer for a C-style string has to be provided and its length.
The assembled text will be truncated to not overflow this buffer. The
string is typically a few hundred bytes long.

\endverbatim
 *
 * \param  buffer    string buffer to copy the information to
 * \param  buf_size  size of the provided string buffer */

/* ---------------------------------------------------------------------- */

void lammps_get_os_info(char *buffer, int buf_size)
{
  if (!buffer || (buf_size <=0)) return;

  buffer[0] = buffer[buf_size-1] = '\0';
  std::string txt = platform::os_info() + "\n";
  txt += platform::compiler_info();
  txt += " with " + platform::openmp_standard() + "\n";
  strncpy(buffer, txt.c_str(), buf_size-1);
}

/* ---------------------------------------------------------------------- */

/** This function is used to query whether LAMMPS was compiled with
 *  a real MPI library or in serial. For the real MPI library it
 *  reports the size of the MPI communicator in bytes (4 or 8),
 *  which allows to check for compatibility with a hosting code.
 *
 * \return 0 when compiled with MPI STUBS, otherwise the MPI_Comm size in bytes */

int lammps_config_has_mpi_support()
{
#ifdef MPI_STUBS
  return 0;
#else
  return sizeof(MPI_Comm);
#endif
}

/* ---------------------------------------------------------------------- */

/** Check if the LAMMPS library supports reading or writing compressed
 * files via a pipe to gzip or similar compression programs

\verbatim embed:rst
Several LAMMPS commands (e.g., :doc:`read_data`, :doc:`write_data`,
:doc:`dump styles atom, custom, and xyz <dump>`) support reading and
writing compressed files via creating a pipe to the ``gzip`` program.
This function checks whether this feature was :ref:`enabled at compile
time <gzip>`. It does **not** check whether``gzip`` or any other
supported compression programs themselves are installed and usable.
\endverbatim
 *
 * \return 1 if yes, otherwise 0
 */
int lammps_config_has_gzip_support() {
  return Info::has_gzip_support() ? 1 : 0;
}

/* ---------------------------------------------------------------------- */

/** Check if the LAMMPS library supports writing PNG format images

\verbatim embed:rst
The LAMMPS :doc:`dump style image <dump_image>` supports writing multiple
image file formats.  Most of them, however, need support from an external
library, and using that has to be :ref:`enabled at compile time <graphics>`.
This function checks whether support for the `PNG image file format
<https://en.wikipedia.org/wiki/Portable_Network_Graphics>`_ is available
in the current LAMMPS library.
\endverbatim
 *
 * \return 1 if yes, otherwise 0
 */
int lammps_config_has_png_support() {
  return Info::has_png_support() ? 1 : 0;
}

/* ---------------------------------------------------------------------- */

/** Check if the LAMMPS library supports writing JPEG format images

\verbatim embed:rst
The LAMMPS :doc:`dump style image <dump_image>` supports writing multiple
image file formats.  Most of them, however, need support from an external
library, and using that has to be :ref:`enabled at compile time <graphics>`.
This function checks whether support for the `JPEG image file format
<https://jpeg.org/jpeg/>`_ is available in the current LAMMPS library.
\endverbatim
 *
 * \return 1 if yes, otherwise 0
 */
int lammps_config_has_jpeg_support() {
  return Info::has_jpeg_support() ? 1 : 0;
}

/* ---------------------------------------------------------------------- */

/** Check if the LAMMPS library supports creating movie files via a pipe to ffmpeg

\verbatim embed:rst
The LAMMPS :doc:`dump style movie <dump_image>` supports generating movies
from images on-the-fly via creating a pipe to the
`ffmpeg <https://ffmpeg.org/>`_ program.
This function checks whether this feature was :ref:`enabled at compile time <graphics>`.
It does **not** check whether the ``ffmpeg`` itself is installed and usable.
\endverbatim
 *
 * \return 1 if yes, otherwise 0
 */
int lammps_config_has_ffmpeg_support() {
  return Info::has_ffmpeg_support() ? 1 : 0;
}

/* ---------------------------------------------------------------------- */

/** Check if the LAMMPS library supports downloading files via libcurl

\verbatim embed:rst

.. versionadded::29Aug2024

The LAMMPS :doc:`geturl command <geturl>` supports downloading files
through using `the libcurl library <https://curl.se/libcurl/>`_.
This function checks whether this feature was :ref:`enabled at compile
time <libcurl>` and LAMMPS linked to the libcurl library.
\endverbatim
 *
 * \return 1 if yes, otherwise 0
 */
int lammps_config_has_curl_support() {
  return Info::has_curl_support() ? 1 : 0;
}

/* ---------------------------------------------------------------------- */

/** Check whether LAMMPS errors will throw C++ exceptions.
 *
\verbatim embed:rst

.. deprecated:: 21Nov2023

   LAMMPS has now exceptions always enabled, so this function
   will now always return 1 and can be removed from applications
   using the library interface.

In case of an error, LAMMPS will either abort or throw a C++ exception.
The latter has to be :ref:`enabled at compile time <exceptions>`.
This function checks if exceptions were enabled.

When using the library interface with C++ exceptions enabled,
the library interface functions will "catch" them and the
error status can then be checked by calling
:cpp:func:`lammps_has_error` and the most recent error message
can be retrieved via :cpp:func:`lammps_get_last_error_message`.
This can allow to restart a calculation or delete and recreate
the LAMMPS instance when C++ exceptions are enabled.  One application
of using exceptions this way is the :ref:`lammps_gui`.  If C++
exceptions are disabled and an error happens during a call to
LAMMPS, the application will terminate.
\endverbatim
 * \return 1 if yes, otherwise 0
 */
int lammps_config_has_exceptions() {
  return Info::has_exceptions() ? 1 : 0;
}

/* ---------------------------------------------------------------------- */

/** Check whether a specific package has been included in LAMMPS
 *
\verbatim embed:rst
This function checks whether the LAMMPS library in use includes the
specific :doc:`LAMMPS package <Packages>` provided as argument.
\endverbatim
 *
 * \param name string with the name of the package
 * \return 1 if included, 0 if not.
 */
int lammps_config_has_package(const char *name) {
  if (!name) return 0;
  return Info::has_package(name) ? 1 : 0;
}

/* ---------------------------------------------------------------------- */

/** Count the number of installed packages in the LAMMPS library.
 *
\verbatim embed:rst
This function counts how many :doc:`LAMMPS packages <Packages>` are
included in the LAMMPS library in use.
\endverbatim
 *
 * \return number of packages included
 */
int lammps_config_package_count() {
  int i = 0;
  while (LAMMPS::installed_packages[i] != nullptr) {
    ++i;
  }
  return i;
}

/* ---------------------------------------------------------------------- */

/** Get the name of a package in the list of installed packages in the LAMMPS library.
 *
\verbatim embed:rst
This function copies the name of the package with the index *idx* into the
provided C-style string buffer.  The length of the buffer must be provided
as *buf_size* argument.  If the name of the package exceeds the length of the
buffer, it will be truncated accordingly.  If the index is out of range,
the function returns 0 and *buffer* is set to an empty string, otherwise 1;
\endverbatim
 *
 * \param idx index of the package in the list of included packages (0 <= idx < package count)
 * \param buffer string buffer to copy the name of the package to
 * \param buf_size size of the provided string buffer
 * \return 1 if successful, otherwise 0
 */
int lammps_config_package_name(int idx, char *buffer, int buf_size) {
  if (!buffer) return 0;

  int maxidx = lammps_config_package_count();
  if ((idx < 0) || (idx >= maxidx)) {
      buffer[0] = '\0';
      return 0;
  }

  strncpy(buffer, LAMMPS::installed_packages[idx], buf_size);
  return 1;
}

/** Check for compile time settings in accelerator packages included in LAMMPS.
 *
\verbatim embed:rst
This function checks availability of compile time settings of included
:doc:`accelerator packages <Speed_packages>` in LAMMPS.
Supported packages names are "GPU", "KOKKOS", "INTEL", and "OPENMP".
Supported categories are "api" with possible settings "cuda", "hip", "phi",
"pthreads", "opencl", "openmp", and "serial", and "precision" with
possible settings "double", "mixed", and "single".  If the combination
of package, category, and setting is available, the function returns 1,
otherwise 0.
\endverbatim
 *
 * \param  package   string with the name of the accelerator package
 * \param  category  string with the category name of the setting
 * \param  setting   string with the name of the specific setting
 * \return 1 if available, 0 if not.
 */
int lammps_config_accelerator(const char *package, const char *category, const char *setting)
{
  return Info::has_accelerator_feature(package,category,setting) ? 1 : 0;
}

/** Check for presence of a viable GPU package device
 *
\verbatim embed:rst

.. versionadded:: 14May2021

The :cpp:func:`lammps_has_gpu_device` function checks at runtime if
an accelerator device is present that can be used with the
:doc:`GPU package <Speed_gpu>`. If at least one suitable device is
present the function will return 1, otherwise 0.

More detailed information about the available device or devices can
be obtained by calling the
:cpp:func:`lammps_get_gpu_device_info` function.

\endverbatim
 *
 * \return  1 if viable device is available, 0 if not.  */

int lammps_has_gpu_device()
{
  return Info::has_gpu_device() ? 1: 0;
}

/** Get GPU package device information
 *
\verbatim embed:rst

.. versionadded:: 14May2021

The :cpp:func:`lammps_get_gpu_device_info` function can be used to retrieve
detailed information about any accelerator devices that are viable for use
with the :doc:`GPU package <Speed_gpu>`.  It will produce a string that is
equivalent to the output of the ``nvc_get_device`` or ``ocl_get_device`` or
``hip_get_device`` tools that are compiled alongside LAMMPS if the GPU
package is enabled.

A suitable buffer for a C-style string has to be provided and its length.
The assembled text will be truncated to not overflow this buffer.  This
string can be several kilobytes long, if multiple devices are present.

\endverbatim
 *
 * \param  buffer    string buffer to copy the information to
 * \param  buf_size  size of the provided string buffer */

void lammps_get_gpu_device_info(char *buffer, int buf_size)
{
  if (!buffer || (buf_size <= 0)) return;

  buffer[0] = buffer[buf_size-1] = '\0';
  std::string devinfo = Info::get_gpu_device_info();
  strncpy(buffer, devinfo.c_str(), buf_size-1);
}

/* ---------------------------------------------------------------------- */

/** Check if a specific style has been included in LAMMPS
 *
\verbatim embed:rst
This function checks if the LAMMPS library in use includes the
specific *style* of a specific *category* provided as an argument.
Valid categories are: *atom*\ , *integrate*\ , *minimize*\ ,
*pair*\ , *bond*\ , *angle*\ , *dihedral*\ , *improper*\ , *kspace*\ ,
*compute*\ , *fix*\ , *region*\ , *dump*\ , and *command*\ .
\endverbatim
 *
 * \param handle   pointer to a previously created LAMMPS instance cast to ``void *``.
 * \param  category  category of the style
 * \param  name      name of the style
 * \return           1 if included, 0 if not.
 */
int lammps_has_style(void *handle, const char *category, const char *name) {
  auto *lmp = (LAMMPS *) handle;
  if (!lmp || !lmp->error) {
    lammps_last_global_errormessage = fmt::format("ERROR: {}(): Invalid LAMMPS handle\n", FNERR);
    return 0;
  }
  if (!category || !name) return 0;

  Info info(lmp);
  return info.has_style(category, name) ? 1 : 0;
}

/* ---------------------------------------------------------------------- */

/** Count the number of styles of category in the LAMMPS library.
 *
\verbatim embed:rst
This function counts how many styles in the provided *category*
are included in the LAMMPS library in use.
Please see :cpp:func:`lammps_has_style` for a list of valid
categories.
\endverbatim
 *
 * \param handle   pointer to a previously created LAMMPS instance cast to ``void *``.
 * \param category category of styles
 * \return number of styles in category
 */
int lammps_style_count(void *handle, const char *category) {
  auto *lmp = (LAMMPS *) handle;
  if (!lmp || !lmp->error) {
    lammps_last_global_errormessage = fmt::format("ERROR: {}(): Invalid LAMMPS handle\n", FNERR);
    return 0;
  }
  if (!category) return 0;

  Info info(lmp);
  return info.get_available_styles(category).size();
}

/* ---------------------------------------------------------------------- */

/** Look up the name of a style by index in the list of style of a given category in the LAMMPS library.
 *
 *
 * This function copies the name of the *category* style with the index
 * *idx* into the provided C-style string buffer.  The length of the buffer
 * must be provided as *buf_size* argument.  If the name of the style
 * exceeds the length of the buffer, it will be truncated accordingly.
 * If the index is out of range, the function returns 0 and *buffer* is
 * set to an empty string, otherwise 1.
 *
 * \param handle   pointer to a previously created LAMMPS instance cast to ``void *``.
 * \param category category of styles
 * \param idx      index of the style in the list of *category* styles (0 <= idx < style count)
 * \param buffer   string buffer to copy the name of the style to
 * \param buf_size size of the provided string buffer
 * \return 1 if successful, otherwise 0
 */
int lammps_style_name(void *handle, const char *category, int idx, char *buffer, int buf_size) {
  auto *lmp = (LAMMPS *) handle;
  if (!lmp || !lmp->error) {
    lammps_last_global_errormessage = fmt::format("ERROR: {}(): Invalid LAMMPS handle\n", FNERR);
    return 0;
  }
  if (!category || !buffer) return 0;

  Info info(lmp);
  auto styles = info.get_available_styles(category);

  if ((idx >= 0) && (idx < (int) styles.size())) {
    strncpy(buffer, styles[idx].c_str(), buf_size);
    return 1;
  }

  buffer[0] = '\0';
  return 0;
}

/* ---------------------------------------------------------------------- */

/** Check if a specific ID exists in the current LAMMPS instance
 *
\verbatim embed:rst

.. versionadded:: 9Oct2020

This function checks if the current LAMMPS instance a *category* ID of
the given *name* exists.  Valid categories are: *compute*\ , *dump*\ ,
*fix*\ , *group*\ , *molecule*\ , *region*\ , and *variable*\ .

\endverbatim
 *
 * \param  handle    pointer to a previously created LAMMPS instance cast to ``void *``.
 * \param  category  category of the id
 * \param  name      name of the id
 * \return           1 if included, 0 if not.
 */
int lammps_has_id(void *handle, const char *category, const char *name) {
  auto *lmp = (LAMMPS *) handle;
  if (!lmp || !lmp->error || !lmp->modify || !lmp->output || !lmp->group || !lmp->atom
      || !lmp->domain || !lmp->input || !lmp->input->variable) {
    lammps_last_global_errormessage = fmt::format("ERROR: {}(): Invalid LAMMPS handle\n", FNERR);
    return 0;
  }
  if (!category || !name) return 0;

  if (strcmp(category,"compute") == 0) {
    if (lmp->modify->get_compute_by_id(name)) return 1;
  } else if (strcmp(category,"dump") == 0) {
    if (lmp->output->get_dump_by_id(name)) return 1;
  } else if (strcmp(category,"fix") == 0) {
    if (lmp->modify->get_fix_by_id(name)) return 1;
  } else if (strcmp(category,"group") == 0) {
    if (lmp->group->find(name) >= 0) return 1;
  } else if (strcmp(category,"molecule") == 0) {
    if (lmp->atom->find_molecule(name) >= 0) return 1;
  } else if (strcmp(category,"region") == 0) {
    if (lmp->domain->get_region_by_id(name)) return 1;
  } else if (strcmp(category,"variable") == 0) {
    if (lmp->input->variable->find(name) >= 0) return 1;
  }
  return 0;
}

/* ---------------------------------------------------------------------- */

/** Count the number of IDs of a category.
 *
\verbatim embed:rst

.. versionadded:: 9Oct2020

This function counts how many IDs in the provided *category*
are defined in the current LAMMPS instance.
Please see :cpp:func:`lammps_has_id` for a list of valid
categories.

\endverbatim
 *
 * \param handle   pointer to a previously created LAMMPS instance cast to ``void *``.
 * \param category category of IDs
 * \return number of IDs in category
 */
int lammps_id_count(void *handle, const char *category) {
  auto *lmp = (LAMMPS *) handle;
  if (!lmp || !lmp->error || !lmp->modify || !lmp->output || !lmp->group || !lmp->atom
      || !lmp->domain || !lmp->input || !lmp->input->variable) {
    lammps_last_global_errormessage = fmt::format("ERROR: {}(): Invalid LAMMPS handle\n", FNERR);
    return 0;
  }
  if (!category) return 0;

  if (strcmp(category,"compute") == 0) {
    return lmp->modify->get_compute_list().size();
  } else if (strcmp(category,"dump") == 0) {
    return lmp->output->get_dump_list().size();
  } else if (strcmp(category,"fix") == 0) {
    return lmp->modify->get_fix_list().size();
  } else if (strcmp(category,"group") == 0) {
    return lmp->group->ngroup;
  } else if (strcmp(category,"molecule") == 0) {
    return lmp->atom->nmolecule;
  } else if (strcmp(category,"region") == 0) {
    return lmp->domain->get_region_list().size();
  } else if (strcmp(category,"variable") == 0) {
    return lmp->input->variable->nvar;
  }
  return 0;
}

/* ---------------------------------------------------------------------- */

/** Look up the name of an ID by index in the list of IDs of a given category.
 *
\verbatim embed:rst

.. versionadded:: 9Oct2020

This function copies the name of the *category* ID with the index
*idx* into the provided C-style string buffer.  The length of the buffer
must be provided as *buf_size* argument.  If the name of the style
exceeds the length of the buffer, it will be truncated accordingly.
If the index is out of range, the function returns 0 and *buffer* is
set to an empty string, otherwise 1.

\endverbatim
 *
 * \param handle   pointer to a previously created LAMMPS instance cast to ``void *``.
 * \param category category of IDs
 * \param idx      index of the ID in the list of *category* styles (0 <= idx < count)
 * \param buffer   string buffer to copy the name of the style to
 * \param buf_size size of the provided string buffer
 * \return 1 if successful, otherwise 0
 */
int lammps_id_name(void *handle, const char *category, int idx, char *buffer, int buf_size) {
  auto *lmp = (LAMMPS *) handle;
  if (!lmp || !lmp->error || !lmp->modify || !lmp->output || !lmp->group || !lmp->atom
      || !lmp->domain || !lmp->input || !lmp->input->variable) {
    lammps_last_global_errormessage = fmt::format("ERROR: {}(): Invalid LAMMPS handle\n", FNERR);
    return 0;
  }
  if (!buffer || !category || (idx < 0)) return 0;

  if (strcmp(category,"compute") == 0) {
    auto icompute = lmp->modify->get_compute_by_index(idx);
    if (icompute) {
      strncpy(buffer, icompute->id, buf_size);
      return 1;
    }
  } else if (strcmp(category,"dump") == 0) {
    auto idump = lmp->output->get_dump_by_index(idx);
    if (idump) {
      strncpy(buffer, idump->id, buf_size);
      return 1;
    }
  } else if (strcmp(category,"fix") == 0) {
    auto ifix = lmp->modify->get_fix_by_index(idx);
    if (ifix) {
      strncpy(buffer, ifix->id, buf_size);
      return 1;
    }
  } else if (strcmp(category,"group") == 0) {
    if ((idx >= 0) && (idx < lmp->group->ngroup)) {
      strncpy(buffer, lmp->group->names[idx], buf_size);
      return 1;
    }
  } else if (strcmp(category,"molecule") == 0) {
    if ((idx >= 0) && (idx < lmp->atom->nmolecule)) {
      strncpy(buffer, lmp->atom->molecules[idx]->id, buf_size);
      return 1;
    }
  } else if (strcmp(category,"region") == 0) {
    auto regions = lmp->domain->get_region_list();
    if ((idx >= 0) && (idx < (int) regions.size())) {
      strncpy(buffer, regions[idx]->id, buf_size);
      return 1;
    }
  } else if (strcmp(category,"variable") == 0) {
    if ((idx >= 0) && (idx < lmp->input->variable->nvar)) {
      strncpy(buffer, lmp->input->variable->names[idx], buf_size);
      return 1;
    }
  }
  buffer[0] = '\0';
  return 0;
}

/* ---------------------------------------------------------------------- */

/** Count the number of loaded plugins
 *
\verbatim embed:rst

.. versionadded:: 10Mar2021

This function counts how many plugins are currently loaded.

\endverbatim
 *
 * \return number of loaded plugins
 */
int lammps_plugin_count()
{
#if defined(LMP_PLUGIN)
  return plugin_get_num_plugins();
#else
  return 0;
#endif
}

/* ---------------------------------------------------------------------- */

/** Look up the info of a loaded plugin by its index in the list of plugins
 *
\verbatim embed:rst

.. versionadded:: 10Mar2021

This function copies the name of the *style* plugin with the index
*idx* into the provided C-style string buffer.  The length of the buffer
must be provided as *buf_size* argument.  If the name of the style
exceeds the length of the buffer, it will be truncated accordingly.
If the index is out of range, the function returns 0 and *buffer* is
set to an empty string, otherwise 1.

\endverbatim
 *
 * \param  idx       index of the plugin in the list all or *style* plugins
 * \param  stylebuf  string buffer to copy the style of the plugin to
 * \param  namebuf   string buffer to copy the name of the plugin to
 * \param  buf_size  size of the provided string buffers
 * \return 1 if successful, otherwise 0
 */
int lammps_plugin_name(int idx, char *stylebuf, char *namebuf, int buf_size)
{
#if defined(LMP_PLUGIN)
  if (!stylebuf || !namebuf) return 0;
  stylebuf[0] = namebuf[0] = '\0';

  const lammpsplugin_t *plugin = plugin_get_info(idx);
  if (plugin) {
    strncpy(stylebuf, plugin->style, buf_size);
    strncpy(namebuf, plugin->name, buf_size);
    return 1;
  }
#endif
  return 0;
}

// ----------------------------------------------------------------------
// utility functions
// ----------------------------------------------------------------------

/** Encode three integer image flags into a single imageint.
 *
\verbatim embed:rst

The prototype for this function when compiling with ``-DLAMMPS_BIGBIG``
is:

.. code-block:: c

   int64_t lammps_encode_image_flags(int ix, int iy, int iz);

This function performs the bit-shift, addition, and bit-wise OR
operations necessary to combine the values of three integers
representing the image flags in x-, y-, and z-direction.  Unless
LAMMPS is compiled with -DLAMMPS_BIGBIG, those integers are
limited 10-bit signed integers [-512, 511].  Otherwise the return
type changes from ``int`` to ``int64_t`` and the valid range for
the individual image flags becomes [-1048576,1048575],
i.e. that of a 21-bit signed integer.  There is no check on whether
the arguments conform to these requirements.

\endverbatim
 *
 * \param  ix  image flag value in x
 * \param  iy  image flag value in y
 * \param  iz  image flag value in z
 * \return     encoded image flag integer */

imageint lammps_encode_image_flags(int ix, int iy, int iz)
{
  imageint image = ((imageint) (ix + IMGMAX) & IMGMASK) |
    (((imageint) (iy + IMGMAX) & IMGMASK) << IMGBITS) |
    (((imageint) (iz + IMGMAX) & IMGMASK) << IMG2BITS);
  return image;
}

/* ---------------------------------------------------------------------- */

/** Decode a single image flag integer into three regular integers
 *
\verbatim embed:rst

The prototype for this function when compiling with ``-DLAMMPS_BIGBIG``
is:

.. code-block:: c

   void lammps_decode_image_flags(int64_t image, int *flags);

This function does the reverse operation of
:cpp:func:`lammps_encode_image_flags` and takes an image flag integer
does the bit-shift and bit-masking operations to decode it and stores
the resulting three regular integers into the buffer pointed to by
*flags*.

\endverbatim
 *
 * \param  image  encoded image flag integer
 * \param  flags  pointer to storage where the decoded image flags are stored. */

void lammps_decode_image_flags(imageint image, int *flags)
{
  flags[0] = (image & IMGMASK) - IMGMAX;
  flags[1] = (image >> IMGBITS & IMGMASK) - IMGMAX;
  flags[2] = (image >> IMG2BITS) - IMGMAX;
}

/* ---------------------------------------------------------------------- */

/** Set up the callback function for a fix external instance with the given ID.

\verbatim embed:rst

Fix :doc:`external <fix_external>` allows programs that are running LAMMPS through
its library interface to modify certain LAMMPS properties on specific
timesteps, similar to the way other fixes do.

This function sets the callback function for use with the "pf/callback"
mode. The function has to have C language bindings with the prototype:

.. code-block:: c

   void func(void *ptr, bigint timestep, int nlocal, tagint *ids, double **x, double **fexternal);

The argument *ptr* to this function will be stored in fix external and
the passed as the first argument calling the callback function `func()`.
This would usually be a pointer to the active LAMMPS instance, i.e. the same
pointer as the *handle* argument.  This would be needed to call
functions that set the global or per-atom energy or virial contributions
from within the callback function.

The callback mechanism is one of the two modes of how forces and can be
applied to a simulation with the help of fix external. The alternative
is the array mode where you call :cpp:func:`lammps_fix_external_get_force`.

Please see the documentation for :doc:`fix external <fix_external>` for
more information about how to use the fix and how to couple it with an
external code.

.. versionchanged:: 28Jul2021

\endverbatim
 *
 * \param  handle   pointer to a previously created LAMMPS instance cast to ``void *``.
 * \param  id       fix ID of fix external instance
 * \param  funcptr  pointer to callback function
 * \param  ptr      pointer to object in calling code, passed to callback function as first argument */

void lammps_set_fix_external_callback(void *handle, const char *id, FixExternalFnPtr funcptr,
                                      void *ptr)
{
  auto *lmp = (LAMMPS *) handle;
  if (!lmp || !lmp->error || !lmp->modify) {
    lammps_last_global_errormessage = fmt::format("ERROR: {}(): Invalid LAMMPS handle\n", FNERR);
    return;
  }
  if (!id || !ptr) return;

  auto callback = (FixExternal::FnPtr) funcptr;

  BEGIN_CAPTURE
  {
    auto *fix = lmp->modify->get_fix_by_id(id);
    if (!fix)
      lmp->error->all(FLERR, Error::NOLASTLINE, "{}(): Fix {} does not exist", FNERR, id);

    auto *fext = dynamic_cast<FixExternal *>(fix);
    if (!fext || (strcmp("external",fix->style) != 0))
      lmp->error->all(FLERR, Error::NOLASTLINE, "{}(): Fix {} is not of style external", FNERR, id);

    fext->set_callback(callback, ptr);
  }
  END_CAPTURE
}

/** Get pointer to the force array storage in a fix external instance with the given ID.

\verbatim embed:rst

.. versionadded:: 28Jul2021

Fix :doc:`external <fix_external>` allows programs that are running
LAMMPS through its library interface to add or modify certain LAMMPS
properties on specific timesteps, similar to the way other fixes do.

This function provides access to the per-atom force storage in a fix
external instance with the given fix-ID to be added to the individual
atoms when using the "pf/array" mode.  The *fexternal* array can be
accessed like other "native" per-atom arrays accessible via the
:cpp:func:`lammps_extract_atom` function.  Please note that the array
stores holds the forces for *local* atoms for each MPI ranks, in the
order determined by the neighbor list build.  Because the underlying
data structures can change as well as the order of atom as they migrate
between MPI processes because of the domain decomposition
parallelization, this function should be always called immediately
before the forces are going to be set to get an up-to-date pointer.
You can use, for example, :cpp:func:`lammps_extract_setting` to obtain
the number of local atoms `nlocal` and then assume the dimensions of
the returned force array as ``double force[nlocal][3]``.

This is an alternative to the callback mechanism in fix external set up
by :cpp:func:`lammps_set_fix_external_callback`. The main difference is
that this mechanism can be used when forces are be pre-computed and the
control alternates between LAMMPS and the external code, while the
callback mechanism can call the external code to compute the force when
the fix is triggered and needs them.

Please see the documentation for :doc:`fix external <fix_external>` for
more information about how to use the fix and how to couple it with an
external code.

\endverbatim
 *
 * \param  handle     pointer to a previously created LAMMPS instance cast to ``void *``.
 * \param  id         fix ID of fix external instance
 * \return            a pointer to the per-atom force array allocated by the fix */

double **lammps_fix_external_get_force(void *handle, const char *id)
{
  auto *lmp = (LAMMPS *) handle;
  if (!lmp || !lmp->error || !lmp->modify) {
    lammps_last_global_errormessage = fmt::format("ERROR: {}(): Invalid LAMMPS handle\n", FNERR);
    return nullptr;
  }
  if (!id) return nullptr;

  double **fexternal = nullptr;

  BEGIN_CAPTURE
  {
    auto *fix = lmp->modify->get_fix_by_id(id);
    if (!fix)
      lmp->error->all(FLERR, Error::NOLASTLINE, "{}(): Fix {} does not exist", FNERR, id);

    if (strcmp("external",fix->style) != 0)
      lmp->error->all(FLERR, Error::NOLASTLINE, "{}(): Fix {} is not of style external", FNERR, id);

    int tmp;
    fexternal = (double **)fix->extract("fexternal",tmp);
  }
  END_CAPTURE
  return fexternal;
}

/** Set the global energy contribution for a fix external instance with the given ID.

\verbatim embed:rst

.. versionadded:: 28Jul2021

This is a companion function to :cpp:func:`lammps_set_fix_external_callback` and
:cpp:func:`lammps_fix_external_get_force` to also set the contribution
to the global energy from the external code.  The value of the *eng*
argument will be stored in the fix and applied on the current and all
following timesteps until changed by another call to this function.
The energy is in energy units as determined by the current :doc:`units <units>`
settings and is the **total** energy of the contribution.  Thus when
running in parallel all MPI processes have to call this function with
the **same** value and this will be returned as scalar property of the
fix external instance when accessed in LAMMPS input commands or from
variables.

Please see the documentation for :doc:`fix external <fix_external>` for
more information about how to use the fix and how to couple it with an
external code.

\endverbatim
 *
 * \param  handle   pointer to a previously created LAMMPS instance cast to ``void *``.
 * \param  id       fix ID of fix external instance
 * \param  eng      total energy to be added to the global energy */

void lammps_fix_external_set_energy_global(void *handle, const char *id, double eng)
{
  auto *lmp = (LAMMPS *) handle;
  if (!lmp || !lmp->error || !lmp->modify) {
    lammps_last_global_errormessage = fmt::format("ERROR: {}(): Invalid LAMMPS handle\n", FNERR);
    return;
  }
  if (!id) return;

  BEGIN_CAPTURE
  {
    auto *fix = lmp->modify->get_fix_by_id(id);
    if (!fix)
      lmp->error->all(FLERR, Error::NOLASTLINE, "{}(): Fix {} does not exist", FNERR, id);

    auto *fext = dynamic_cast<FixExternal*>(fix);
    if (!fext || (strcmp("external",fix->style) != 0))
      lmp->error->all(FLERR, Error::NOLASTLINE, "Fix {} is not of style external", FNERR, id);

    fext->set_energy_global(eng);
  }
  END_CAPTURE
}

/** Set the global virial contribution for a fix external instance with the given ID.

\verbatim embed:rst

.. versionadded:: 28Jul2021

This is a companion function to :cpp:func:`lammps_set_fix_external_callback`
and :cpp:func:`lammps_fix_external_get_force` to set the contribution to
the global virial from the external code.

The 6 values of the *virial* array will be stored in the fix and applied
on the current and all following timesteps until changed by another call
to this function. The components of the virial need to be stored in the
order: *xx*, *yy*, *zz*, *xy*, *xz*, *yz*.  In LAMMPS the virial is
stored internally as `stress*volume` in units of `pressure*volume` as
determined by the current :doc:`units <units>` settings and is the
**total** contribution.  Thus when running in parallel all MPI processes
have to call this function with the **same** value and this will then
be added by fix external.

Please see the documentation for :doc:`fix external <fix_external>` for
more information about how to use the fix and how to couple it with an
external code.

\endverbatim
 *
 * \param  handle   pointer to a previously created LAMMPS instance cast to ``void *``.
 * \param  id       fix ID of fix external instance
 * \param  virial   the 6 global stress tensor components to be added to the global virial */

void lammps_fix_external_set_virial_global(void *handle, const char *id, double *virial)
{
  auto *lmp = (LAMMPS *) handle;
  if (!lmp || !lmp->error || !lmp->modify) {
    lammps_last_global_errormessage = fmt::format("ERROR: {}(): Invalid LAMMPS handle\n", FNERR);
    return;
  }
  if (!id || !virial) return;

  BEGIN_CAPTURE
  {
    auto *fix = lmp->modify->get_fix_by_id(id);
    if (!fix)
      lmp->error->all(FLERR, Error::NOLASTLINE, "{}(): Fix {} does not exist", FNERR, id);

    auto *fext = dynamic_cast<FixExternal*>(fix);
    if (!fext || (strcmp("external",fix->style) != 0))
      lmp->error->all(FLERR, Error::NOLASTLINE, "{}(): Fix {} is not of style external", FNERR, id);

    fext->set_virial_global(virial);
  }
  END_CAPTURE
}

/** Set the per-atom energy contribution for a fix external instance with the given ID.

\verbatim embed:rst

.. versionadded:: 28Jul2021

This is a companion function to :cpp:func:`lammps_set_fix_external_callback`
to set the per-atom energy contribution due to the fix from the external code
as part of the callback function.  For this to work, the handle to the
LAMMPS object must be passed as the *ptr* argument when registering the
callback function.

.. note::

   This function is fully independent from :cpp:func:`lammps_fix_external_set_energy_global`
   and will **NOT** add any contributions to the global energy tally
   and **NOT** check whether the sum of the contributions added here are
   consistent with the global added energy.


Please see the documentation for :doc:`fix external <fix_external>` for
more information about how to use the fix and how to couple it with an
external code.

\endverbatim
 *
 * \param  handle   pointer to a previously created LAMMPS instance cast to ``void *``.
 * \param  id       fix ID of fix external instance
 * \param  eng      pointer to array of length nlocal with the energy to be added to the per-atom energy */

void lammps_fix_external_set_energy_peratom(void *handle, const char *id, double *eng)
{
  auto *lmp = (LAMMPS *) handle;
  if (!lmp || !lmp->error || !lmp->modify) {
    lammps_last_global_errormessage = fmt::format("ERROR: {}(): Invalid LAMMPS handle\n", FNERR);
    return;
  }
  if (!id || !eng) return;

  BEGIN_CAPTURE
  {
    auto *fix = lmp->modify->get_fix_by_id(id);
    if (!fix)
      lmp->error->all(FLERR, Error::NOLASTLINE, "{}(): Fix {} does not exist", FNERR, id);

    auto *fext = dynamic_cast<FixExternal*>(fix);
    if (!fext || (strcmp("external",fix->style) != 0))
      lmp->error->all(FLERR, Error::NOLASTLINE, "Fix {} is not of style external", FNERR, id);

    fext->set_energy_peratom(eng);
  }
  END_CAPTURE
}

/** Set the per-atom virial contribution for a fix external instance with the given ID.

\verbatim embed:rst

.. versionadded:: 28Jul2021

This is a companion function to :cpp:func:`lammps_set_fix_external_callback`
to set the per-atom virial contribution due to the fix from the external code
as part of the callback function.  For this to work, the handle to the
LAMMPS object must be passed as the *ptr* argument when registering the
callback function.

.. note::

   This function is fully independent from :cpp:func:`lammps_fix_external_set_virial_global`
   and will **NOT** add any contributions to the global virial tally
   and **NOT** check whether the sum of the contributions added here are
   consistent with the global added virial.

The order and units of the per-atom stress tensor elements are the same
as for the global virial.  The code in fix external assumes the
dimensions of the per-atom virial array is ``double virial[nlocal][6]``.

Please see the documentation for :doc:`fix external <fix_external>` for
more information about how to use the fix and how to couple it with an
external code.

\endverbatim
 *
 * \param  handle   pointer to a previously created LAMMPS instance cast to ``void *``.
 * \param  id       fix ID of fix external instance
 * \param  virial   a list of nlocal entries with the 6 per-atom stress tensor components to be added to the per-atom virial */

void lammps_fix_external_set_virial_peratom(void *handle, const char *id, double **virial)
{
  auto *lmp = (LAMMPS *) handle;
  if (!lmp || !lmp->error || !lmp->modify) {
    lammps_last_global_errormessage = fmt::format("ERROR: {}(): Invalid LAMMPS handle\n", FNERR);
    return;
  }
  if (!id || !virial) return;

  BEGIN_CAPTURE
  {
    auto *fix = lmp->modify->get_fix_by_id(id);
    if (!fix)
      lmp->error->all(FLERR, Error::NOLASTLINE, "{}(): Fix {} does not exist", FNERR, id);

    auto *fext = dynamic_cast<FixExternal*>(fix);
    if (!fext || (strcmp("external",fix->style) != 0))
      lmp->error->all(FLERR, Error::NOLASTLINE, "{}(): Fix {} is not of style external", FNERR, id);

    fext->set_virial_peratom(virial);
  }
  END_CAPTURE
}

/** Set the vector length for a global vector stored with fix external for analysis

\verbatim embed:rst

.. versionadded:: 28Jul2021

This is a companion function to :cpp:func:`lammps_set_fix_external_callback` and
:cpp:func:`lammps_fix_external_get_force` to set the length of a global vector of
properties that will be stored with the fix via
:cpp:func:`lammps_fix_external_set_vector`.

This function needs to be called **before** a call to
:cpp:func:`lammps_fix_external_set_vector` and **before** a run or minimize
command. When running in parallel it must be called from **all** MPI
processes and with the same length parameter.

Please see the documentation for :doc:`fix external <fix_external>` for
more information about how to use the fix and how to couple it with an
external code.

\endverbatim
 *
 * \param  handle   pointer to a previously created LAMMPS instance cast to ``void *``.
 * \param  id       fix ID of fix external instance
 * \param  len      length of the global vector to be stored with the fix */

void lammps_fix_external_set_vector_length(void *handle, const char *id, int len)
{
  auto *lmp = (LAMMPS *) handle;
  if (!lmp || !lmp->error || !lmp->modify) {
    lammps_last_global_errormessage = fmt::format("ERROR: {}(): Invalid LAMMPS handle\n", FNERR);
    return;
  }
  if (!id) return;

  BEGIN_CAPTURE
  {
    auto *fix = lmp->modify->get_fix_by_id(id);
    if (!fix)
      lmp->error->all(FLERR, Error::NOLASTLINE, "{}(): Fix {} does not exist", FNERR, id);

    auto *fext = dynamic_cast<FixExternal*>(fix);
    if (!fext || (strcmp("external",fix->style) != 0))
      lmp->error->all(FLERR, Error::NOLASTLINE, "{}(): Fix {} is not of style external", FNERR, id);

    fext->set_vector_length(len);
  }
  END_CAPTURE
}

/** Store a global vector value for a fix external instance with the given ID.

\verbatim embed:rst

.. versionadded:: 28Jul2021

This is a companion function to :cpp:func:`lammps_set_fix_external_callback` and
:cpp:func:`lammps_fix_external_get_force` to set the values of a global vector of
properties that will be stored with the fix.  And can be accessed from
within LAMMPS input commands (e.g., fix ave/time or variables) when used
in a vector context.

This function needs to be called **after** a call to
:cpp:func:`lammps_fix_external_set_vector_length` and the  and **before** a run or minimize
command.  When running in parallel it must be called from **all** MPI
processes and with the **same** index and value parameters.  The value
is assumed to be extensive.

.. note::

   The index in the *idx* parameter is 1-based, i.e. the first element
   is set with idx = 1 and the last element of the vector with idx = N,
   where N is the value of the *len* parameter of the call to
   :cpp:func:`lammps_fix_external_set_vector_length`.

Please see the documentation for :doc:`fix external <fix_external>` for
more information about how to use the fix and how to couple it with an
external code.

\endverbatim
 *
 * \param  handle   pointer to a previously created LAMMPS instance cast to ``void *``.
 * \param  id       fix ID of fix external instance
 * \param  idx      1-based index of in global vector
 * \param  val      value to be stored in global vector */

void lammps_fix_external_set_vector(void *handle, const char *id, int idx, double val)
{
  auto *lmp = (LAMMPS *) handle;
  if (!lmp || !lmp->error || !lmp->modify) {
    lammps_last_global_errormessage = fmt::format("ERROR: {}(): Invalid LAMMPS handle\n", FNERR);
    return;
  }
  if (!id) return;

  BEGIN_CAPTURE
  {
    auto *fix = lmp->modify->get_fix_by_id(id);
    if (!fix)
      lmp->error->all(FLERR, Error::NOLASTLINE, "{}(): Fix {} does not exist", FNERR, id);

    auto *fext = dynamic_cast<FixExternal*>(fix);
    if (!fext || (strcmp("external",fix->style) != 0))
      lmp->error->all(FLERR, Error::NOLASTLINE, "{}(): Fix {} is not of style external", FNERR, id);

    fext->set_vector(idx, val);
  }
  END_CAPTURE
}

/* ---------------------------------------------------------------------- */

/** Flush output buffers

\verbatim embed:rst
This function can be used to flush buffered output to be written to screen
and logfile pointers to simplify capturing output from LAMMPS library calls.
\endverbatim
 *
 * \param  handle    pointer to a previously created LAMMPS instance cast to ``void *``.
 */
void lammps_flush_buffers(void *handle) {
  if (handle) utils::flush_buffers((LAMMPS *) handle);
}

/* ---------------------------------------------------------------------- */

/** Free memory buffer allocated by LAMMPS.
 *
\verbatim embed:rst

Some of the LAMMPS C library interface functions return data as pointer
to a buffer that has been allocated by LAMMPS or the library interface.
This function can be used to delete those in order to avoid memory
leaks.

\endverbatim
 *
 * \param  ptr  pointer to data allocated by LAMMPS */

void lammps_free(void *ptr)
{
  if (ptr) free(ptr);
}

/* ---------------------------------------------------------------------- */

/** Check if LAMMPS is currently inside a run or minimization
 *
 * This function can be used from signal handlers or multi-threaded
 * applications to determine if the LAMMPS instance is currently active.
 *
 * \param  handle pointer to a previously created LAMMPS instance cast to ``void *``.
 * \return        0 if idle or >0 if active */

int lammps_is_running(void *handle)
{
  auto   lmp = (LAMMPS *) handle;
  if (!lmp || !lmp->error || !lmp->update) {
    lammps_last_global_errormessage = fmt::format("ERROR: {}(): Invalid LAMMPS handle\n", FNERR);
    return 0;
  }
  return lmp->update->whichflag;
}

/** Force a timeout to stop an ongoing run cleanly.
 *
 * This function can be used from signal handlers or multi-threaded
 * applications to cleanly terminate an ongoing run.
 *
 * \param  handle pointer to a previously created LAMMPS instance cast to ``void *`` */

void lammps_force_timeout(void *handle)
{
  auto *lmp = (LAMMPS *) handle;
  if (!lmp || !lmp->error || !lmp->timer) {
    lammps_last_global_errormessage = fmt::format("ERROR: {}(): Invalid LAMMPS handle\n", FNERR);
    return;
  }
  return lmp->timer->force_timeout();
}

// ----------------------------------------------------------------------
// Library functions for error handling with exceptions enabled
// ----------------------------------------------------------------------

/** Check if there is a (new) error message available

\verbatim embed:rst
This function can be used to query if an error inside of LAMMPS
has thrown a :ref:`C++ exception <exceptions>`.

.. note::

   .. versionchanged: 2Aug2023

   The *handle* pointer may be ``NULL`` for this function, as would be
   the case when a call to create a LAMMPS instance has failed.  Then
   this function will not check the error status inside the LAMMPS
   instance, but instead would check the global error buffer of the
   library interface.

\endverbatim
 *
 * \param handle   pointer to a previously created LAMMPS instance cast to ``void *`` or NULL
 * \return 0 on no error, 1 on error.
 */
int lammps_has_error(void *handle)
{
  if (handle) {
    LAMMPS *lmp = (LAMMPS *) handle;
    Error *error = lmp->error;
    return (error->get_last_error().empty()) ? 0 : 1;
  } else {
    return lammps_last_global_errormessage.empty() ? 0 : 1;
  }
}

/* ---------------------------------------------------------------------- */

/** Enable or disable direct printing of error messages

\verbatim embed:rst

.. versionadded:: TBD

This function can be used to stop LAMMPS from printing error messages
*before* LAMMPS throws a :ref:`C++ exception <exceptions>`.  This is so
it may be left to the code calling the library interface whether to
check for them, and retrieve and print error messages using the library
interface functions :cpp:func:`lammps_has_error` and
:cpp:func:`lammps_get_last_error_message`.  The function returns the
previous setting so that one can easily override the setting
temporarily and restore it afterwards.

\endverbatim
 *
 * \param handle   pointer to a previously created LAMMPS instance cast to ``void *`` or NULL
 * \param flag     enable (not 0) or disable (0) printing error messages before throwing exception
 * \return  previous setting of the flag
 */
int lammps_set_show_error(void *handle, const int flag)
{
  LAMMPS *lmp = (LAMMPS *) handle;
  if (lmp && lmp->error) return lmp->error->set_show_error(flag);
  return 1; // default value
}

/* ---------------------------------------------------------------------- */

/** Copy the last error message into the provided buffer

\verbatim embed:rst
This function can be used to retrieve the error message that was set
in the event of an error inside of LAMMPS which resulted in a
:ref:`C++ exception <exceptions>`.  A suitable buffer for a C-style
string has to be provided and its length.  If the internally stored
error message is longer, it will be truncated accordingly.  If the
buffer is a NULL pointer, then nothing will be copied.  The return
value of the function corresponds to the kind of error: a "1" indicates
an error that occurred on all MPI ranks and is often recoverable, while
a "2" indicates an abort that would happen only in a single MPI rank
and thus may not be recoverable, as other MPI ranks may be waiting on
the failing MPI ranks to send messages.

.. note::

   .. versionchanged: 2Aug2023

   The *handle* pointer may be ``NULL`` for this function, as would be
   the case when a call to create a LAMMPS instance has failed.  Then
   this function will not check the error buffer inside the LAMMPS
   instance, but instead would check the global error buffer of the
   library interface.

   .. versionchanged: 21Nov2023

   The *buffer* pointer may be ``NULL``.  This will clear any error
   status without copying the error message.

\endverbatim
 *
 * \param  handle    pointer to a previously created LAMMPS instance cast to ``void *`` or NULL.
 * \param  buffer    string buffer to copy the error message to, may be NULL
 * \param  buf_size  size of the provided string buffer
 * \return           1 when all ranks had the error, 2 on a single rank error. */

int lammps_get_last_error_message(void *handle, char *buffer, int buf_size)
{
  if (handle) {
    LAMMPS *lmp = (LAMMPS *) handle;
    Error *error = lmp->error;
    if (buffer) buffer[0] = buffer[buf_size-1] = '\0';

    if (!error->get_last_error().empty()) {
      int error_type = error->get_last_error_type();
      if (buffer) strncpy(buffer, error->get_last_error().c_str(), buf_size-1);
      error->set_last_error("", ERROR_NONE);
      return error_type;
    }
  } else {
    if (buffer) buffer[0] = buffer[buf_size-1] = '\0';

    if (!lammps_last_global_errormessage.empty()) {
      if (buffer) strncpy(buffer, lammps_last_global_errormessage.c_str(), buf_size-1);
      lammps_last_global_errormessage.clear();
      return 1;
    }
  }
  return 0;
}

/* ---------------------------------------------------------------------- */

/** Return API version of embedded Python interpreter

\verbatim embed:rst

.. versionadded:: 3Nov2022

This function is used by the ML-IAP python code (mliappy) to verify
the API version of the embedded python interpreter of the PYTHON
package.  It returns -1 if the PYTHON package is not enabled.

\endverbatim
 *
 * \return   PYTHON_API_VERSION constant of the python interpreter or -1 */

int lammps_python_api_version() {
#if defined(LMP_PYTHON)
  return PYTHON_API_VERSION;
#else
  return -1;
#endif
}

// Local Variables:
// fill-column: 99
// End:<|MERGE_RESOLUTION|>--- conflicted
+++ resolved
@@ -4636,7 +4636,6 @@
 
     // fix
 
-<<<<<<< HEAD
     if (!vptr && utils::strmatch(name,"^f_")) {
       const char *fixid = name + 2;
       auto *fix = lmp->modify->get_fix_by_id(fixid);
@@ -4653,33 +4652,8 @@
         lmp->error->all(FLERR, Error::NOLASTLINE,
                         "{}(): Fix {} does not compute {} per-atom vector", FNERR, count, fixid);
       if (lmp->update->ntimestep % fix->peratom_freq)
-        lmp->error->all(FLERR, Error::NOLASTLINE, "{}: Fix {} not computed at compatible time",
-                        FNERR, fixid);
-=======
-    if (vptr==nullptr && utils::strmatch(name,"^f_")) {
-      const char *fixid = name+2;
-
-      auto fix = lmp->modify->get_fix_by_id(fixid);
-      if (!fix) {
-        lmp->error->all(FLERR,"lammps_gather(): unknown fix id {}", fixid);
-        return;
-      }
-
-      if (fix->peratom_flag == 0) {
-        lmp->error->all(FLERR,"lammps_gather(): fix {} does not return peratom data", fixid);
-        return;
-      }
-      if ((count > 1) && (fix->size_peratom_cols != count)) {
-        lmp->error->all(FLERR,"lammps_gather: count != values peratom for fix {}", fixid);
-        return;
-      }
-
-      if (lmp->update->ntimestep % fix->peratom_freq) {
-        lmp->error->all(FLERR,"lammps_gather: fix {} not computed at compatible time{}",
-                        fixid, utils::errorurl(7));
-        return;
-      }
->>>>>>> 7878ec17
+        lmp->error->all(FLERR, Error::NOLASTLINE, "{}: Fix {} not computed at compatible time{}",
+                        FNERR, fixid, utils::errorurl(7));
 
       if (count==1) vptr = (void *) fix->vector_atom;
       else vptr = (void *) fix->array_atom;
@@ -4921,7 +4895,6 @@
 
     if (!vptr && utils::strmatch(name,"^f_")) {
       const char *fixid = name+2;
-<<<<<<< HEAD
       auto *fix = lmp->modify->get_fix_by_id(fixid);
       if (!fix)
         lmp->error->all(FLERR, Error::NOLASTLINE, "{}(): Fix {} does not exist", FNERR, fixid);
@@ -4936,29 +4909,8 @@
         lmp->error->all(FLERR, Error::NOLASTLINE,
                         "{}(): Fix {} does not compute {} per-atom vector", FNERR, count, fixid);
       if (lmp->update->ntimestep % fix->peratom_freq)
-        lmp->error->all(FLERR, Error::NOLASTLINE, "{}: Fix {} not computed at compatible time",
-                        FNERR, fixid);
-=======
-      auto fix = lmp->modify->get_fix_by_id(fixid);
-      if (!fix) {
-        lmp->error->all(FLERR,"lammps_gather_concat(): unknown fix id {}", fixid);
-        return;
-      }
-
-      if (fix->peratom_flag == 0) {
-        lmp->error->all(FLERR,"lammps_gather_concat(): fix {} does not return peratom data", fixid);
-        return;
-      }
-      if ((count > 1) && (fix->size_peratom_cols != count)) {
-        lmp->error->all(FLERR,"lammps_gather_concat(): count != values peratom for fix {}", fixid);
-        return;
-      }
-      if (lmp->update->ntimestep % fix->peratom_freq) {
-        lmp->error->all(FLERR,"lammps_gather_concat(): fix {} not computed at compatible time{}",
-                        fixid, utils::errorurl(7));
-        return;
-      }
->>>>>>> 7878ec17
+        lmp->error->all(FLERR, Error::NOLASTLINE, "{}: Fix {} not computed at compatible time{}",
+                        FNERR, fixid, utils::errorurl(7));
 
       if (count==1) vptr = (void *) fix->vector_atom;
       else vptr = (void *) fix->array_atom;
@@ -5213,7 +5165,6 @@
 
     // fix
 
-<<<<<<< HEAD
     if (!vptr && utils::strmatch(name,"^f_")) {
       const char *fixid = name+2;
       auto *fix = lmp->modify->get_fix_by_id(fixid);
@@ -5230,32 +5181,8 @@
         lmp->error->all(FLERR, Error::NOLASTLINE,
                         "{}(): Fix {} does not compute {} per-atom vector", FNERR, count, fixid);
       if (lmp->update->ntimestep % fix->peratom_freq)
-        lmp->error->all(FLERR, Error::NOLASTLINE, "{}: Fix {} not computed at compatible time",
-                        FNERR, fixid);
-=======
-    if (vptr==nullptr && utils::strmatch(name,"^f_")) {
-      const char *fixid = name + 2;
-
-      auto fix = lmp->modify->get_fix_by_id(fixid);
-      if (!fix) {
-        lmp->error->all(FLERR,"lammps_gather_subset(): unknown fix id {}", fixid);
-        return;
-      }
-
-      if (fix->peratom_flag == 0) {
-        lmp->error->all(FLERR,"lammps_gather_subset(): fix {} does not return peratom data", fixid);
-        return;
-      }
-      if ((count > 1) && (fix->size_peratom_cols != count)) {
-        lmp->error->all(FLERR,"lammps_gather_subset(): count != values peratom for fix {}", fixid);
-        return;
-      }
-      if (lmp->update->ntimestep % fix->peratom_freq) {
-        lmp->error->all(FLERR,"lammps_gather_subset(): fix {} not computed at compatible time{}",
-                        fixid, utils::errorurl(7));
-        return;
-      }
->>>>>>> 7878ec17
+        lmp->error->all(FLERR, Error::NOLASTLINE, "{}: Fix {} not computed at compatible time{}",
+                        FNERR, fixid, utils::errorurl(7));
 
       if (count==1) vptr = (void *) fix->vector_atom;
       else vptr = (void *) fix->array_atom;
