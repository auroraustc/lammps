// clang-format off
/* ----------------------------------------------------------------------
   LAMMPS - Large-scale Atomic/Molecular Massively Parallel Simulator
   https://www.lammps.org/, Sandia National Laboratories
   LAMMPS development team: developers@lammps.org

   Copyright (2003) Sandia Corporation.  Under the terms of Contract
   DE-AC04-94AL85000 with Sandia Corporation, the U.S. Government retains
   certain rights in this software.  This software is distributed under
   the GNU General Public License.

   See the README file in the top-level LAMMPS directory.
------------------------------------------------------------------------- */

// C style library interface to LAMMPS.
// See the manual for detailed documentation.

#define LAMMPS_LIB_MPI 1
#include "library.h"
#include <mpi.h>
#include <algorithm>

#include "accelerator_kokkos.h"
#include "atom.h"
#include "atom_vec.h"
#include "comm.h"
#include "compute.h"
#include "domain.h"
#include "dump.h"
#include "error.h"
#include "exceptions.h"
#include "fix.h"
#include "fix_external.h"
#include "force.h"
#include "group.h"
#include "info.h"
#include "input.h"
#include "lattice.h"
#include "lmppython.h"
#include "memory.h"
#include "modify.h"
#include "molecule.h"
#include "neigh_list.h"
#include "neighbor.h"
#include "output.h"
#include "pair.h"
#if defined(LMP_PLUGIN)
#include "plugin.h"
#endif
#include "region.h"
#include "respa.h"
#include "thermo.h"
#include "timer.h"
#include "tokenizer.h"
#include "universe.h"
#include "update.h"
#include "variable.h"
#include "version.h"

#include <cstring>

#if defined(LMP_PYTHON)
#include <Python.h>
#endif

/// string buffer for error messages of global errors
static std::string lammps_last_global_errormessage;

using namespace LAMMPS_NS;

// for printing the non-null pointer argument warning only once

static int ptr_argument_flag = 1;
static void ptr_argument_warning()
{
  if (!ptr_argument_flag) return;
  fprintf(stderr,"Using a 'void **' argument to return the LAMMPS handle "
          "is deprecated.  Please use the return value instead.\n");
  ptr_argument_flag = 0;
}

// ----------------------------------------------------------------------
// utility macros
// ----------------------------------------------------------------------

/* ----------------------------------------------------------------------
   macros for optional code path which captures all exceptions
   and stores the last error message. These assume there is a variable lmp
   which is a pointer to the current LAMMPS instance.

   Usage:

   BEGIN_CAPTURE
   {
     // code paths which might throw exception
     ...
   }
   END_CAPTURE
------------------------------------------------------------------------- */

#define BEGIN_CAPTURE \
  Error *error = lmp->error; \
  try

#define END_CAPTURE \
  catch(LAMMPSAbortException &ae) { \
    int nprocs = 0; \
    MPI_Comm_size(ae.get_universe(), &nprocs ); \
    \
    if (nprocs > 1) { \
      error->set_last_error(ae.what(), ERROR_ABORT); \
    } else { \
      error->set_last_error(ae.what(), ERROR_NORMAL); \
    } \
  } catch(LAMMPSException &e) { \
    error->set_last_error(e.what(), ERROR_NORMAL); \
  }

// ----------------------------------------------------------------------
// Library functions to create/destroy an instance of LAMMPS
// ----------------------------------------------------------------------

/** Create instance of the LAMMPS class and return pointer to it.
 *
\verbatim embed:rst

The :cpp:func:`lammps_open` function creates a new :cpp:class:`LAMMPS
<LAMMPS_NS::LAMMPS>` class instance while passing in a list of strings
as if they were :doc:`command-line arguments <Run_options>` for the
LAMMPS executable, and an MPI communicator for LAMMPS to run under.
Since the list of arguments is **exactly** as when called from the
command-line, the first argument would be the name of the executable and
thus is otherwise ignored.  However ``argc`` may be set to 0 and then
``argv`` may be ``NULL``.  If MPI is not yet initialized, ``MPI_Init()``
will be called during creation of the LAMMPS class instance.

If for some reason the creation or initialization of the LAMMPS instance
fails a null pointer is returned.

.. versionchanged:: 18Sep2020

   This function now has the pointer to the created LAMMPS class
   instance as return value.  For backward compatibility it is still
   possible to provide the address of a pointer variable as final
   argument *ptr*\ .

.. deprecated:: 18Sep2020

   The *ptr* argument will be removed in a future release of LAMMPS.
   It should be set to ``NULL`` instead.

.. note::

   This function is **only** declared when the code using the LAMMPS
   ``library.h`` include file is compiled with ``-DLAMMPS_LIB_MPI``,
   or contains a ``#define LAMMPS_LIB_MPI 1`` statement before
   ``#include "library.h"``.  Otherwise you can only use the
   :cpp:func:`lammps_open_no_mpi` or :cpp:func:`lammps_open_fortran`
   functions.

*See also*
   :cpp:func:`lammps_open_no_mpi`, :cpp:func:`lammps_open_fortran`

\endverbatim
 *
 * \param  argc  number of command-line arguments
 * \param  argv  list of command-line argument strings
 * \param  comm  MPI communicator for this LAMMPS instance
 * \param  ptr   pointer to a void pointer variable which serves
 *               as a handle; may be ``NULL``
 * \return       pointer to new LAMMPS instance cast to ``void *`` */

void *lammps_open(int argc, char **argv, MPI_Comm comm, void **ptr)
{
  LAMMPS *lmp = nullptr;
  lammps_mpi_init();
  if (ptr) ptr_argument_warning();

  try {
    lammps_last_global_errormessage.clear();
    lmp = new LAMMPS(argc, argv, comm);
    if (ptr) *ptr = (void *) lmp;
  } catch (fmt::format_error &fe) {
    lammps_last_global_errormessage = fe.what();
    fprintf(stderr, "fmt::format_error: %s\n", fe.what());
    if (ptr) *ptr = nullptr;
  } catch(LAMMPSException &e) {
    lammps_last_global_errormessage = e.what();

    fmt::print(stderr, "LAMMPS Exception: {}", e.what());
    if (ptr) *ptr = nullptr;
  }
  return (void *) lmp;
}

/* ---------------------------------------------------------------------- */

/** Variant of ``lammps_open()`` that implicitly uses ``MPI_COMM_WORLD``.
 *
\verbatim embed:rst

This function is a version of :cpp:func:`lammps_open`, that is missing
the MPI communicator argument.  It will use ``MPI_COMM_WORLD`` instead.
The type and purpose of arguments and return value are otherwise the
same.

Outside of the convenience, this function is useful, when the LAMMPS
library was compiled in serial mode, but the calling code runs in
parallel and the ``MPI_Comm`` data type of the STUBS library would not
be compatible with that of the calling code.

If for some reason the creation or initialization of the LAMMPS instance
fails a null pointer is returned.

.. versionchanged:: 18Sep2020

   This function now has the pointer to the created LAMMPS class
   instance as return value.  For backward compatibility it is still
   possible to provide the address of a pointer variable as final
   argument *ptr*\ .

.. deprecated:: 18Sep2020

   The *ptr* argument will be removed in a future release of LAMMPS.
   It should be set to ``NULL`` instead.


*See also*
   :cpp:func:`lammps_open`, :cpp:func:`lammps_open_fortran`

\endverbatim
 *
 * \param  argc  number of command-line arguments
 * \param  argv  list of command-line argument strings
 * \param  ptr   pointer to a void pointer variable
 *               which serves as a handle; may be ``NULL``
 * \return       pointer to new LAMMPS instance cast to ``void *`` */

void *lammps_open_no_mpi(int argc, char **argv, void **ptr)
{
  return lammps_open(argc, argv, MPI_COMM_WORLD, ptr);
}

/* ---------------------------------------------------------------------- */

/** Variant of ``lammps_open()`` using a Fortran MPI communicator.
 *
\verbatim embed:rst

.. versionadded:: 18Sep2020

This function is a version of :cpp:func:`lammps_open`, that uses an
integer for the MPI communicator as the MPI Fortran interface does.  It
is used in the :f:func:`lammps` constructor of the LAMMPS Fortran
module.  Internally it converts the *f_comm* argument into a C-style MPI
communicator with ``MPI_Comm_f2c()`` and then calls
:cpp:func:`lammps_open`.

If for some reason the creation or initialization of the LAMMPS instance
fails a null pointer is returned.

*See also*
   :cpp:func:`lammps_open_fortran`, :cpp:func:`lammps_open_no_mpi`

\endverbatim
 *
 * \param  argc   number of command-line arguments
 * \param  argv   list of command-line argument strings
 * \param  f_comm Fortran style MPI communicator for this LAMMPS instance
 * \return        pointer to new LAMMPS instance cast to ``void *`` */

void *lammps_open_fortran(int argc, char **argv, int f_comm)
{
  lammps_mpi_init();
  MPI_Comm c_comm = MPI_Comm_f2c((MPI_Fint)f_comm);
  return lammps_open(argc, argv, c_comm, nullptr);
}

/* ---------------------------------------------------------------------- */

/** Delete a LAMMPS instance created by lammps_open() or its variants.
 *
\verbatim embed:rst

This function deletes the LAMMPS class instance pointed to by ``handle``
that was created by one of the :cpp:func:`lammps_open` variants.  It
does **not** call ``MPI_Finalize()`` to allow creating and deleting
multiple LAMMPS instances concurrently or sequentially.  See
:cpp:func:`lammps_mpi_finalize` for a function performing this operation.

\endverbatim
 *
 * \param  handle  pointer to a previously created LAMMPS instance */

void lammps_close(void *handle)
{
  auto lmp = (LAMMPS *) handle;
  delete lmp;
}

/* ---------------------------------------------------------------------- */

/** Ensure the MPI environment is initialized.
 *
\verbatim embed:rst

.. versionadded:: 18Sep2020

The MPI standard requires that any MPI application must call
``MPI_Init()`` exactly once before performing any other MPI function
calls.  This function checks, whether MPI is already initialized and
calls ``MPI_Init()`` in case it is not.

\endverbatim */

void lammps_mpi_init()
{
  int flag;
  MPI_Initialized(&flag);

  if (!flag) {
    // provide a dummy argc and argv for MPI_Init().
    int argc = 1;
    char *args[] = { (char *)"liblammps" , nullptr  };
    char **argv = args;
    MPI_Init(&argc,&argv);
  }
}

/* ---------------------------------------------------------------------- */

/** Shut down the MPI infrastructure.
 *
\verbatim embed:rst

.. versionadded:: 18Sep2020

The MPI standard requires that any MPI application calls
``MPI_Finalize()`` before exiting.  Even if a calling program does not
do any MPI calls, MPI is still initialized internally to avoid errors
accessing any MPI functions.  This function should then be called right
before exiting the program to wait until all (parallel) tasks are
completed and then MPI is cleanly shut down.  After calling this
function no more MPI calls may be made.

*See also*
   :cpp:func:`lammps_kokkos_finalize`, :cpp:func:`lammps_python_finalize`
\endverbatim */

void lammps_mpi_finalize()
{
  int flag;
  MPI_Initialized(&flag);
  if (flag) {
    MPI_Finalized(&flag);
    if (!flag) {
      MPI_Barrier(MPI_COMM_WORLD);
      MPI_Finalize();
    }
  }
}

/* ---------------------------------------------------------------------- */

/** Shut down the Kokkos library environment.
 *
\verbatim embed:rst

.. versionadded:: 2Jul2021

The Kokkos library may only be initialized once during the execution of
a process.  This is done automatically the first time Kokkos
functionality is used.  This requires that the Kokkos environment
must be explicitly shut down after any LAMMPS instance using it is
closed (to release associated resources).
After calling this function no Kokkos functionality may be used.

*See also*
   :cpp:func:`lammps_mpi_finalize`, :cpp:func:`lammps_python_finalize`
\endverbatim */

void lammps_kokkos_finalize()
{
  KokkosLMP::finalize();
}

/* ---------------------------------------------------------------------- */

/** Clear the embedded Python environment
 *
\verbatim embed:rst

.. versionadded:: 20Sep2021

This function resets and clears an embedded Python environment
by calling the `Py_Finalize() function
<https://docs.python.org/3/c-api/init.html#c.Py_FinalizeEx>`_
of the embedded Python library, if enabled.
This call would free up all allocated resources and release
loaded shared objects.

However, this is **not** done when a LAMMPS instance is deleted because
a) LAMMPS may have been used through the Python module and thus
the Python interpreter is external and not embedded into LAMMPS
and therefore may not be reset by LAMMPS b) some Python modules
and extensions, most notably NumPy, are not compatible with being
initialized multiple times, which would happen if additional
LAMMPS instances using Python would be created *after*
after calling Py_Finalize().

This function can be called to explicitly clear the Python
environment in case it is safe to do so.

*See also*
   :cpp:func:`lammps_mpi_finalize`, :cpp:func:`lammps_kokkos_finalize`
\endverbatim */

void lammps_python_finalize()
{
  Python::finalize();
}


/* ---------------------------------------------------------------------- */

/** Call a LAMMPS Error class function
 *
\verbatim embed:rst

.. versionadded:: 3Nov2022

This function is a wrapper around functions in the ``Error`` to print an
error message and then stop LAMMPS.

The *error_type* parameter selects which function to call.  It is a sum
of constants from :cpp:enum:`_LMP_ERROR_CONST`.  If the value does not
match any valid combination of constants a warning is printed and the
function returns.

\endverbatim
 *
 * \param  handle       pointer to a previously created LAMMPS instance
 * \param  error_type   parameter to select function in the Error class
 * \param  error_text   error message */

void lammps_error(void *handle, int error_type, const char *error_text)
{
  auto lmp = (LAMMPS *) handle;

  BEGIN_CAPTURE
  {
    switch (error_type) {
    case LMP_ERROR_WARNING:
      lmp->error->warning("(library)", 0, error_text);
      break;
    case LMP_ERROR_ONE:
      lmp->error->one("(library)", 0, error_text);
      break;
    case LMP_ERROR_ALL:
      lmp->error->all("(library)", 0, error_text);
      break;
    case LMP_ERROR_WARNING|LMP_ERROR_WORLD:
      lmp->error->warning("(library)", 0, error_text);
      break;
    case LMP_ERROR_ONE|LMP_ERROR_WORLD:
      lmp->error->one("(library)", 0, error_text);
      break;
    case LMP_ERROR_ALL|LMP_ERROR_WORLD:
      lmp->error->all("(library)", 0, error_text);
      break;
    case LMP_ERROR_WARNING|LMP_ERROR_UNIVERSE:
      lmp->error->universe_warn("(library)", 0, error_text);
      break;
    case LMP_ERROR_ONE|LMP_ERROR_UNIVERSE:
      lmp->error->universe_one("(library)", 0, error_text);
      break;
    case LMP_ERROR_ALL|LMP_ERROR_UNIVERSE:
      lmp->error->universe_all("(library)", 0, error_text);
      break;
    default:
      auto mesg = fmt::format("Unknown error type {} for message: {}", error_type, error_text);
      lmp->error->warning("(library)", 0, mesg);
    }
  }
  END_CAPTURE

    // in case of an error the above code will simply throw an
    // exception and record the error message. So we have to explicitly
    // stop here like we do in main.cpp
  if (lammps_has_error(handle)) {
    if (error_type & 1) {
      lammps_kokkos_finalize();
      lammps_python_finalize();
      MPI_Abort(lmp->universe->uworld, 1);
    } else if (error_type & 2) {
      lammps_kokkos_finalize();
      lammps_python_finalize();
      lammps_mpi_finalize();
      exit(1);
    }
  }
}

/* ---------------------------------------------------------------------- */

/** expand a single LAMMPS input line from a string.
 *
\verbatim embed:rst

This function tells LAMMPS to expand the string in *cmd* like it would process
an input line fed to :cpp:func:`lammps_command` **without** executing it.
The *entire* string is considered as input and need not have a (final) newline
character.  Newline characters in the body of the string, however, will be
treated as part of the command and will **not** start a second command.

The function returns the expanded string in a new string buffer that
must be freed with :cpp:func:`lammps_free` after use to avoid a memory leak.

*See also*
    :cpp:func:`lammps_eval`

\endverbatim
 *
 * \param  handle  pointer to a previously created LAMMPS instance
 * \param  line    string with a single LAMMPS input line
 * \return         string with expanded line */

char *lammps_expand(void *handle, const char *line)
{
  auto lmp = (LAMMPS *) handle;
  char *copy, *work;
  int n, maxcopy, maxwork;

  if (!line) return nullptr;

  BEGIN_CAPTURE
  {
    n = strlen(line) + 1;
    copy = (char *) malloc(n * sizeof(char));
    work = (char *) malloc(n * sizeof(char));
    maxwork = maxcopy = n;
    memcpy(copy, line, maxcopy);
    lmp->input->substitute(copy, work, maxcopy, maxwork, 0);
    free(work);
  }
  END_CAPTURE

  return copy;
}

// ----------------------------------------------------------------------
// Library functions to process commands
// ----------------------------------------------------------------------

/** Process LAMMPS input from a file.
 *
\verbatim embed:rst

This function processes commands in the file pointed to by *filename*
line by line and thus functions very similar to the :doc:`include
<include>` command. The function returns when the end of the file is
reached and the commands have completed.

The actual work is done by the functions
:cpp:func:`Input::file(const char *)<void LAMMPS_NS::Input::file(const char *)>`
and :cpp:func:`Input::file()<void LAMMPS_NS::Input::file()>`.

\endverbatim
 *
 * \param  handle    pointer to a previously created LAMMPS instance
 * \param  filename  name of a file with LAMMPS input */

void lammps_file(void *handle, const char *filename)
{
  auto lmp = (LAMMPS *) handle;

  BEGIN_CAPTURE
  {
    if (lmp->update->whichflag != 0)
      lmp->error->all(FLERR, "Issuing LAMMPS commands during a run is not allowed");
    else
      lmp->input->file(filename);
  }
  END_CAPTURE
}

/* ---------------------------------------------------------------------- */

/** Process a single LAMMPS input command from a string.
 *
\verbatim embed:rst

This function tells LAMMPS to execute the single command in the string
*cmd*.  The entire string is considered as command and need not have a
(final) newline character.  Newline characters in the body of the
string, however, will be treated as part of the command and will **not**
start a second command.  The function :cpp:func:`lammps_commands_string`
processes a string with multiple command-lines.

The function returns the name of the command on success or ``NULL`` when
passing a string without a command.

\endverbatim
 *
 * \param  handle  pointer to a previously created LAMMPS instance
 * \param  cmd     string with a single LAMMPS command
 * \return         string with parsed command name or ``NULL`` */

char *lammps_command(void *handle, const char *cmd)
{
  auto lmp = (LAMMPS *) handle;
  char *result = nullptr;

  BEGIN_CAPTURE
  {
    if (lmp->update->whichflag != 0)
      lmp->error->all(FLERR, "Issuing LAMMPS command during a run is not allowed.");
    else
      result = lmp->input->one(cmd);
  }
  END_CAPTURE

  return result;
}

/* ---------------------------------------------------------------------- */

/** Process multiple LAMMPS input commands from list of strings.
 *
\verbatim embed:rst

This function processes multiple commands from a list of strings by
first concatenating the individual strings in *cmds* into a single
string, inserting newline characters as needed.  The combined string
is passed to :cpp:func:`lammps_commands_string` for processing.

\endverbatim
 *
 * \param  handle  pointer to a previously created LAMMPS instance
 * \param  ncmd    number of lines in *cmds*
 * \param  cmds    list of strings with LAMMPS commands */

void lammps_commands_list(void *handle, int ncmd, const char **cmds)
{
  std::string allcmds;

  for (int i = 0; i < ncmd; i++) {
    allcmds.append(cmds[i]);
    if (allcmds.empty() || (allcmds.back() != '\n')) allcmds.append(1,'\n');
  }

  lammps_commands_string(handle,allcmds.c_str());
}

/* ---------------------------------------------------------------------- */

/** Process a block of LAMMPS input commands from a single string.
 *
\verbatim embed:rst

This function processes a multi-line string similar to a block of
commands from a file.  The string may have multiple lines (separated by
newline characters) and also single commands may be distributed over
multiple lines with continuation characters ('&').  Those lines are
combined by removing the '&' and the following newline character.  After
this processing the string is handed to LAMMPS for parsing and
executing.

.. versionadded:: 21Nov2023

   The command is now able to process long strings with triple quotes and
   loops using :doc:`jump SELF \<label\> <jump>`.

\endverbatim
 *
 * \param  handle  pointer to a previously created LAMMPS instance
 * \param  str     string with block of LAMMPS input commands */

void lammps_commands_string(void *handle, const char *str)
{
  if (!handle) return;

  auto lmp = (LAMMPS *) handle;
  std::string cmd, line, buffer;
  bool append = false;
  bool triple = false;
  if (str) buffer = str;
  buffer += '\n';

  BEGIN_CAPTURE
  {
    if (lmp->update->whichflag != 0) {
      lmp->error->all(FLERR, "Issuing LAMMPS commands during a run is not allowed");
    }

    std::size_t cursor = 0;
    int nline = -1;
    std::string label;

    // split buffer into lines, set line number, process continuation characters, and here docs

    while (cursor < buffer.size()) {
      ++nline;
      std::size_t start = cursor;
      cursor = buffer.find('\n', start);
      if (cursor != std::string::npos) {
        line = buffer.substr(start, cursor-start);
        auto start_erase = std::remove(line.begin(), line.end(), '\r');
        line.erase(start_erase, line.end());
        ++cursor;
        lmp->output->thermo->set_line(nline);
      } else {
        line = buffer;
      }

      if (append || triple)
        cmd += line;
      else
        cmd = line;

      if (utils::strmatch(line, "\"\"\".*\"\"\"")) {
        triple = false;
      } else if (utils::strmatch(line, "\"\"\"")) {
        triple = !triple;
      }
      if (triple) cmd += '\n';

      if (!triple && utils::strmatch(cmd, "&$")) {
        append = true;
        cmd.back() = ' ';
      } else append = false;

      auto words = Tokenizer(cmd).as_vector();
      if (!label.empty()) {
        // skip lines until label command found
        if ((words.size() == 2) && (words[0] == "label") && (words[1] == label)) {
          label.clear();
        } else continue;
      }

      if (!append && !triple) {
        // need to handle jump command here
        if ((words.size() == 3) && (words[0] == "jump")) {
          if (words[1] != "SELF")
            lmp->error->all(FLERR, "May only use jump SELF with command string buffer ");
          // emulate jump command unless with need to skip it
          if (!lmp->input->get_jump_skip()) {
            label = words[2];
            cursor = 0;
            nline = -1;
            continue;
          }
        }
        // stop processing when quit command is found
        if (words.size() && (words[0] == "quit")) {
          if (lmp->comm->me == 0)
            utils::logmesg(lmp, "Encountered a 'quit' command. Stopping ...\n");
          break;
        }

        lmp->input->one(cmd);
      }
    }
  }
  END_CAPTURE
}

// -----------------------------------------------------------------------
// Library functions to extract info from LAMMPS or set data in LAMMPS
// -----------------------------------------------------------------------

/** Return the total number of atoms in the system.
 *
\verbatim embed:rst

This number may be very large when running large simulations across
multiple processes.  Depending on compile time choices, LAMMPS may be
using either 32-bit or a 64-bit integer to store this number. For
portability this function returns thus a double precision
floating point number, which can represent up to a 53-bit signed
integer exactly (:math:`\approx 10^{16}`).

As an alternative, you can use :cpp:func:`lammps_extract_global`
and cast the resulting pointer to an integer pointer of the correct
size and dereference it.  The size of that integer (in bytes) can be
queried by calling :cpp:func:`lammps_extract_setting` to return
the size of a ``bigint`` integer.

.. versionchanged:: 18Sep2020

   The type of the return value was changed from ``int`` to ``double``
   to accommodate reporting atom counts for larger systems that would
   overflow a 32-bit int without having to depend on a 64-bit bit
   integer type definition.

\endverbatim
 *
 * \param  handle  pointer to a previously created LAMMPS instance
 * \return         total number of atoms or 0 if value is too large */

double lammps_get_natoms(void *handle)
{
  auto lmp = (LAMMPS *) handle;

  auto  natoms = static_cast<double>(lmp->atom->natoms);
  if (natoms > 9.0e15) return 0; // TODO:XXX why not -1?
  return natoms;
}

/* ---------------------------------------------------------------------- */

/** Evaluate a thermo keyword.
 *
\verbatim embed:rst

This function returns the current value of a :doc:`thermo keyword <thermo_style>`.
Unlike :cpp:func:`lammps_extract_global` it does not give access to the
storage of the desired data but returns its value as a ``double``, so it
can also return information that is computed on-the-fly.
Use :cpp:func:`lammps_last_thermo` to get access to the cached data from
the last thermo output.

\endverbatim
 *
 * \param  handle   pointer to a previously created LAMMPS instance
 * \param  keyword  string with the name of the thermo keyword
 * \return          value of the requested thermo property or 0.0 */

double lammps_get_thermo(void *handle, const char *keyword)
{
  auto lmp = (LAMMPS *) handle;
  double dval = 0.0;

  BEGIN_CAPTURE
  {
    lmp->output->thermo->evaluate_keyword(keyword,&dval);
  }
  END_CAPTURE

  return dval;
}

/* ---------------------------------------------------------------------- */

/** Access cached data from last thermo output
 *
\verbatim embed:rst

.. versionadded:: 15Jun2023

This function provides access to cached data from the last thermo output.
This differs from :cpp:func:`lammps_get_thermo` in that it does **not**
trigger an evaluation.  Instead it provides direct access to a read-only
location of the last thermo output data and the corresponding keyword
strings.  How to handle the return value depends on the value of the *what*
argument string.  When accessing the data from a concurrent thread while
LAMMPS is running, the cache needs to be locked first and then unlocked
after the data is obtained, so that the data is not corrupted while
reading in case LAMMPS wants to update it at the same time.  Outside
of a run, the lock/unlock calls have no effect.

.. note::

   The *type* property points to a static location that is reassigned
   with every call, so the returned pointer should be recast,
   dereferenced, and assigned immediately. Otherwise, its value may be
   changed with the next invocation of the function.

.. list-table::
   :header-rows: 1
   :widths: 14 51 25 10

   * - Value of *what*
     - Description of return value
     - Data type
     - Uses index
   * - setup
     - 1 if setup is not completed and thus thermo data invalid, 0 otherwise
     - pointer to int
     - no
   * - line
     - line number (0-based) of current line in current file or buffer
     - pointer to int
     - no
   * - imagename
     - file name of the last :doc:`dump image <dump_image>` file written
     - pointer to 0-terminated const char array
     - no
   * - step
     - timestep when the last thermo output was generated or -1
     - pointer to bigint
     - no
   * - num
     - number of fields in thermo output
     - pointer to int
     - no
   * - keyword
     - column keyword for thermo output
     - pointer to 0-terminated const char array
     - yes
   * - type
     - data type of thermo output column; see :cpp:enum:`_LMP_DATATYPE_CONST`
     - pointer to int
     - yes
   * - data
     - actual field data for column
     - pointer to int, int64_t or double
     - yes
   * - lock
     - acquires lock to thermo data cache
     - NULL pointer
     - no
   * - unlock
     - releases lock to thermo data cache
     - NULL pointer
     - no

\endverbatim
 *
 * \param  handle   pointer to a previously created LAMMPS instance
 * \param  what     string with the kind of data requested
 * \param  index    integer with index into data arrays, ignored for scalar data
 * \return          pointer to location of requested data cast to void or NULL */

void *lammps_last_thermo(void *handle, const char *what, int index)
{
  auto lmp = (LAMMPS *) handle;
  void *val = nullptr;

  if (!lmp->output) return val;
  Thermo *th = lmp->output->thermo;
  if (!th) return val;
  const int nfield = *th->get_nfield();

  BEGIN_CAPTURE
  {
    if (strcmp(what, "setup") == 0) {
      if (lmp->update)
        val = (void *) &lmp->update->setupflag;

    } else if (strcmp(what, "line") == 0) {
      val = (void *) th->get_line();

    } else if (strcmp(what, "imagename") == 0) {
      val = (void *) th->get_image_fname();

    } else if (strcmp(what, "step") == 0) {
      val = (void *) th->get_timestep();

    } else if (strcmp(what, "num") == 0) {
      val = (void *) th->get_nfield();

    } else if (strcmp(what, "keyword") == 0) {
      if ((index < 0) || (index >= nfield)) return nullptr;
      const auto &keywords = th->get_keywords();
      val = (void *) keywords[index].c_str();

    } else if (strcmp(what, "type") == 0) {
      if ((index < 0) || (index >= nfield)) return nullptr;
      const auto &field = th->get_fields()[index];
      val = (void *) &field.type;
    } else if (strcmp(what, "data") == 0) {
      if ((index < 0) || (index >= nfield)) return nullptr;
      const auto &field = th->get_fields()[index];
      if (field.type == multitype::LAMMPS_INT) {
        val = (void *) &field.data.i;
      } else if (field.type == multitype::LAMMPS_INT64) {
        val = (void *) &field.data.b;
      } else if (field.type == multitype::LAMMPS_DOUBLE) {
        val = (void *) &field.data.d;
      }
    } else if (strcmp(what, "lock") == 0) {
      th->lock_cache();
      val = nullptr;
    } else if (strcmp(what, "unlock") == 0) {
      th->unlock_cache();
      val = nullptr;
    } else val = nullptr;

  }
  END_CAPTURE
  return val;
}

/* ---------------------------------------------------------------------- */

/** Extract simulation box parameters.
 *
\verbatim embed:rst

This function (re-)initializes the simulation box and boundary
information and then assign the designated data to the locations in the
pointers passed as arguments. Any argument (except the first) may be
a NULL pointer and then will not be assigned.

\endverbatim
 *
 * \param  handle   pointer to a previously created LAMMPS instance
 * \param  boxlo    pointer to 3 doubles where the lower box boundary is stored
 * \param  boxhi    pointer to 3 doubles where the upper box boundary is stored
 * \param  xy       pointer to a double where the xy tilt factor is stored
 * \param  yz       pointer to a double where the yz tilt factor is stored
 * \param  xz       pointer to a double where the xz tilt factor is stored
 * \param  pflags   pointer to 3 ints, set to 1 for periodic boundaries
                    and 0 for non-periodic
 * \param  boxflag  pointer to an int, which is set to 1 if the box will be
 *                  changed during a simulation by a fix and 0 if not. */

void lammps_extract_box(void *handle, double *boxlo, double *boxhi,
                        double *xy, double *yz, double *xz,
                        int *pflags, int *boxflag)
{
  auto lmp = (LAMMPS *) handle;
  Domain *domain = lmp->domain;

  BEGIN_CAPTURE
  {
    // do nothing if box does not yet exist
    if (lmp->domain->box_exist == 0) {
      if (lmp->comm->me == 0)
        lmp->error->warning(FLERR, "Call to lammps_extract_box() without a box ignored");
      return;
    }

    // domain->init() is needed to update domain->box_change
    domain->init();

    if (boxlo) {
      boxlo[0] = domain->boxlo[0];
      boxlo[1] = domain->boxlo[1];
      boxlo[2] = domain->boxlo[2];
    }
    if (boxhi) {
      boxhi[0] = domain->boxhi[0];
      boxhi[1] = domain->boxhi[1];
      boxhi[2] = domain->boxhi[2];
    }
    if (xy) *xy = domain->xy;
    if (yz) *yz = domain->yz;
    if (xz) *xz = domain->xz;

    if (pflags) {
      pflags[0] = domain->periodicity[0];
      pflags[1] = domain->periodicity[1];
      pflags[2] = domain->periodicity[2];
    }
    if (boxflag) *boxflag = domain->box_change;
  }
  END_CAPTURE
}

/* ---------------------------------------------------------------------- */

/** Reset simulation box parameters.
 *
\verbatim embed:rst

This function sets the simulation box dimensions (upper and lower bounds
and tilt factors) from the provided data and then re-initializes the box
information and all derived settings. It may only be called before atoms
are created.

\endverbatim
 *
 * \param  handle   pointer to a previously created LAMMPS instance
 * \param  boxlo    pointer to 3 doubles containing the lower box boundary
 * \param  boxhi    pointer to 3 doubles containing the upper box boundary
 * \param  xy       xy tilt factor
 * \param  yz       yz tilt factor
 * \param  xz       xz tilt factor */

void lammps_reset_box(void *handle, double *boxlo, double *boxhi,
                      double xy, double yz, double xz)
{
  auto lmp = (LAMMPS *) handle;
  Domain *domain = lmp->domain;

  BEGIN_CAPTURE
  {
    if (lmp->atom->natoms > 0)
      lmp->error->all(FLERR, "Calling lammps_reset_box() not supported when atoms exist");

    // warn and do nothing if no box exists
    if (lmp->domain->box_exist == 0) {
      if (lmp->comm->me == 0)
        lmp->error->warning(FLERR,"Call to lammps_reset_box() without a box ignored");
      return;
    }

    domain->boxlo[0] = boxlo[0];
    domain->boxlo[1] = boxlo[1];
    domain->boxlo[2] = boxlo[2];
    domain->boxhi[0] = boxhi[0];
    domain->boxhi[1] = boxhi[1];
    domain->boxhi[2] = boxhi[2];

    domain->xy = xy;
    domain->yz = yz;
    domain->xz = xz;

    domain->set_global_box();
    lmp->comm->set_proc_grid();
    domain->set_local_box();
  }
  END_CAPTURE
}

/* ---------------------------------------------------------------------- */

/** Get memory usage information
 *
\verbatim embed:rst

.. versionadded:: 18Sep2020

This function will retrieve memory usage information for the current
LAMMPS instance or process.  The *meminfo* buffer will be filled with
3 different numbers (if supported by the operating system).  The first
is the tally (in MBytes) of all large memory allocations made by LAMMPS.
This is a lower boundary of how much memory is requested and does not
account for memory allocated on the stack or allocations via ``new``.
The second number is the current memory allocation of the current process
as returned by a memory allocation reporting in the system library.  The
third number is the maximum amount of RAM (not swap) used by the process
so far. If any of the two latter parameters is not supported by the operating
system it will be set to zero.

\endverbatim
 *
 * \param  handle   pointer to a previously created LAMMPS instance
 * \param  meminfo  buffer with space for at least 3 double to store
 * data in. */

void lammps_memory_usage(void *handle, double *meminfo)
{
  auto lmp = (LAMMPS *) handle;
  Info info(lmp);
  info.get_memory_info(meminfo);
}

/* ---------------------------------------------------------------------- */

/** Return current LAMMPS world communicator as integer
 *
\verbatim embed:rst

.. versionadded:: 18Sep2020

This will take the LAMMPS "world" communicator and convert it to an
integer using ``MPI_Comm_c2f()``, so it is equivalent to the
corresponding MPI communicator in Fortran. This way it can be safely
passed around between different programming languages.  To convert it
to the C language representation use ``MPI_Comm_f2c()``.

If LAMMPS was compiled with MPI_STUBS, this function returns -1.

*See also*
   :cpp:func:`lammps_open_fortran`

\endverbatim
 *
 * \param  handle  pointer to a previously created LAMMPS instance
 * \return         Fortran representation of the LAMMPS world communicator */

int lammps_get_mpi_comm(void *handle)
{
#ifdef MPI_STUBS
  return -1;
#else
  LAMMPS *lmp = (LAMMPS *) handle;
  MPI_Fint f_comm = MPI_Comm_c2f(lmp->world);
  return f_comm;
#endif
}

/* ---------------------------------------------------------------------- */

/** Query LAMMPS about global settings.
 *
\verbatim embed:rst

This function will retrieve or compute global properties. In contrast to
:cpp:func:`lammps_get_thermo` this function returns an ``int``.  The
following tables list the currently supported keyword.  If a keyword is
not recognized, the function returns -1.  The integer sizes functions may
be called without a valid LAMMPS object handle (it is ignored).

* :ref:`Integer sizes <extract_integer_sizes>`
* :ref:`Image masks <extract_image_masks>`
* :ref:`System status <extract_system_status>`
* :ref:`System sizes <extract_system_sizes>`
* :ref:`Atom style flags <extract_atom_flags>`

.. _extract_integer_sizes:

**Integer sizes**

.. list-table::
   :header-rows: 1
   :widths: 17 83

   * - Keyword
     - Description / Return value
   * - bigint
     - size of the ``bigint`` integer type, 4 or 8 bytes.
       Set at :ref:`compile time <size>`.
   * - tagint
     - size of the ``tagint`` integer type, 4 or 8 bytes.
       Set at :ref:`compile time <size>`.
   * - imageint
     - size of the ``imageint`` integer type, 4 or 8 bytes.
       Set at :ref:`compile time <size>`.

.. _extract_image_masks:

**Image masks**

These settings are related to how LAMMPS stores and interprets periodic images. The values are used
internally by the :doc:`Fortran interface <Fortran>` and are not likely to be useful to users.

.. list-table::
   :header-rows: 1
   :widths: 17 83

   * - Keyword
     - Description / Return value
   * - IMGMASK
     - Bit-mask used to convert image flags to a single integer
   * - IMGMAX
     - Maximum allowed image number for a particular atom
   * - IMGBITS
     - Bits used in image counts
   * - IMG2BITS
     - Second bitmask used in image counts

.. _extract_system_status:

**System status**

.. list-table::
   :header-rows: 1
   :widths: 17 83

   * - Keyword
     - Description / Return value
   * - dimension
     - Number of dimensions: 2 or 3. See :doc:`dimension`.
   * - box_exist
     - 1 if the simulation box is defined, 0 if not.
       See :doc:`create_box`.
   * - kokkos_active
     - 1 if the KOKKOS package is compiled in **and** activated, 0 if not.
       See :doc:`Speed_kokkos`.
   * - kokkos_nthreads
     - Number of Kokkos threads per MPI process, 0 if Kokkos is not active.
       See :doc:`Speed_kokkos`.
   * - kokkos_ngpus
     - Number of Kokkos gpus per physical node, 0 if Kokkos is not active or no GPU support.
       See :doc:`Speed_kokkos`.
   * - nthreads
     - Number of requested OpenMP threads per MPI process for LAMMPS' execution
   * - newton_bond
     - 1 if Newton's 3rd law is applied to bonded interactions, 0 if not.
   * - newton_pair
     - 1 if Newton's 3rd law is applied to non-bonded interactions, 0 if not.
   * - triclinic
     - 1 if the the simulation box is triclinic, 0 if orthogonal.
       See :doc:`change_box`.

**Communication status**

.. list-table::
   :header-rows: 1
   :widths: 15 85

   * - Keyword
     - Description / Return value
   * - universe_rank
     - MPI rank on LAMMPS' universe communicator (0 <= universe_rank < universe_size)
   * - universe_size
     - Number of ranks on LAMMPS' universe communicator (world_size <= universe_size)
   * - world_rank
     - MPI rank on LAMMPS' world communicator (0 <= world_rank < world_size, = comm->me)
   * - world_size
     - Number of ranks on LAMMPS' world communicator (aka comm->nprocs)
   * - comm_style
     - communication style (0 = BRICK, 1 = TILED)
   * - comm_layout
     - communication layout (0 = LAYOUT_UNIFORM, 1 = LAYOUT_NONUNIFORM, 2 = LAYOUT_TILED)
   * - comm_mode
     - communication mode (0 = SINGLE, 1 = MULTI, 2 = MULTIOLD)
   * - ghost_velocity
     - whether velocities are communicated for ghost atoms (0 = no, 1 = yes)

.. _extract_system_sizes:

**System sizes**

.. list-table::
   :header-rows: 1
   :widths: 17 83

   * - Keyword
     - Description / Return value
   * - nlocal
     - number of "owned" atoms of the current MPI rank.
   * - nghost
     - number of "ghost" atoms of the current MPI rank.
   * - nall
     - number of all "owned" and "ghost" atoms of the current MPI rank.
   * - nmax
     - maximum of nlocal+nghost across all MPI ranks (for per-atom data array size).
   * - ntypes
     - number of atom types
   * - nbondtypes
     - number of bond types
   * - nangletypes
     - number of angle types
   * - ndihedraltypes
     - number of dihedral types
   * - nimpropertypes
     - number of improper types
   * - nellipsoids
     - number of atoms that have ellipsoid data
   * - nlines
     - number of atoms that have line data (see :doc:`pair style line/lj <pair_line_lj>`)
   * - ntris
     - number of atoms that have triangle data (see :doc:`pair style tri/lj <pair_tri_lj>`)
   * - nbodies
     - number of atoms that have body data (see :doc:`the Body particle HowTo <Howto_body>`)

.. _extract_atom_flags:

**Atom style flags**

.. list-table::
   :header-rows: 1
   :widths: 15 85

   * - Keyword
     - Description / Return value
   * - molecule_flag
     - 1 if the atom style includes molecular topology data. See :doc:`atom_style`.
   * - q_flag
     - 1 if the atom style includes point charges. See :doc:`atom_style`.
   * - mu_flag
     - 1 if the atom style includes point dipoles. See :doc:`atom_style`.
   * - rmass_flag
     - 1 if the atom style includes per-atom masses, 0 if there are per-type masses. See :doc:`atom_style`.
   * - radius_flag
     - 1 if the atom style includes a per-atom radius. See :doc:`atom_style`.
   * - ellipsoid_flag
     - 1 if the atom style describes extended particles that may be ellipsoidal. See :doc:`atom_style`.
   * - omega_flag
     - 1 if the atom style can store per-atom rotational velocities. See :doc:`atom_style`.
   * - torque_flag
     - 1 if the atom style can store per-atom torques. See :doc:`atom_style`.
   * - angmom_flag
     - 1 if the atom style can store per-atom angular momentum. See :doc:`atom_style`.

*See also*
   :cpp:func:`lammps_extract_global`

\endverbatim
 *
 * \param  handle   pointer to a previously created LAMMPS instance
 * \param  keyword  string with the name of the thermo keyword
 * \return          value of the queried setting or -1 if unknown */

int lammps_extract_setting(void *handle, const char *keyword)
{
  auto lmp = (LAMMPS *) handle;

// This can be customized by adding keywords and documenting them in the section above.
  if (strcmp(keyword,"bigint") == 0) return sizeof(bigint);
  if (strcmp(keyword,"tagint") == 0) return sizeof(tagint);
  if (strcmp(keyword,"imageint") == 0) return sizeof(imageint);

  if (strcmp(keyword,"IMGMASK") == 0) return IMGMASK;
  if (strcmp(keyword,"IMGBITS") == 0) return IMGBITS;
  if (strcmp(keyword,"IMG2BITS") == 0) return IMG2BITS;
  if (strcmp(keyword,"IMGMAX") == 0) return IMGMAX;

  if (strcmp(keyword,"dimension") == 0) return lmp->domain->dimension;
  if (strcmp(keyword,"box_exist") == 0) return lmp->domain->box_exist;
  if (strcmp(keyword,"kokkos_active") == 0) return (lmp->kokkos) ? 1 : 0;
  if (strcmp(keyword,"kokkos_nthreads") == 0) return (lmp->kokkos) ? lmp->kokkos->nthreads : 0;
  if (strcmp(keyword,"kokkos_ngpus") == 0) return (lmp->kokkos) ? lmp->kokkos->ngpus : 0;
  if (strcmp(keyword,"newton_bond") == 0) return lmp->force->newton_bond;
  if (strcmp(keyword,"newton_pair") == 0) return lmp->force->newton_pair;
  if (strcmp(keyword,"triclinic") == 0) return lmp->domain->triclinic;

  if (strcmp(keyword,"universe_rank") == 0) return lmp->universe->me;
  if (strcmp(keyword,"universe_size") == 0) return lmp->universe->nprocs;
  if (strcmp(keyword,"world_rank") == 0) return lmp->comm->me;
  if (strcmp(keyword,"world_size") == 0) return lmp->comm->nprocs;
  if (strcmp(keyword,"nthreads") == 0) return lmp->comm->nthreads;
  if (strcmp(keyword,"comm_style") == 0) return lmp->comm->style;
  if (strcmp(keyword,"comm_layout") == 0) return lmp->comm->layout;
  if (strcmp(keyword,"comm_mode") == 0) return lmp->comm->mode;
  if (strcmp(keyword,"ghost_velocity") == 0) return lmp->comm->ghost_velocity;

  if (strcmp(keyword,"nlocal") == 0) return lmp->atom->nlocal;
  if (strcmp(keyword,"nghost") == 0) return lmp->atom->nghost;
  if (strcmp(keyword,"nall") == 0) return lmp->atom->nlocal+lmp->atom->nghost;
  if (strcmp(keyword,"nmax") == 0) return lmp->atom->nmax;
  if (strcmp(keyword,"ntypes") == 0) return lmp->atom->ntypes;
  if (strcmp(keyword,"nbondtypes") == 0) return lmp->atom->nbondtypes;
  if (strcmp(keyword,"nangletypes") == 0) return lmp->atom->nangletypes;
  if (strcmp(keyword,"ndihedraltypes") == 0) return lmp->atom->ndihedraltypes;
  if (strcmp(keyword,"nimpropertypes") == 0) return lmp->atom->nimpropertypes;
  if (strcmp(keyword,"nellipsoids") == 0) return lmp->atom->nellipsoids;
  if (strcmp(keyword,"nlines") == 0) return lmp->atom->nlines;
  if (strcmp(keyword,"ntris") == 0) return lmp->atom->ntris;
  if (strcmp(keyword,"nbodies") == 0) return lmp->atom->nbodies;

  if (strcmp(keyword,"molecule_flag") == 0) return lmp->atom->molecule_flag;
  if (strcmp(keyword,"q_flag") == 0) return lmp->atom->q_flag;
  if (strcmp(keyword,"mu_flag") == 0) return lmp->atom->mu_flag;
  if (strcmp(keyword,"rmass_flag") == 0) return lmp->atom->rmass_flag;
  if (strcmp(keyword,"radius_flag") == 0) return lmp->atom->radius_flag;

  if (strcmp(keyword,"ellipsoid_flag") == 0) return lmp->atom->ellipsoid_flag;
  if (strcmp(keyword,"omega_flag") == 0) return lmp->atom->omega_flag;
  if (strcmp(keyword,"torque_flag") == 0) return lmp->atom->torque_flag;
  if (strcmp(keyword,"angmom_flag") == 0) return lmp->atom->angmom_flag;
  if (strcmp(keyword,"peri_flag") == 0) return lmp->atom->peri_flag;

  return -1;
}

/* ---------------------------------------------------------------------- */

/** Get data type of internal global LAMMPS variables or arrays.
 *
\verbatim embed:rst

.. versionadded:: 18Sep2020

This function returns an integer that encodes the data type of the global
property with the specified name. See :cpp:enum:`_LMP_DATATYPE_CONST` for valid
values. Callers of :cpp:func:`lammps_extract_global` can use this information
to then decide how to cast the ``void *`` pointer and access the data.

\endverbatim
 *
 * \param  handle   pointer to a previously created LAMMPS instance (unused)
 * \param  name     string with the name of the extracted property
 * \return          integer constant encoding the data type of the property
 *                  or -1 if not found. */

int lammps_extract_global_datatype(void * /*handle*/, const char *name)
{
  if (strcmp(name,"dt") == 0) return LAMMPS_DOUBLE;
  if (strcmp(name,"ntimestep") == 0) return LAMMPS_BIGINT;
  if (strcmp(name,"atime") == 0) return LAMMPS_DOUBLE;
  if (strcmp(name,"atimestep") == 0) return LAMMPS_BIGINT;
  if (strcmp(name,"respa_levels") == 0) return LAMMPS_INT;
  if (strcmp(name,"respa_dt") == 0) return LAMMPS_DOUBLE;

  if (strcmp(name,"git_commit") == 0) return LAMMPS_STRING;
  if (strcmp(name,"git_branch") == 0) return LAMMPS_STRING;
  if (strcmp(name,"git_descriptor") == 0) return LAMMPS_STRING;
  if (strcmp(name,"lammps_version") == 0) return LAMMPS_STRING;

  if (strcmp(name,"boxlo") == 0) return LAMMPS_DOUBLE;
  if (strcmp(name,"boxhi") == 0) return LAMMPS_DOUBLE;
  if (strcmp(name,"sublo") == 0) return LAMMPS_DOUBLE;
  if (strcmp(name,"subhi") == 0) return LAMMPS_DOUBLE;
  if (strcmp(name,"sublo_lambda") == 0) return LAMMPS_DOUBLE;
  if (strcmp(name,"subhi_lambda") == 0) return LAMMPS_DOUBLE;
  if (strcmp(name,"boxxlo") == 0) return LAMMPS_DOUBLE;
  if (strcmp(name,"boxxhi") == 0) return LAMMPS_DOUBLE;
  if (strcmp(name,"boxylo") == 0) return LAMMPS_DOUBLE;
  if (strcmp(name,"boxyhi") == 0) return LAMMPS_DOUBLE;
  if (strcmp(name,"boxzlo") == 0) return LAMMPS_DOUBLE;
  if (strcmp(name,"boxzhi") == 0) return LAMMPS_DOUBLE;
  if (strcmp(name,"periodicity") == 0) return LAMMPS_INT;
  if (strcmp(name,"triclinic") == 0) return LAMMPS_INT;
  if (strcmp(name,"xy") == 0) return LAMMPS_DOUBLE;
  if (strcmp(name,"xz") == 0) return LAMMPS_DOUBLE;
  if (strcmp(name,"yz") == 0) return LAMMPS_DOUBLE;
  if (strcmp(name,"xlattice") == 0) return LAMMPS_DOUBLE;
  if (strcmp(name,"ylattice") == 0) return LAMMPS_DOUBLE;
  if (strcmp(name,"zlattice") == 0) return LAMMPS_DOUBLE;
  if (strcmp(name,"procgrid") == 0) return LAMMPS_INT;

  if (strcmp(name,"natoms") == 0) return LAMMPS_BIGINT;
  if (strcmp(name,"nbonds") == 0) return LAMMPS_BIGINT;
  if (strcmp(name,"nangles") == 0) return LAMMPS_BIGINT;
  if (strcmp(name,"ndihedrals") == 0) return LAMMPS_BIGINT;
  if (strcmp(name,"nimpropers") == 0) return LAMMPS_BIGINT;
  if (strcmp(name,"nlocal") == 0) return LAMMPS_INT;
  if (strcmp(name,"nghost") == 0) return LAMMPS_INT;
  if (strcmp(name,"nmax") == 0) return LAMMPS_INT;
  if (strcmp(name,"ntypes") == 0) return LAMMPS_INT;
  if (strcmp(name,"special_lj") == 0) return LAMMPS_DOUBLE;
  if (strcmp(name,"special_coul") == 0) return LAMMPS_DOUBLE;

  if (strcmp(name,"map_style") == 0) return LAMMPS_INT;
#if defined(LAMMPS_BIGBIG)
  if (strcmp(name,"map_tag_max") == 0) return LAMMPS_BIGINT;
#else
  if (strcmp(name,"map_tag_max") == 0) return LAMMPS_INT;
#endif
  if (strcmp(name,"sametag") == 0) return LAMMPS_INT;
  if (strcmp(name,"sortfreq") == 0) return LAMMPS_INT;
  if (strcmp(name,"nextsort") == 0) return LAMMPS_BIGINT;

  if (strcmp(name,"q_flag") == 0) return LAMMPS_INT;

  if (strcmp(name,"units") == 0) return LAMMPS_STRING;
  if (strcmp(name,"atom_style") == 0) return LAMMPS_STRING;
  if (strcmp(name,"pair_style") == 0) return LAMMPS_STRING;
  if (strcmp(name,"bond_style") == 0) return LAMMPS_STRING;
  if (strcmp(name,"angle_style") == 0) return LAMMPS_STRING;
  if (strcmp(name,"dihedral_style") == 0) return LAMMPS_STRING;
  if (strcmp(name,"improper_style") == 0) return LAMMPS_STRING;
  if (strcmp(name,"kspace_style") == 0) return LAMMPS_STRING;
  if (strcmp(name,"boltz") == 0) return LAMMPS_DOUBLE;
  if (strcmp(name,"hplanck") == 0) return LAMMPS_DOUBLE;
  if (strcmp(name,"mvv2e") == 0) return LAMMPS_DOUBLE;
  if (strcmp(name,"ftm2v") == 0) return LAMMPS_DOUBLE;
  if (strcmp(name,"mv2d") == 0) return LAMMPS_DOUBLE;
  if (strcmp(name,"nktv2p") == 0) return LAMMPS_DOUBLE;
  if (strcmp(name,"qqr2e") == 0) return LAMMPS_DOUBLE;
  if (strcmp(name,"qe2f") == 0) return LAMMPS_DOUBLE;
  if (strcmp(name,"vxmu2f") == 0) return LAMMPS_DOUBLE;
  if (strcmp(name,"xxt2kmu") == 0) return LAMMPS_DOUBLE;
  if (strcmp(name,"dielectric") == 0) return LAMMPS_DOUBLE;
  if (strcmp(name,"qqrd2e") == 0) return LAMMPS_DOUBLE;
  if (strcmp(name,"e_mass") == 0) return LAMMPS_DOUBLE;
  if (strcmp(name,"hhmrr2e") == 0) return LAMMPS_DOUBLE;
  if (strcmp(name,"mvh2r") == 0) return LAMMPS_DOUBLE;

  if (strcmp(name,"angstrom") == 0) return LAMMPS_DOUBLE;
  if (strcmp(name,"femtosecond") == 0) return LAMMPS_DOUBLE;
  if (strcmp(name,"qelectron") == 0) return LAMMPS_DOUBLE;

  return -1;
}

/* ---------------------------------------------------------------------- */

/** Get pointer to internal global LAMMPS variables or arrays.
 *
\verbatim embed:rst

This function returns a pointer to the location of some global property
stored in one of the constituent classes of a LAMMPS instance.  The
returned pointer is cast to ``void *`` and needs to be cast to a pointer
of the type that the entity represents. The pointers returned by this
function are generally persistent; therefore it is not necessary to call
the function again, unless a :doc:`clear` command is issued which wipes
out and recreates the contents of the :cpp:class:`LAMMPS
<LAMMPS_NS::LAMMPS>` class.

.. warning::

   Modifying the data in the location pointed to by the returned pointer
   may lead to inconsistent internal data and thus may cause failures or
   crashes or bogus simulations.  In general it is thus usually better
   to use a LAMMPS input command that sets or changes these parameters.
   Those will take care of all side effects and necessary updates of
   settings derived from such settings.  Where possible, a reference to
   such a command or a relevant section of the manual is given below.

Please also see :cpp:func:`lammps_extract_setting`,
:cpp:func:`lammps_get_thermo`, and :cpp:func:`lammps_extract_box`.

The following tables list the supported names, their data types, length
of the data area, and a short description.  The data type can also be
queried through calling :cpp:func:`lammps_extract_global_datatype`.
The ``bigint`` type may be defined to be either an ``int`` or an
``int64_t``.  This is set at :ref:`compile time <size>` of the LAMMPS
library and can be queried through calling
:cpp:func:`lammps_extract_setting`.
The function :cpp:func:`lammps_extract_global_datatype` will directly
report the "native" data type.  The following tables are provided:

* :ref:`Timestep settings <extract_timestep_settings>`
* :ref:`Simulation box settings <extract_box_settings>`
* :ref:`System property settings <extract_system_settings>`
* :ref:`Git revision and version settings <extract_git_settings>`
* :ref:`Unit settings <extract_unit_settings>`

.. _extract_timestep_settings:

**Timestep settings**

.. list-table::
   :header-rows: 1
   :widths: 14 10 10 66

   * - Name
     - Type
     - Length
     - Description
   * - dt
     - double
     - 1
     - length of the time step. See :doc:`timestep`.
   * - ntimestep
     - bigint
     - 1
     - current time step number. See :doc:`reset_timestep`.
   * - atime
     - double
     - 1
     - accumulated simulation time in time units.
   * - atimestep
     - bigint
     - 1
     - the number of the timestep when "atime" was last updated.
   * - respa_levels
     - int
     - 1
     - :math:`N_{respa}` = number of r-RESPA levels. See :doc:`run_style`.
   * - respa_dt
     - double
     - :math:`N_{respa}`
     - length of the time steps with r-RESPA. See :doc:`run_style`.

.. _extract_box_settings:

**Simulation box settings**

.. list-table::
   :header-rows: 1
   :widths: 16 10 10 64

   * - Name
     - Type
     - Length
     - Description
   * - boxxhi
     - double
     - 1
     - upper box boundary in x-direction; see :doc:`create_box`.
   * - boxylo
     - double
     - 1
     - lower box boundary in y-direction; see :doc:`create_box`.
   * - boxyhi
     - double
     - 1
     - upper box boundary in y-direction; see :doc:`create_box`.
   * - boxzlo
     - double
     - 1
     - lower box boundary in z-direction; see :doc:`create_box`.
   * - boxzhi
     - double
     - 1
     - upper box boundary in z-direction; see :doc:`create_box`.
   * - sublo
     - double
     - 3
     - subbox lower boundaries
   * - subhi
     - double
     - 3
     - subbox upper boundaries
   * - sublo_lambda
     - double
     - 3
     - subbox lower boundaries in fractional coordinates (for triclinic cells)
   * - subhi_lambda
     - double
     - 3
     - subbox upper boundaries in fractional coordinates (for triclinic cells)
   * - periodicity
     - int
     - 3
     - 0 if non-periodic, 1 if periodic for x, y, and z; see :doc:`boundary`.
   * - triclinic
     - int
     - 1
     - 1 if box is triclinic, 0 if orthogonal; see :doc:`change_box`.
   * - xy
     - double
     - 1
     - triclinic tilt factor; see :doc:`Howto_triclinic`.
   * - yz
     - double
     - 1
     - triclinic tilt factor; see :doc:`Howto_triclinic`.
   * - xz
     - double
     - 1
     - triclinic tilt factor; see :doc:`Howto_triclinic`.
   * - xlattice
     - double
     - 1
     - lattice spacing in x-direction; see :doc:`lattice command <lattice>`.
   * - ylattice
     - double
     - 1
     - lattice spacing in y-direction; see :doc:`lattice command <lattice>`.
   * - zlattice
     - double
     - 1
     - lattice spacing in z-direction; see :doc:`lattice command <lattice>`.
   * - procgrid
     - int
     - 3
     - processor count in x-, y-, and z- direction; see :doc:`processors`.

.. _extract_system_settings:

**System property settings**

.. list-table::
   :header-rows: 1
   :widths: 18 12 12 58

   * - Name
     - Type
     - Length
     - Description
   * - ntypes
     - int
     - 1
     - number of atom types
   * - nbonds
     - bigint
     - 1
     - total number of bonds in the simulation.
   * - nangles
     - bigint
     - 1
     - total number of angles in the simulation.
   * - ndihedrals
     - bigint
     - 1
     - total number of dihedrals in the simulation.
   * - nimpropers
     - bigint
     - 1
     - total number of impropers in the simulation.
   * - natoms
     - bigint
     - 1
     - total number of atoms in the simulation.
   * - nlocal
     - int
     - 1
     - number of "owned" atoms of the current MPI rank.
   * - nghost
     - int
     - 1
     - number of "ghost" atoms of the current MPI rank.
   * - nmax
     - int
     - 1
     - maximum of nlocal+nghost across all MPI ranks (for per-atom data array size).
   * - special_lj
     - double
     - 4
     - special :doc:`pair weighting factors <special_bonds>` for LJ interactions (first element is always 1.0)
   * - special_coul
     - double
     - 4
     - special :doc:`pair weighting factors <special_bonds>` for Coulomb interactions (first element is always 1.0)
   * - map_style
     - int
     - 1
     - :doc:`atom map setting <atom_modify>`: 0 = none, 1 = array, 2 = hash, 3 = yes
   * - map_tag_max
     - int/bigint
     - 1
     - largest atom ID that can be mapped to a local index (bigint with -DLAMMPS_BIGBIG)
   * - sametag
     - int
     - variable
     - index of next local atom with the same ID in ascending order. -1 signals end.
   * - sortfreq
     - int
     - 1
     - frequency of atom sorting. 0 means sorting is off.
   * - nextsort
     - bigint
     - 1
     - timestep when atoms are sorted next
   * - q_flag
     - int
     - 1
     - **deprecated**. Use :cpp:func:`lammps_extract_setting` instead.
   * - atom_style
     - char \*
     - 1
     - string with the current atom style.
   * - pair_style
     - char \*
     - 1
     - string with the current pair style.
   * - bond_style
     - char \*
     - 1
     - string with the current bond style.
   * - angle_style
     - char \*
     - 1
     - string with the current angle style.
   * - dihedral_style
     - char \*
     - 1
     - string with the current dihedral style.
   * - improper_style
     - char \*
     - 1
     - string with the current improper style.
   * - kspace_style
     - char \*
     - 1
     - string with the current KSpace style.

.. _extract_git_settings:

**Git revision and version settings**

.. list-table::
   :header-rows: 1
   :widths: 16 14 10 60

   * - Name
     - Type
     - Length
     - Description
   * - git_commit
     - const char \*
     - 1
     - Git commit hash for the LAMMPS version.
   * - git_branch
     - const char \*
     - 1
     - Git branch for the LAMMPS version.
   * - git_descriptor
     - const char \*
     - 1
     - Combined descriptor for the git revision
   * - lammps_version
     - const char \*
     - 1
     - LAMMPS version string.

.. _extract_unit_settings:

**Unit settings**

.. list-table::
   :header-rows: 1
   :widths: 16 12 10 62

   * - Name
     - Type
     - Length
     - Description
   * - units
     - char \*
     - 1
     - string with the current unit style. See :doc:`units`.
   * - boltz
     - double
     - 1
     - value of the "boltz" constant. See :doc:`units`.
   * - hplanck
     - double
     - 1
     - value of the "hplanck" constant. See :doc:`units`.
   * - mvv2e
     - double
     - 1
     - factor to convert :math:`\frac{1}{2}mv^2` for a particle to
       the current energy unit; See :doc:`units`.
   * - ftm2v
     - double
     - 1
     - (description missing) See :doc:`units`.
   * - mv2d
     - double
     - 1
     - (description missing) See :doc:`units`.
   * - nktv2p
     - double
     - 1
     - (description missing) See :doc:`units`.
   * - qqr2e
     - double
     - 1
     - factor to convert :math:`\frac{q_i q_j}{r}` to energy units;
       See :doc:`units`.
   * - qe2f
     - double
     - 1
     - (description missing) See :doc:`units`.
   * - vxmu2f
     - double
     - 1
     - (description missing) See :doc:`units`.
   * - xxt2kmu
     - double
     - 1
     - (description missing) See :doc:`units`.
   * - dielectric
     - double
     - 1
     - value of the dielectric constant. See :doc:`dielectric`.
   * - qqrd2e
     - double
     - 1
     - (description missing) See :doc:`units`.
   * - e_mass
     - double
     - 1
     - (description missing) See :doc:`units`.
   * - hhmrr2e
     - double
     - 1
     - (description missing) See :doc:`units`.
   * - mvh2r
     - double
     - 1
     - (description missing) See :doc:`units`.
   * - angstrom
     - double
     - 1
     - constant to convert current length unit to angstroms;
       1.0 for reduced (aka "lj") units. See :doc:`units`.
   * - femtosecond
     - double
     - 1
     - constant to convert current time unit to femtoseconds;
       1.0 for reduced (aka "lj") units
   * - qelectron
     - double
     - 1
     - (description missing) See :doc:`units`.

\endverbatim
 *
 * \param  handle   pointer to a previously created LAMMPS instance
 * \param  name     string with the name of the extracted property
 * \return          pointer (cast to ``void *``) to the location of the
                    requested property. NULL if name is not known. */

void *lammps_extract_global(void *handle, const char *name)
{
  auto lmp = (LAMMPS *) handle;

  if (strcmp(name,"units") == 0) return (void *) lmp->update->unit_style;
  if (strcmp(name,"atom_style") == 0) return (void *) lmp->atom->atom_style;
  if (strcmp(name,"pair_style") == 0) return (void *) lmp->force->pair_style;
  if (strcmp(name,"bond_style") == 0) return (void *) lmp->force->bond_style;
  if (strcmp(name,"angle_style") == 0) return (void *) lmp->force->angle_style;
  if (strcmp(name,"dihedral_style") == 0) return (void *) lmp->force->dihedral_style;
  if (strcmp(name,"improper_style") == 0) return (void *) lmp->force->improper_style;
  if (strcmp(name,"kspace_style") == 0) return (void *) lmp->force->kspace_style;
  if (strcmp(name,"dt") == 0) return (void *) &lmp->update->dt;
  if (strcmp(name,"ntimestep") == 0) return (void *) &lmp->update->ntimestep;
  // update->atime can be referenced as a pointer
  // thermo "timer" data cannot be, since it is computed on request
  // lammps_get_thermo() can access all thermo keywords by value
  if (strcmp(name,"atime") == 0) return (void *) &lmp->update->atime;
  if (strcmp(name,"atimestep") == 0) return (void *) &lmp->update->atimestep;

  if (utils::strmatch(lmp->update->integrate_style,"^respa")) {
    auto respa = dynamic_cast<Respa *>(lmp->update->integrate);
    if (strcmp(name,"respa_levels") == 0) return (void *) &respa->nlevels;
    if (strcmp(name,"respa_dt") == 0) return (void *) respa->step;
  }

  if (strcmp(name,"git_commit") == 0) return (void *)LAMMPS::git_commit;
  if (strcmp(name,"git_branch") == 0) return (void  *)LAMMPS::git_branch;
  if (strcmp(name,"git_descriptor") == 0) return (void *)LAMMPS::git_descriptor;
  if (strcmp(name,"lammps_version") == 0) return (void *)LAMMPS_VERSION;

  if (strcmp(name,"boxlo") == 0) return (void *) lmp->domain->boxlo;
  if (strcmp(name,"boxhi") == 0) return (void *) lmp->domain->boxhi;
  if (strcmp(name,"sublo") == 0) return (void *) lmp->domain->sublo;
  if (strcmp(name,"subhi") == 0) return (void *) lmp->domain->subhi;
  // these are only valid for a triclinic cell
  if (lmp->domain->triclinic) {
    if (strcmp(name,"sublo_lambda") == 0)
      return (void *) lmp->domain->sublo_lamda;
    if (strcmp(name,"subhi_lambda") == 0)
      return (void *) lmp->domain->subhi_lamda;
  }

  if (strcmp(name,"boxxlo") == 0) return (void *) &lmp->domain->boxlo[0];
  if (strcmp(name,"boxxhi") == 0) return (void *) &lmp->domain->boxhi[0];
  if (strcmp(name,"boxylo") == 0) return (void *) &lmp->domain->boxlo[1];
  if (strcmp(name,"boxyhi") == 0) return (void *) &lmp->domain->boxhi[1];
  if (strcmp(name,"boxzlo") == 0) return (void *) &lmp->domain->boxlo[2];
  if (strcmp(name,"boxzhi") == 0) return (void *) &lmp->domain->boxhi[2];
  if (strcmp(name,"periodicity") == 0) return (void *) lmp->domain->periodicity;
  if (strcmp(name,"triclinic") == 0) return (void *) &lmp->domain->triclinic;
  if (strcmp(name,"xy") == 0) return (void *) &lmp->domain->xy;
  if (strcmp(name,"xz") == 0) return (void *) &lmp->domain->xz;
  if (strcmp(name,"yz") == 0) return (void *) &lmp->domain->yz;
  if (strcmp(name,"xlattice") == 0) return (void *) &lmp->domain->lattice->xlattice;
  if (strcmp(name,"ylattice") == 0) return (void *) &lmp->domain->lattice->ylattice;
  if (strcmp(name,"zlattice") == 0) return (void *) &lmp->domain->lattice->zlattice;
  if (((lmp->comm->layout == Comm::LAYOUT_UNIFORM) ||
       (lmp->comm->layout == Comm::LAYOUT_NONUNIFORM)) && (strcmp(name,"procgrid") == 0))
    return (void *) &lmp->comm->procgrid;

  if (strcmp(name,"natoms") == 0) return (void *) &lmp->atom->natoms;
  if (strcmp(name,"ntypes") == 0) return (void *) &lmp->atom->ntypes;
  if (strcmp(name,"nbonds") == 0) return (void *) &lmp->atom->nbonds;
  if (strcmp(name,"nangles") == 0) return (void *) &lmp->atom->nangles;
  if (strcmp(name,"ndihedrals") == 0) return (void *) &lmp->atom->ndihedrals;
  if (strcmp(name,"nimpropers") == 0) return (void *) &lmp->atom->nimpropers;
  if (strcmp(name,"nlocal") == 0) return (void *) &lmp->atom->nlocal;
  if (strcmp(name,"nghost") == 0) return (void *) &lmp->atom->nghost;
  if (strcmp(name,"nmax") == 0) return (void *) &lmp->atom->nmax;
  if (strcmp(name,"special_lj") == 0) return (void *) lmp->force->special_lj;
  if (strcmp(name,"special_coul") == 0) return (void *) lmp->force->special_coul;

  if (strcmp(name,"q_flag") == 0) return (void *) &lmp->atom->q_flag;

  if (strcmp(name,"map_style") == 0) return (void *) &lmp->atom->map_style;
  if (strcmp(name,"map_tag_max") == 0) return (void *) &lmp->atom->map_tag_max;
  if (strcmp(name,"sametag") == 0) return (void *) lmp->atom->sametag;
  if (strcmp(name,"sortfreq") == 0) return (void *) &lmp->atom->sortfreq;
  if (strcmp(name,"nextsort") == 0) return (void *) &lmp->atom->nextsort;

  // global constants defined by units

  if (strcmp(name,"boltz") == 0) return (void *) &lmp->force->boltz;
  if (strcmp(name,"hplanck") == 0) return (void *) &lmp->force->hplanck;
  if (strcmp(name,"mvv2e") == 0) return (void *) &lmp->force->mvv2e;
  if (strcmp(name,"ftm2v") == 0) return (void *) &lmp->force->ftm2v;
  if (strcmp(name,"mv2d") == 0) return (void *) &lmp->force->mv2d;
  if (strcmp(name,"nktv2p") == 0) return (void *) &lmp->force->nktv2p;
  if (strcmp(name,"qqr2e") == 0) return (void *) &lmp->force->qqr2e;
  if (strcmp(name,"qe2f") == 0) return (void *) &lmp->force->qe2f;
  if (strcmp(name,"vxmu2f") == 0) return (void *) &lmp->force->vxmu2f;
  if (strcmp(name,"xxt2kmu") == 0) return (void *) &lmp->force->xxt2kmu;
  if (strcmp(name,"dielectric") == 0) return (void *) &lmp->force->dielectric;
  if (strcmp(name,"qqrd2e") == 0) return (void *) &lmp->force->qqrd2e;
  if (strcmp(name,"e_mass") == 0) return (void *) &lmp->force->e_mass;
  if (strcmp(name,"hhmrr2e") == 0) return (void *) &lmp->force->hhmrr2e;
  if (strcmp(name,"mvh2r") == 0) return (void *) &lmp->force->mvh2r;

  if (strcmp(name,"angstrom") == 0) return (void *) &lmp->force->angstrom;
  if (strcmp(name,"femtosecond") == 0) return (void *) &lmp->force->femtosecond;
  if (strcmp(name,"qelectron") == 0) return (void *) &lmp->force->qelectron;

  return nullptr;
}

/* ---------------------------------------------------------------------- */

/** Get data dimension of pair style data accessible via Pair::extract().
 *
\verbatim embed:rst

.. versionadded:: 29Aug2024

This function returns an integer that specified the dimensionality of
the data that can be extracted from the current pair style with ``Pair::extract()``.
Callers of :cpp:func:`lammps_extract_pair` can use this information
to then decide how to cast the ``void *`` pointer and access the data.

\endverbatim
 *
 * \param  handle   pointer to a previously created LAMMPS instance
 * \param  name     string with the name of the extracted property
 * \return          integer constant encoding the dimensionality of the
                    extractable pair style property or -1 if not found. */

int lammps_extract_pair_dimension(void * handle, const char *name)
{
  auto lmp = (LAMMPS *) handle;
  if (!lmp) return -1;
  auto pair = lmp->force->pair;
  if (!pair) return -1;

  int dim = -1;
  if (lmp->force->pair->extract(name, dim)) return dim;

  return -1;
}

/* ---------------------------------------------------------------------- */

/** Get extract pair style data accessible via Pair::extract().
 *
\verbatim embed:rst

.. versionadded:: 29Aug2024

This function returns a pointer to data available from the current pair
style with ``Pair::extract()``. The dimensionality of the returned
pointer can be determined with :cpp:func:`lammps_extract_pair_dimension`.

\endverbatim
 *
 * \param  handle   pointer to a previously created LAMMPS instance
 * \param  name     string with the name of the extracted property
 * \return          pointer (cast to ``void *``) to the location of the
                    requested property. NULL if name is not known. */

void *lammps_extract_pair(void * handle, const char *name)
{
  auto lmp = (LAMMPS *) handle;
  if (!lmp) return nullptr;
  auto pair = lmp->force->pair;
  if (!pair) return nullptr;

  int dim = -1;
  return lmp->force->pair->extract(name, dim);
}

/* ---------------------------------------------------------------------- */

/** Map global atom ID to local atom index
 *
\verbatim embed:rst

.. versionadded:: 27June2024

This function returns an integer that corresponds to the local atom
index for an atom with the global atom ID *id*. The atom ID is passed
as a void pointer so that it can use the same interface for either a
32-bit or 64-bit tagint. The size of the tagint can be determined
using :cpp:func:`lammps_extract_setting`.

\endverbatim
 *
 * \param  handle  pointer to a previously created LAMMPS instance
 * \param  id      void pointer to the atom ID (of data type tagint, i.e. 32-bit or 64-bit integer)
 * \return         local atom index or -1 if the atom is not found or no map exists
 * */

int lammps_map_atom(void *handle, const void *id)
{
  auto lmp = (LAMMPS *) handle;
  auto tag = (const tagint *) id;
  if (lmp->atom->map_style > Atom::MAP_NONE)
    return lmp->atom->map(*tag);
  else
    return -1;
}

/* ---------------------------------------------------------------------- */

/** Get data type of a LAMMPS per-atom property
 *
\verbatim embed:rst

.. versionadded:: 18Sep2020

This function returns an integer that encodes the data type of the
per-atom property with the specified name. See
:cpp:enum:`_LMP_DATATYPE_CONST` for valid values. Callers of
:cpp:func:`lammps_extract_atom` can use this information to decide how
to cast the ``void *`` pointer and access the data.  In addition,
:cpp:func:`lammps_extract_atom_size` can be used to get information
about the vector or array dimensions.

\endverbatim
 *
 * \param  handle  pointer to a previously created LAMMPS instance
 * \param  name    string with the name of the extracted property
 * \return         integer constant encoding the data type of the property
 *                 or -1 if not found.
 * */

int lammps_extract_atom_datatype(void *handle, const char *name)
{
  auto lmp = (LAMMPS *) handle;
  return lmp->atom->extract_datatype(name);
}

/* ---------------------------------------------------------------------- */

/** Get dimension info of a LAMMPS per-atom property
 *
\verbatim embed:rst

.. versionadded:: 19Nov2024

This function returns an integer with the size of the per-atom
property with the specified name.  This allows to accurately determine
the size of the per-atom data vectors or arrays.  For per-atom arrays,
the *type* argument is required to return either the number of rows or the
number of columns.  It is ignored for per-atom vectors.

Callers of :cpp:func:`lammps_extract_atom` can use this information in
combination with the result from :cpp:func:`lammps_extract_atom_datatype`
to decide how to cast the ``void *`` pointer and access the data.

\endverbatim
 *
 * \param  handle  pointer to a previously created LAMMPS instance
 * \param  name    string with the name of the extracted property
 * \param  type    either LMP_SIZE_ROWS or LMP_SIZE_COLS if *name* refers
                   to a per-atom array otherwise ignored
 * \return         integer with the size of the vector or array dimension or -1
 * */

int lammps_extract_atom_size(void *handle, const char *name, int type)
{
  auto lmp = (LAMMPS *) handle;
  return lmp->atom->extract_size(name, type);
}

/* ---------------------------------------------------------------------- */

/** Get pointer to a LAMMPS per-atom property.
 *
\verbatim embed:rst

This function returns a pointer to the location of per-atom properties (and
per-atom-type properties in the case of the 'mass' keyword).  Per-atom data is
distributed across sub-domains and thus MPI ranks.  The returned pointer is cast
to ``void *`` and needs to be cast to a pointer of data type that the entity
represents.  You can use the functions :cpp:func:`lammps_extract_atom_datatype`
and :cpp:func:`lammps_extract_atom_size` to determine data type, dimensions and
sizes of the storage pointed to by the returned pointer.

A table with supported keywords is included in the documentation of the
:cpp:func:`Atom::extract() <LAMMPS_NS::Atom::extract>` function.

.. warning::

   The pointers returned by this function are generally not persistent
   since per-atom data may be re-distributed, re-allocated, and
   re-ordered at every re-neighboring operation.

\endverbatim
 *
 * \param  handle  pointer to a previously created LAMMPS instance
 * \param  name    string with the name of the extracted property
 * \return         pointer (cast to ``void *``) to the location of the
 *                 requested data or ``NULL`` if not found. */

void *lammps_extract_atom(void *handle, const char *name)
{
  auto lmp = (LAMMPS *) handle;
  return lmp->atom->extract(name);
}

// ----------------------------------------------------------------------
// Library functions to access data from computes, fixes, variables in LAMMPS
// ----------------------------------------------------------------------

/** Get pointer to data from a LAMMPS compute.
 *
\verbatim embed:rst

This function returns a pointer to the location of data provided by a
:doc:`compute` instance identified by the compute-ID.  Computes may
provide global, per-atom, or local data, and those may be a scalar, a
vector, or an array or they may provide the information about the
dimensions of the respective data.  Since computes may provide multiple
kinds of data, it is required to set style and type flags representing
what specific data is desired.  This also determines to what kind of
pointer the returned pointer needs to be cast to access the data
correctly.  The function returns ``NULL`` if the compute ID is not found
or the requested data is not available or current. The following table
lists the available options.

.. list-table::
   :header-rows: 1
   :widths: 25 24 14 37

   * - Style (see :cpp:enum:`_LMP_STYLE_CONST`)
     - Type (see :cpp:enum:`_LMP_TYPE_CONST`)
     - Returned type
     - Returned data
   * - LMP_STYLE_GLOBAL
     - LMP_TYPE_SCALAR
     - ``double *``
     - Global scalar
   * - LMP_STYLE_GLOBAL
     - LMP_TYPE_VECTOR
     - ``double *``
     - Global vector
   * - LMP_STYLE_GLOBAL
     - LMP_TYPE_ARRAY
     - ``double **``
     - Global array
   * - LMP_STYLE_GLOBAL
     - LMP_SIZE_VECTOR
     - ``int *``
     - Length of global vector
   * - LMP_STYLE_GLOBAL
     - LMP_SIZE_ROWS
     - ``int *``
     - Rows of global array
   * - LMP_STYLE_GLOBAL
     - LMP_SIZE_COLS
     - ``int *``
     - Columns of global array
   * - LMP_STYLE_ATOM
     - LMP_TYPE_VECTOR
     - ``double *``
     - Per-atom value
   * - LMP_STYLE_ATOM
     - LMP_TYPE_ARRAY
     - ``double **``
     - Per-atom vector
   * - LMP_STYLE_ATOM
     - LMP_SIZE_COLS
     - ``int *``
     - Columns in per-atom array, 0 if vector
   * - LMP_STYLE_LOCAL
     - LMP_TYPE_VECTOR
     - ``double *``
     - Local data vector
   * - LMP_STYLE_LOCAL
     - LMP_TYPE_ARRAY
     - ``double **``
     - Local data array
   * - LMP_STYLE_LOCAL
     - LMP_SIZE_VECTOR
     - ``int *``
     - Alias for LMP_SIZE_ROWS
   * - LMP_STYLE_LOCAL
     - LMP_SIZE_ROWS
     - ``int *``
     - Number of local array rows or length of vector
   * - LMP_STYLE_LOCAL
     - LMP_SIZE_COLS
     - ``int *``
     - Number of local array columns, 0 if vector

.. warning::

   The pointers returned by this function are generally not persistent
   since the computed data may be re-distributed, re-allocated, and
   re-ordered at every invocation. It is advisable to re-invoke this
   function before the data is accessed, or make a copy if the data shall
   be used after other LAMMPS commands have been issued.

.. note::

   If the compute's data is not computed for the current step, the
   compute will be invoked.  LAMMPS cannot easily check at that time, if
   it is valid to invoke a compute, so it may fail with an error.  The
   caller has to check to avoid such an error.


\endverbatim
 *
 * \param  handle  pointer to a previously created LAMMPS instance
 * \param  id      string with ID of the compute
 * \param  style   constant indicating the style of data requested
                   (global, per-atom, or local)
 * \param  type    constant indicating type of data (scalar, vector,
                   or array) or size of rows or columns
 * \return         pointer (cast to ``void *``) to the location of the
 *                 requested data or ``NULL`` if not found. */

void *lammps_extract_compute(void *handle, const char *id, int style, int type)
{
  auto lmp = (LAMMPS *) handle;

  BEGIN_CAPTURE
  {
    auto compute = lmp->modify->get_compute_by_id(id);
    if (!compute) return nullptr;

    if (style == LMP_STYLE_GLOBAL) {
      if (type == LMP_TYPE_SCALAR) {
        if (!compute->scalar_flag) return nullptr;
        if (compute->invoked_scalar != lmp->update->ntimestep)
          compute->compute_scalar();
        return (void *) &compute->scalar;
      }
      if ((type == LMP_TYPE_VECTOR) || (type == LMP_SIZE_VECTOR)) {
        if (!compute->vector_flag) return nullptr;
        if (compute->invoked_vector != lmp->update->ntimestep)
          compute->compute_vector();
        if (type == LMP_TYPE_VECTOR)
          return (void *) compute->vector;
        else
          return (void *) &compute->size_vector;
      }
      if ((type == LMP_TYPE_ARRAY) || (type == LMP_SIZE_ROWS) || (type == LMP_SIZE_COLS)) {
        if (!compute->array_flag) return nullptr;
        if (compute->invoked_array != lmp->update->ntimestep)
          compute->compute_array();
        if (type == LMP_TYPE_ARRAY)
          return (void *) compute->array;
        else if (type == LMP_SIZE_ROWS)
          return (void *) &compute->size_array_rows;
        else
          return (void *) &compute->size_array_cols;
      }
    }

    if (style == LMP_STYLE_ATOM) {
      if (!compute->peratom_flag) return nullptr;
      if (compute->invoked_peratom != lmp->update->ntimestep)
        compute->compute_peratom();
      if (type == LMP_TYPE_VECTOR) return (void *) compute->vector_atom;
      if (type == LMP_TYPE_ARRAY) return (void *) compute->array_atom;
      if (type == LMP_SIZE_COLS) return (void *) &compute->size_peratom_cols;
    }

    if (style == LMP_STYLE_LOCAL) {
      if (!compute->local_flag) return nullptr;
      if (compute->invoked_local != lmp->update->ntimestep)
        compute->compute_local();
      if (type == LMP_TYPE_SCALAR) return (void *) &compute->size_local_rows;  /* for backward compatibility */
      if (type == LMP_TYPE_VECTOR) return (void *) compute->vector_local;
      if (type == LMP_TYPE_ARRAY) return (void *) compute->array_local;
      if (type == LMP_SIZE_VECTOR) return (void *) &compute->size_local_rows;  /* alias for LMP_SIZE_ROWS */
      if (type == LMP_SIZE_ROWS) return (void *) &compute->size_local_rows;
      if (type == LMP_SIZE_COLS) return (void *) &compute->size_local_cols;
    }
  }
  END_CAPTURE

  return nullptr;
}

/* ---------------------------------------------------------------------- */

/** Get pointer to data from a LAMMPS fix.
 *
\verbatim embed:rst

This function returns a pointer to data provided by a :doc:`fix`
instance identified by its fix-ID.  Fixes may provide global, per-atom,
or local data, and those may be a scalar, a vector, or an array, or they
may provide the information about the dimensions of the respective data.
Since individual fixes may provide multiple kinds of data, it is
required to set style and type flags representing what specific data is
desired.  This also determines to what kind of pointer the returned
pointer needs to be cast to access the data correctly.  The function
returns ``NULL`` if the fix ID is not found or the requested data is not
available.

.. note::

   When requesting global data, the fix data can only be accessed one
   item at a time without access to the pointer itself.  Thus this
   function will allocate storage for a single double value, copy the
   returned value to it, and returns a pointer to the location of the
   copy.  Therefore the allocated storage needs to be freed after its
   use to avoid a memory leak. Example:

   .. code-block:: c

      double *dptr = (double *) lammps_extract_fix(handle, name,
                                LMP_STYLE_GLOBAL, LMP_TYPE_VECTOR, 0, 0);
      double value = *dptr;
      lammps_free((void *)dptr);

The following table lists the available options.

.. list-table::
   :header-rows: 1
   :widths: 25 24 14 37

   * - Style (see :cpp:enum:`_LMP_STYLE_CONST`)
     - Type (see :cpp:enum:`_LMP_TYPE_CONST`)
     - Returned type
     - Returned data
   * - LMP_STYLE_GLOBAL
     - LMP_TYPE_SCALAR
     - ``double *``
     - Copy of global scalar
   * - LMP_STYLE_GLOBAL
     - LMP_TYPE_VECTOR
     - ``double *``
     - Copy of global vector element at index nrow
   * - LMP_STYLE_GLOBAL
     - LMP_TYPE_ARRAY
     - ``double *``
     - Copy of global array element at nrow, ncol
   * - LMP_STYLE_GLOBAL
     - LMP_SIZE_VECTOR
     - ``int *``
     - Length of global vector
   * - LMP_STYLE_GLOBAL
     - LMP_SIZE_ROWS
     - ``int *``
     - Rows in global array
   * - LMP_STYLE_GLOBAL
     - LMP_SIZE_COLS
     - ``int *``
     - Columns in global array
   * - LMP_STYLE_ATOM
     - LMP_TYPE_VECTOR
     - ``double *``
     - Per-atom value
   * - LMP_STYLE_ATOM
     - LMP_TYPE_ARRAY
     - ``double **``
     - Per-atom vector
   * - LMP_STYLE_ATOM
     - LMP_SIZE_COLS
     - ``int *``
     - Columns of per-atom array, 0 if vector
   * - LMP_STYLE_LOCAL
     - LMP_TYPE_VECTOR
     - ``double *``
     - Local data vector
   * - LMP_STYLE_LOCAL
     - LMP_TYPE_ARRAY
     - ``double **``
     - Local data array
   * - LMP_STYLE_LOCAL
     - LMP_SIZE_ROWS
     - ``int *``
     - Number of local data rows
   * - LMP_STYLE_LOCAL
     - LMP_SIZE_COLS
     - ``int *``
     - Number of local data columns

.. warning::

   The pointers returned by this function for per-atom or local data are
   generally not persistent, since the computed data may be re-distributed,
   re-allocated, and re-ordered at every invocation of the fix.  It is thus
   advisable to re-invoke this function before the data is accessed, or
   make a copy, if the data shall be used after other LAMMPS commands have
   been issued.

.. note::

   LAMMPS cannot easily check if it is valid to access the data, so it
   may fail with an error.  The caller has to avoid such an error.

\endverbatim
 *
 * \param  handle  pointer to a previously created LAMMPS instance
 * \param  id      string with ID of the fix
 * \param  style   constant indicating the style of data requested
                   (global, per-atom, or local)
 * \param  type    constant indicating type of data (scalar, vector,
                   or array) or size of rows or columns
 * \param  nrow    row index (only used for global vectors and arrays)
 * \param  ncol    column index (only used for global arrays)
 * \return         pointer (cast to ``void *``) to the location of the
 *                 requested data or ``NULL`` if not found. */

void *lammps_extract_fix(void *handle, const char *id, int style, int type,
                         int nrow, int ncol)
{
  auto lmp = (LAMMPS *) handle;

  BEGIN_CAPTURE
  {
    auto fix = lmp->modify->get_fix_by_id(id);
    if (!fix) return nullptr;

    if (style == LMP_STYLE_GLOBAL) {
      if (type == LMP_TYPE_SCALAR) {
        if (!fix->scalar_flag) return nullptr;
        auto dptr = (double *) malloc(sizeof(double));
        *dptr = fix->compute_scalar();
        return (void *) dptr;
      }
      if (type == LMP_TYPE_VECTOR) {
        if (!fix->vector_flag) return nullptr;
        auto dptr = (double *) malloc(sizeof(double));
        *dptr = fix->compute_vector(nrow);
        return (void *) dptr;
      }
      if (type == LMP_TYPE_ARRAY) {
        if (!fix->array_flag) return nullptr;
        auto dptr = (double *) malloc(sizeof(double));
        *dptr = fix->compute_array(nrow,ncol);
        return (void *) dptr;
      }
      if (type == LMP_SIZE_VECTOR) {
        if (!fix->vector_flag) return nullptr;
        return (void *) &fix->size_vector;
      }
      if ((type == LMP_SIZE_ROWS) || (type == LMP_SIZE_COLS)) {
        if (!fix->array_flag) return nullptr;
        if (type == LMP_SIZE_ROWS)
          return (void *) &fix->size_array_rows;
        else
          return (void *) &fix->size_array_cols;
      }
    }

    if (style == LMP_STYLE_ATOM) {
      if (!fix->peratom_flag) return nullptr;
      if (type == LMP_TYPE_VECTOR) return (void *) fix->vector_atom;
      if (type == LMP_TYPE_ARRAY) return (void *) fix->array_atom;
      if (type == LMP_SIZE_COLS) return (void *) &fix->size_peratom_cols;
    }

    if (style == LMP_STYLE_LOCAL) {
      if (!fix->local_flag) return nullptr;
      if (type == LMP_TYPE_SCALAR) return (void *) &fix->size_local_rows;
      if (type == LMP_TYPE_VECTOR) return (void *) fix->vector_local;
      if (type == LMP_TYPE_ARRAY) return (void *) fix->array_local;
      if (type == LMP_SIZE_ROWS) return (void *) &fix->size_local_rows;
      if (type == LMP_SIZE_COLS) return (void *) &fix->size_local_cols;
    }
  }
  END_CAPTURE

  return nullptr;
}

/* ---------------------------------------------------------------------- */

/** Get pointer to data from a LAMMPS variable.
 *
\verbatim embed:rst

This function returns a pointer to data from a LAMMPS :doc:`variable`
identified by its name.  When the variable is either an *equal*\ -style
compatible variable, a *vector*\ -style variable, or an *atom*\ -style
variable, the variable is evaluated and the corresponding value(s) returned.
Variables of style *internal* are compatible with *equal*\ -style variables and
so are *python*\ -style variables, if they return a numeric value.  For other
variable styles, their string value is returned.  The function returns
``NULL`` when a variable of the provided *name* is not found or of an
incompatible style.  The *group* argument is only used for *atom*\
-style variables and ignored otherwise, with one exception: for style *vector*,
if *group* is "GET_VECTOR_SIZE", the returned pointer will yield the length
of the vector to be returned when dereferenced. This pointer must be
deallocated after the value is read to avoid a memory leak.
If *group* is set to ``NULL`` when extracting data from an *atom*\ -style
variable, the group is assumed to be "all".

When requesting data from an *equal*\ -style or compatible variable
this function allocates storage for a single double value, copies the
returned value to it, and returns a pointer to the location of the
copy.  Therefore the allocated storage needs to be freed after its
use to avoid a memory leak. Example:

.. code-block:: c

   double *dptr = (double *) lammps_extract_variable(handle, name, NULL);
   double value = *dptr;
   lammps_free((void *)dptr);

For *atom*\ -style variables, the return value is a pointer to an
allocated block of storage of double of the length ``atom->nlocal``.
Since the data returned are a copy, the location will persist, but its
content will not be updated in case the variable is re-evaluated.
To avoid a memory leak, this pointer needs to be freed after use in
the calling program.

For *vector*\ -style variables, the returned pointer points to actual
LAMMPS data and thus it should **not** be deallocated.  Its length
depends on the variable, compute, or fix data used to construct the
*vector*\ -style variable.  This length can be fetched by calling this
function with *group* set to a non-NULL pointer (NULL returns the vector).
In that case it will return the vector length as an allocated int
pointer cast to a ``void *`` pointer.  That pointer can be recast and
dereferenced to an integer yielding the length of the vector. This pointer
must be deallocated when finished with it to avoid memory leaks. Example:

.. code-block:: c

   double *vectvals = (double *) lammps_extract_variable(handle, name, NULL);
   int *intptr = (int *) lammps_extract_variable(handle, name, 1);
   int vectlen = *intptr;
   lammps_free((void *)intptr);

For other variable styles the returned pointer needs to be cast to
a char pointer and it should **not** be deallocated. Example:

.. code-block:: c

   const char *cptr = (const char *) lammps_extract_variable(handle,name,NULL);
   printf("The value of variable %s is %s\n", name, cptr);

.. note::

   LAMMPS cannot easily check if it is valid to access the data
   referenced by the variables (e.g., computes, fixes, or thermodynamic
   info), so it may fail with an error.  The caller has to make certain
   that the data is extracted only when it safe to evaluate the variable
   and thus an error or crash are avoided.

\endverbatim
 *
 * \param  handle  pointer to a previously created LAMMPS instance
 * \param  name    name of the variable
 * \param  group   group-ID for atom style variable or ``NULL`` or non-NULL to get vector length
 * \return         pointer (cast to ``void *``) to the location of the
 *                 requested data or ``NULL`` if not found. */

void *lammps_extract_variable(void *handle, const char *name, const char *group)
{
  auto lmp = (LAMMPS *) handle;

  BEGIN_CAPTURE
  {
    int ivar = lmp->input->variable->find(name);
    if (ivar < 0) return nullptr;

    if (lmp->input->variable->equalstyle(ivar)) {
      auto dptr = (double *) malloc(sizeof(double));
      *dptr = lmp->input->variable->compute_equal(ivar);
      return (void *) dptr;
    } else if (lmp->input->variable->atomstyle(ivar)) {
      if (group == nullptr) group = (char *)"all";
      int igroup = lmp->group->find(group);
      if (igroup < 0) return nullptr;
      int nlocal = lmp->atom->nlocal;
      auto vector = (double *) malloc(nlocal*sizeof(double));
      lmp->input->variable->compute_atom(ivar,igroup,vector,1,0);
      return (void *) vector;
    } else if (lmp->input->variable->vectorstyle(ivar)) {
      double *values = nullptr;
      int nvector = lmp->input->variable->compute_vector(ivar, &values);
      if (group) {
          int* nvecptr = (int *) malloc(sizeof(int));
          *nvecptr = nvector;
          return (void *) nvecptr;
      } else
        return (void *) values;
    } else {
      return lmp->input->variable->retrieve(name);
    }
  }
  END_CAPTURE
  return nullptr;
}

/* ---------------------------------------------------------------------- */

/** Get data type of a LAMMPS variable.
 *
\verbatim embed:rst

.. versionadded:: 3Nov2022

This function returns an integer that encodes the data type of the variable
with the specified name. See :cpp:enum:`_LMP_VAR_CONST` for valid values.
Callers of :cpp:func:`lammps_extract_variable` can use this information to
decide how to cast the ``void *`` pointer and access the data.

\endverbatim
 *
 * \param  handle  pointer to a previously created LAMMPS instance
 * \param  name    string with the name of the extracted variable
 * \return         integer constant encoding the data type of the property
 *                 or -1 if not found.
 **/

int lammps_extract_variable_datatype(void *handle, const char *name)
{
  auto lmp = (LAMMPS*) handle;

  BEGIN_CAPTURE
  {
    int ivar = lmp->input->variable->find(name);
    if (ivar < 0) return -1;

    if (lmp->input->variable->equalstyle(ivar))
      return LMP_VAR_EQUAL;
    else if (lmp->input->variable->atomstyle(ivar))
      return LMP_VAR_ATOM;
    else if (lmp->input->variable->vectorstyle(ivar))
      return LMP_VAR_VECTOR;
    else
      return LMP_VAR_STRING;
  }
  END_CAPTURE
  return -1;
}

/* ---------------------------------------------------------------------- */
// for printing obsolete function call warning only once
static int set_variable_deprecated_flag = 1;

/** Set the value of a string-style variable.
\verbatim embed:rst

.. deprecated:: 7Feb2024

This function assigns a new value from the string str to the
string-style variable *name*.  This is a way to directly change the
string value of a LAMMPS variable that was previous defined with a
:doc:`variable name string <variable>` command without using any
LAMMPS commands to delete and redefine the variable.

Returns -1 if a variable of that name does not exist or if it is not
a string-style variable, otherwise 0.

.. warning::

   This function is deprecated and :cpp:func:`lammps_set_string_variable`
   should be used instead.

   \endverbatim

* \param  handle  pointer to a previously created LAMMPS instance
 * \param  name    name of the variable
 * \param  str     new value of the variable
 * \return         0 on success or -1 on failure */

int lammps_set_variable(void *handle, const char *name, const char *str)
{
  if (set_variable_deprecated_flag) {
    fprintf(stderr,"Using the 'lammps_set_variable()' function is deprecated. "
            "Please use 'lammps_set_string_variable()' instead.\n");
    set_variable_deprecated_flag = 0;
  }
  return lammps_set_string_variable(handle, name, str);
}

/* ---------------------------------------------------------------------- */

/** Set the value of a string-style variable.
\verbatim embed:rst

.. versionadded:: 7Feb2024

This function assigns a new value from the string str to the
string-style variable *name*.  This is a way to directly change the
string value of a LAMMPS variable that was previous defined with a
:doc:`variable name string <variable>` command without using any
LAMMPS commands to delete and redefine the variable.

Returns -1 if a variable of that name does not exist or if it is not
a string-style variable, otherwise 0.

\endverbatim

 * \param  handle  pointer to a previously created LAMMPS instance
 * \param  name    name of the variable
 * \param  str     new value of the variable
 * \return         0 on success or -1 on failure
 */
int lammps_set_string_variable(void *handle, const char *name, const char *str)
{
  auto lmp = (LAMMPS *) handle;
  int err = -1;

  BEGIN_CAPTURE
  {
    err = lmp->input->variable->set_string(name,str);
  }
  END_CAPTURE

  return err;
}

/* ---------------------------------------------------------------------- */

/** Set the value of an internal-style variable.
 *
\verbatim embed:rst

.. versionadded:: 7Feb2024

This function assigns a new value from the floating point number *value*
to the internal-style variable *name*.  This is a way to directly change
the numerical value of such a LAMMPS variable that was previous defined
with a :doc:`variable name internal <variable>` command without using
any LAMMPS commands to delete and redefine the variable.

Returns -1 if a variable of that name does not exist or is not an
internal-style variable, otherwise 0.

\endverbatim

 * \param  handle  pointer to a previously created LAMMPS instance
 * \param  name    name of the variable
 * \param  value   new value of the variable
 * \return         0 on success or -1 on failure
 */
int lammps_set_internal_variable(void *handle, const char *name, double value)
{
  auto lmp = (LAMMPS *) handle;

  BEGIN_CAPTURE
  {
    int ivar = lmp->input->variable->find(name);
    if (ivar < 0) return -1;
    if (lmp->input->variable->internalstyle(ivar)) {
        lmp->input->variable->internal_set(ivar, value);
        return 0;
    }
  }
  END_CAPTURE
  return -1;
}

/* ---------------------------------------------------------------------- */

/** Retrieve informational string for a variable.
 *
\verbatim embed:rst

.. versionadded:: 21Nov2023

This function copies a string with human readable information about
a defined variable: name, style, current value(s) into the provided
C-style string buffer.  That is the same info as produced by the
:doc:`info variables <info>` command. The length of the buffer must
be provided as *buf_size* argument.  If the info exceeds the length
of the buffer, it will be truncated accordingly.  If the index is
out of range, the function returns 0 and *buffer* is set to an empty
string, otherwise 1.

\endverbatim

 * \param handle   pointer to a previously created LAMMPS instance cast to ``void *``.
 * \param idx      index of the variable (0 <= idx < nvar)
 * \param buffer   string buffer to copy the info to
 * \param buf_size size of the provided string buffer
 * \return 1 if successful, otherwise 0  */

int lammps_variable_info(void *handle, int idx, char *buffer, int buf_size) {
  auto lmp = (LAMMPS *) handle;
  Info info(lmp);

  if ((idx >= 0) && (idx < lmp->input->variable->nvar)) {
    auto varinfo = info.get_variable_info(idx);
    strncpy(buffer, varinfo.c_str(), buf_size);
    return 1;
  }

  buffer[0] = '\0';
  return 0;
}

<<<<<<< HEAD
/* ---------------------------------------------------------------------- */

/** Clear whether a compute has been invoked.
=======
/** Evaluate an immediate variable expression
>>>>>>> 31d1addf
 *
\verbatim embed:rst

.. versionadded:: TBD

<<<<<<< HEAD
   This function clears the invoked flag of all computes.
   Called everywhere that computes are used, before computes are invoked.
   The invoked flag is used to avoid re-invoking same compute multiple times
   and to flag computes that store invocation times as having been invoked

\endverbatim

 * \param handle   pointer to a previously created LAMMPS instance cast to ``void *``.
 */
void lammps_compute_clearstep(void * handle) {
  auto lmp = (LAMMPS *) handle;

  BEGIN_CAPTURE
  {
    lmp->modify->clearstep_compute();
  }
  END_CAPTURE
}

/* ---------------------------------------------------------------------- */

/** Add next timestep to all computes
 *
\verbatim embed:rst

.. versionadded:: TBD

   loop over all computes
   schedule next invocation for those that store invocation times
   called when not sure what computes will be needed on newstep
   do not loop only over n_timeflag, since may not be set yet
=======
This function takes a string with an expression that can be used
for :doc:`equal style variables <variable>`, evaluates it and returns
the resulting (scalar) value as a floating point number.

*See also*
    :cpp:func:`lammps_expand`
>>>>>>> 31d1addf

\endverbatim

 * \param handle   pointer to a previously created LAMMPS instance cast to ``void *``.
<<<<<<< HEAD
 * \param newstep  next timestep the compute will be invoked
 */
void lammps_compute_addstep_all(void * handle, bigint newstep) {
  auto lmp = (LAMMPS *) handle;

  BEGIN_CAPTURE
  {
    lmp->modify->addstep_compute_all(newstep);
  }
  END_CAPTURE
}
/* ---------------------------------------------------------------------- */

/** Add next timestep to compute if it has been invoked in the current timestep
 *
\verbatim embed:rst

.. versionadded:: TBD

   loop over computes that store invocation times
   if its invoked flag set on this timestep, schedule next invocation
   called everywhere that computes are used, after computes are invoked

\endverbatim

 * \param handle   pointer to a previously created LAMMPS instance cast to ``void *``.
 * \param newstep  next timestep the compute will be invoked
 */
void lammps_compute_addstep(void * handle, bigint newstep) {
  auto lmp = (LAMMPS *) handle;

  BEGIN_CAPTURE
  {
    lmp->modify->addstep_compute(newstep);
  }
  END_CAPTURE
=======
 * \param expr     string with expression
 * \return         result from expression */

double lammps_eval(void *handle, const char *expr)
{
  auto lmp = (LAMMPS *) handle;
  double result = 0.0;

  BEGIN_CAPTURE
  {
    result = lmp->input->variable->compute_equal(expr);
  }
  END_CAPTURE

  return result;
>>>>>>> 31d1addf
}

// ----------------------------------------------------------------------
// Library functions for scatter/gather operations of data
// ----------------------------------------------------------------------

/** Gather the named atom-based entity for all atoms across all processes,
 * in order.
 *
\verbatim embed:rst

This subroutine gathers data for all atoms and stores them in a
one-dimensional array allocated by the user. The data will be ordered by
atom ID, which requires consecutive atom IDs (1 to *natoms*\ ). If you need
a similar array but have non-consecutive atom IDs, see
:cpp:func:`lammps_gather_atoms_concat`; for a similar array but for a subset
of atoms, see :cpp:func:`lammps_gather_atoms_subset`.

The *data* array will be ordered in groups of *count* values, sorted by atom ID
(e.g., if *name* is *x* and *count* = 3, then *data* = x[0][0], x[0][1],
x[0][2], x[1][0], x[1][1], x[1][2], x[2][0], :math:`\dots`);
*data* must be pre-allocated by the caller to length (*count* :math:`\times`
*natoms*), as queried by :cpp:func:`lammps_get_natoms`,
:cpp:func:`lammps_extract_global`, or :cpp:func:`lammps_extract_setting`.

.. admonition:: Restrictions
    :class: warning

    This function is not compatible with ``-DLAMMPS_BIGBIG``.

    Atom IDs must be defined and consecutive.

    The total number of atoms must not be more than 2147483647 (max 32-bit signed int).

\endverbatim
 *
 * \param handle  pointer to a previously created LAMMPS instance
 * \param name    desired quantity (e.g., *x* or *charge*)
 * \param type    0 for ``int`` values, 1 for ``double`` values
 * \param count   number of per-atom values (e.g., 1 for *type* or *charge*,
 *                3 for *x* or *f*); use *count* = 3 with *image* if you want
 *                a single image flag unpacked into (*x*,*y*,*z*) components.
 * \param data    per-atom values packed in a 1-dimensional array of length
 *                *natoms* \* *count*.
 *
 */
/* ----------------------------------------------------------------------
   method:
     alloc and zero count*Natom length vector
     loop over Nlocal to fill vector with my values
     Allreduce to sum vector into data across all procs
------------------------------------------------------------------------- */

void lammps_gather_atoms(void *handle, const char *name, int type, int count, void *data)
{
  auto lmp = (LAMMPS *) handle;

  BEGIN_CAPTURE
  {
#if defined(LAMMPS_BIGBIG)
    lmp->error->all(FLERR,"Library function lammps_gather_atoms() "
                    "is not compatible with -DLAMMPS_BIGBIG");
#else
    int i,j,offset;

    // error if tags are not defined or not consecutive
    // NOTE: test that name = image or ids is not a 64-bit int in code?

    int flag = 0;
    if (lmp->atom->tag_enable == 0 || lmp->atom->tag_consecutive() == 0)
      flag = 1;
    if (lmp->atom->natoms > MAXSMALLINT) flag = 1;
    if (flag) {
      lmp->error->all(FLERR,"lammps_gather_atoms(): Atom-IDs must exist and be consecutive");
      return;
    }

    int natoms = static_cast<int> (lmp->atom->natoms);

    void *vptr = lmp->atom->extract(name);
    if (vptr == nullptr) {
      lmp->error->all(FLERR, "lammps_gather_atoms(): unknown property {}", name);
      return;
    }

    // copy = Natom length vector of per-atom values
    // use atom ID to insert each atom's values into copy
    // MPI_Allreduce with MPI_SUM to merge into data, ordered by atom ID

    if (type == 0) {
      int *vector = nullptr;
      int **array = nullptr;
      const int imgunpack = (count == 3) && (strcmp(name,"image") == 0);

      if ((count == 1) || imgunpack) vector = (int *) vptr;
      else array = (int **) vptr;

      int *copy;
      lmp->memory->create(copy,count*natoms,"lib/gather:copy");
      for (i = 0; i < count*natoms; i++) copy[i] = 0;

      tagint *tag = lmp->atom->tag;
      int nlocal = lmp->atom->nlocal;

      if (count == 1) {
        for (i = 0; i < nlocal; i++)
          copy[tag[i]-1] = vector[i];

      } else if (imgunpack) {
        for (i = 0; i < nlocal; i++) {
          offset = count*(tag[i]-1);
          const int image = vector[i];
          copy[offset++] = (image & IMGMASK) - IMGMAX;
          copy[offset++] = ((image >> IMGBITS) & IMGMASK) - IMGMAX;
          copy[offset++] = ((image >> IMG2BITS) & IMGMASK) - IMGMAX;
        }

      } else {
        for (i = 0; i < nlocal; i++) {
          offset = count*(tag[i]-1);
          for (j = 0; j < count; j++)
            copy[offset++] = array[i][j];
        }
      }

      MPI_Allreduce(copy,data,count*natoms,MPI_INT,MPI_SUM,lmp->world);
      lmp->memory->destroy(copy);

    } else if (type == 1) {
      double *vector = nullptr;
      double **array = nullptr;
      if (count == 1) vector = (double *) vptr;
      else array = (double **) vptr;

      double *copy;
      lmp->memory->create(copy,count*natoms,"lib/gather:copy");
      for (i = 0; i < count*natoms; i++) copy[i] = 0.0;

      tagint *tag = lmp->atom->tag;
      int nlocal = lmp->atom->nlocal;

      if (count == 1) {
        for (i = 0; i < nlocal; i++)
          copy[tag[i]-1] = vector[i];

      } else {
        for (i = 0; i < nlocal; i++) {
          offset = count*(tag[i]-1);
          for (j = 0; j < count; j++)
            copy[offset++] = array[i][j];
        }
      }

      MPI_Allreduce(copy,data,count*natoms,MPI_DOUBLE,MPI_SUM,lmp->world);
      lmp->memory->destroy(copy);
    } else {
      lmp->error->all(FLERR,"lammps_gather_atoms(): unsupported data type");
      return;
    }
#endif
  }
  END_CAPTURE
}

/** Gather the named atom-based entity for all atoms across all processes,
 * unordered.
 *
\verbatim embed:rst

This subroutine gathers data for all atoms and stores them in a
one-dimensional array allocated by the user. The data will be a concatenation
of chunks from each processor's owned atoms, in whatever order the atoms are
in on each processor. This process has no requirement that the atom IDs be
consecutive. If you need the ID of each atom, you can do another
:cpp:func:`lammps_gather_atoms_concat` call with *name* set to ``id``.
If you have consecutive IDs and want the data to be in order, use
:cpp:func:`lammps_gather_atoms`; for a similar array but for a subset
of atoms, use :cpp:func:`lammps_gather_atoms_subset`.

The *data* array will be in groups of *count* values, with *natoms*
groups total, but not in order by atom ID (e.g., if *name* is *x* and *count*
is 3, then *data* might be something like x[10][0], x[10][1], x[10][2],
x[2][0], x[2][1], x[2][2], x[4][0], :math:`\dots`); *data* must be
pre-allocated by the caller to length (*count* :math:`\times` *natoms*), as
queried by :cpp:func:`lammps_get_natoms`, :cpp:func:`lammps_extract_global`,
or :cpp:func:`lammps_extract_setting`.

.. admonition:: Restrictions
    :class: warning

    This function is not compatible with ``-DLAMMPS_BIGBIG``.

    Atom IDs must be defined.

    The total number of atoms must not be more than 2147483647 (max 32-bit signed int).

\endverbatim
 *
 * \param handle: pointer to a previously created LAMMPS instance
 * \param name:   desired quantity (e.g., *x* or *charge*\ )
 * \param type:   0 for ``int`` values, 1 for ``double`` values
 * \param count:  number of per-atom values (e.g., 1 for *type* or *charge*,
 *                3 for *x* or *f*); use *count* = 3 with "image" if you want
 *                single image flags unpacked into (*x*,*y*,*z*)
 * \param data:   per-atom values packed in a 1-dimensional array of length
 *                *natoms* \* *count*.
 *
 */

/* ----------------------------------------------------------------------
   method:
     Allgather Nlocal atoms from each proc into data
------------------------------------------------------------------------- */

void lammps_gather_atoms_concat(void *handle, const char *name, int type,
                                int count, void *data)
{
  auto lmp = (LAMMPS *) handle;

  BEGIN_CAPTURE
  {
#if defined(LAMMPS_BIGBIG)
    lmp->error->all(FLERR,"Library function lammps_gather_atoms_concat() "
                    "is not compatible with -DLAMMPS_BIGBIG");
#else
    int i,offset;

    // error if tags are not defined
    // NOTE: test that name = image or ids is not a 64-bit int in code?

    int flag = 0;
    if (lmp->atom->tag_enable == 0) flag = 1;
    if (lmp->atom->natoms > MAXSMALLINT) flag = 1;
    if (flag) {
      lmp->error->all(FLERR,"lammps_gather_atoms_concat(): Atom-IDs must exist");
      return;
    }

    int natoms = static_cast<int> (lmp->atom->natoms);

    void *vptr = lmp->atom->extract(name);
    if (vptr == nullptr) {
      lmp->error->all(FLERR,"lammps_gather_atoms_concat(): unknown property {}", name);
      return;
    }

    // perform MPI_Allgatherv on each proc's chunk of Nlocal atoms

    int nprocs = lmp->comm->nprocs;

    int *recvcounts,*displs;
    lmp->memory->create(recvcounts,nprocs,"lib/gather:recvcounts");
    lmp->memory->create(displs,nprocs,"lib/gather:displs");

    if (type == 0) {
      int *vector = nullptr;
      int **array = nullptr;
      const int imgunpack = (count == 3) && (strcmp(name,"image") == 0);

      if ((count == 1) || imgunpack) vector = (int *) vptr;
      else array = (int **) vptr;

      int nlocal = lmp->atom->nlocal;

      if (count == 1) {
        MPI_Allgather(&nlocal,1,MPI_INT,recvcounts,1,MPI_INT,lmp->world);
        displs[0] = 0;
        for (i = 1; i < nprocs; i++)
          displs[i] = displs[i-1] + recvcounts[i-1];
        MPI_Allgatherv(vector,nlocal,MPI_INT,data,recvcounts,displs,MPI_INT,lmp->world);

      } else if (imgunpack) {
        int *copy;
        lmp->memory->create(copy,count*natoms,"lib/gather:copy");
        for (i = 0; i < count*natoms; i++) copy[i] = 0;

        offset = 0;
        for (i = 0; i < nlocal; i++) {
          const int image = vector[i];
          copy[offset++] = (image & IMGMASK) - IMGMAX;
          copy[offset++] = ((image >> IMGBITS) & IMGMASK) - IMGMAX;
          copy[offset++] = ((image >> IMG2BITS) & IMGMASK) - IMGMAX;
        }
        int n = count*nlocal;
        MPI_Allgather(&n,1,MPI_INT,recvcounts,1,MPI_INT,lmp->world);
        displs[0] = 0;
        for (i = 1; i < nprocs; i++)
          displs[i] = displs[i-1] + recvcounts[i-1];
        MPI_Allgatherv(copy,count*nlocal,MPI_INT,data,recvcounts,displs,MPI_INT,lmp->world);
        lmp->memory->destroy(copy);

      } else {
        int n = count*nlocal;
        MPI_Allgather(&n,1,MPI_INT,recvcounts,1,MPI_INT,lmp->world);
        displs[0] = 0;
        for (i = 1; i < nprocs; i++)
          displs[i] = displs[i-1] + recvcounts[i-1];
        MPI_Allgatherv(&array[0][0],count*nlocal,MPI_INT,data,recvcounts,displs,MPI_INT,lmp->world);
      }

    } else {
      double *vector = nullptr;
      double **array = nullptr;
      if (count == 1) vector = (double *) vptr;
      else array = (double **) vptr;

      int nlocal = lmp->atom->nlocal;

      if (count == 1) {
        MPI_Allgather(&nlocal,1,MPI_INT,recvcounts,1,MPI_INT,lmp->world);
        displs[0] = 0;
        for (i = 1; i < nprocs; i++)
          displs[i] = displs[i-1] + recvcounts[i-1];
        MPI_Allgatherv(vector,nlocal,MPI_DOUBLE,data,recvcounts,displs,MPI_DOUBLE,lmp->world);

      } else {
        int n = count*nlocal;
        MPI_Allgather(&n,1,MPI_INT,recvcounts,1,MPI_INT,lmp->world);
        displs[0] = 0;
        for (i = 1; i < nprocs; i++)
          displs[i] = displs[i-1] + recvcounts[i-1];
        MPI_Allgatherv(&array[0][0],count*nlocal,MPI_DOUBLE,
                       data,recvcounts,displs,MPI_DOUBLE,lmp->world);
      }
    }

    lmp->memory->destroy(recvcounts);
    lmp->memory->destroy(displs);
#endif
  }
  END_CAPTURE
}

/** Gather the named atom-based entity for a subset of atoms.
 *
\verbatim embed:rst

This subroutine gathers data for the requested atom IDs and stores them in a
one-dimensional array allocated by the user. The data will be ordered by atom
ID, but there is no requirement that the IDs be consecutive. If you wish to
return a similar array for *all* the atoms, use :cpp:func:`lammps_gather_atoms`
or :cpp:func:`lammps_gather_atoms_concat`.

The *data* array will be in groups of *count* values, sorted by atom ID
in the same order as the array *ids* (e.g., if *name* is *x*, *count* = 3, and
*ids* is {100, 57, 210}, then *data* might look like {x[100][0], x[100][1],
x[100][2], x[57][0], x[57][1], x[57][2], x[210][0], :math:`\dots`);
*ids* must be provided by the user with length *ndata*, and
*data* must be pre-allocated by the caller to length
(*count* :math:`\times` *ndata*).

.. admonition:: Restrictions
    :class: warning

    This function is not compatible with ``-DLAMMPS_BIGBIG``.

    Atom IDs must be defined and an :doc:`atom map must be enabled <atom_modify>`

    The total number of atoms must not be more than 2147483647 (max 32-bit signed int).

\endverbatim
 *
 * \param handle: pointer to a previously created LAMMPS instance
 * \param name:   desired quantity (e.g., *x* or *charge*)
 * \param type:   0 for ``int`` values, 1 for ``double`` values
 * \param count:  number of per-atom values (e.g., 1 for *type* or *charge*,
 *                3 for *x* or *f*); use *count* = 3 with "image" if you want
 *                single image flags unpacked into (*x*,*y*,*z*)
 * \param ndata:  number of atoms for which to return data (can be all of them)
 * \param ids:    list of *ndata* atom IDs for which to return data
 * \param data:   per-atom values packed in a 1-dimensional array of length
 *                *ndata* \* *count*.
 *
 */

/* ----------------------------------------------------------------------
   method:
     alloc and zero count*Ndata length vector
     loop over Ndata to fill vector with my values
     Allreduce to sum vector into data across all procs
------------------------------------------------------------------------- */

void lammps_gather_atoms_subset(void *handle, const char *name, int type,
                                int count, int ndata, int *ids, void *data)
{
  auto lmp = (LAMMPS *) handle;

  BEGIN_CAPTURE
  {
#if defined(LAMMPS_BIGBIG)
    lmp->error->all(FLERR,"Library function lammps_gather_atoms_subset() "
                    "is not compatible with -DLAMMPS_BIGBIG");
#else
    int i,j,m,offset;
    tagint id;

    // error if tags are not defined or no atom map
    // NOTE: test that name = image or ids is not a 64-bit int in code?

    int flag = 0;
    if (lmp->atom->tag_enable == 0) flag = 1;
    if (lmp->atom->natoms > MAXSMALLINT) flag = 1;
    if (lmp->atom->map_style == Atom::MAP_NONE) flag = 1;
    if (flag) {
      lmp->error->all(FLERR,"lammps_gather_atoms_subset(): Atom-IDs must exist and be mapped");
      return;
    }

    void *vptr = lmp->atom->extract(name);
    if (vptr == nullptr) {
      lmp->error->all(FLERR,"lammps_gather_atoms_subset(): unknown property {}", name);
      return;
    }

    // copy = Ndata length vector of per-atom values
    // use atom ID to insert each atom's values into copy
    // MPI_Allreduce with MPI_SUM to merge into data

    if (type == 0) {
      int *vector = nullptr;
      int **array = nullptr;
      const int imgunpack = (count == 3) && (strcmp(name,"image") == 0);

      if ((count == 1) || imgunpack) vector = (int *) vptr;
      else array = (int **) vptr;

      int *copy;
      lmp->memory->create(copy,count*ndata,"lib/gather:copy");
      for (i = 0; i < count*ndata; i++) copy[i] = 0;

      int nlocal = lmp->atom->nlocal;

      if (count == 1) {
        for (i = 0; i < ndata; i++) {
          id = ids[i];
          if ((m = lmp->atom->map(id)) >= 0 && m < nlocal)
            copy[i] = vector[m];
        }

      } else if (imgunpack) {
        for (i = 0; i < ndata; i++) {
          id = ids[i];
          if ((m = lmp->atom->map(id)) >= 0 && m < nlocal) {
            offset = count*i;
            const int image = vector[m];
            copy[offset++] = (image & IMGMASK) - IMGMAX;
            copy[offset++] = ((image >> IMGBITS) & IMGMASK) - IMGMAX;
            copy[offset++] = ((image >> IMG2BITS) & IMGMASK) - IMGMAX;
          }
        }

      } else {
        for (i = 0; i < ndata; i++) {
          id = ids[i];
          if ((m = lmp->atom->map(id)) >= 0 && m < nlocal) {
            offset = count*i;
            for (j = 0; j < count; j++)
              copy[offset++] = array[m][j];
          }
        }
      }

      MPI_Allreduce(copy,data,count*ndata,MPI_INT,MPI_SUM,lmp->world);
      lmp->memory->destroy(copy);

    } else {
      double *vector = nullptr;
      double **array = nullptr;
      if (count == 1) vector = (double *) vptr;
      else array = (double **) vptr;

      double *copy;
      lmp->memory->create(copy,count*ndata,"lib/gather:copy");
      for (i = 0; i < count*ndata; i++) copy[i] = 0.0;

      int nlocal = lmp->atom->nlocal;

      if (count == 1) {
        for (i = 0; i < ndata; i++) {
          id = ids[i];
          if ((m = lmp->atom->map(id)) >= 0 && m < nlocal)
            copy[i] = vector[m];
        }

      } else {
        for (i = 0; i < ndata; i++) {
          id = ids[i];
          if ((m = lmp->atom->map(id)) >= 0 && m < nlocal) {
            offset = count*i;
            for (j = 0; j < count; j++)
              copy[offset++] = array[m][j];
          }
        }
      }

      MPI_Allreduce(copy,data,count*ndata,MPI_DOUBLE,MPI_SUM,lmp->world);
      lmp->memory->destroy(copy);
    }
#endif
  }
  END_CAPTURE
}

/** Scatter the named atom-based entities in *data* to all processes.
 *
\verbatim embed:rst

This subroutine takes data stored in a one-dimensional array supplied by the
user and scatters them to all atoms on all processes. The data must be
ordered by atom ID, with the requirement that the IDs be consecutive.
Use :cpp:func:`lammps_scatter_atoms_subset` to scatter data for some (or all)
atoms, unordered.

The *data* array needs to be ordered in groups of *count* values, sorted by
atom ID (e.g., if *name* is *x* and *count* = 3, then
*data* = {x[0][0], x[0][1], x[0][2], x[1][0], x[1][1], x[1][2], x[2][0],
:math:`\dots`}); *data* must be of length (*count* :math:`\times` *natoms*).

.. admonition:: Restrictions
    :class: warning

    This function is not compatible with ``-DLAMMPS_BIGBIG``.

    Atom IDs must be defined, must be consecutive, and an
    :doc:`atom map must be enabled <atom_modify>`

    The total number of atoms must not be more than 2147483647 (max 32-bit signed int).

\endverbatim
 *
 * \param handle  pointer to a previously created LAMMPS instance
 * \param name    desired quantity (e.g., *x* or *charge*)
 * \param type    0 for ``int`` values, 1 for ``double`` values
 * \param count   number of per-atom values (e.g., 1 for *type* or *charge*,
 *                3 for *x* or *f*); use *count* = 3 with *image* if you have
 *                a single image flag packed into (*x*,*y*,*z*) components.
 * \param data    per-atom values packed in a one-dimensional array of length
 *                *natoms* \* *count*.
 *
 */

/* ----------------------------------------------------------------------
   method:
     loop over Natoms, if I own atom ID, set its values from data
------------------------------------------------------------------------- */

void lammps_scatter_atoms(void *handle, const char *name, int type, int count,
                          void *data)
{
  auto lmp = (LAMMPS *) handle;

  BEGIN_CAPTURE
  {
#if defined(LAMMPS_BIGBIG)
    lmp->error->all(FLERR,"Library function lammps_scatter_atoms() "
                    "is not compatible with -DLAMMPS_BIGBIG");
#else
    int i,j,m,offset;

    // error if tags are not defined or not consecutive or no atom map
    // NOTE: test that name = image or ids is not a 64-bit int in code?

    int flag = 0;
    if (lmp->atom->tag_enable == 0 || lmp->atom->tag_consecutive() == 0)
      flag = 1;
    if (lmp->atom->natoms > MAXSMALLINT) flag = 1;
    if (lmp->atom->map_style == Atom::MAP_NONE) flag = 1;
    if (flag) {
      lmp->error->all(FLERR,"lammps_scatter_atoms(): "
                      "Atom-IDs must exist, be consecutive, and be mapped");
      return;
    }

    int natoms = static_cast<int> (lmp->atom->natoms);

    void *vptr = lmp->atom->extract(name);
    if (vptr == nullptr) {
      lmp->error->all(FLERR, "lammps_scatter_atoms(): unknown property {}", name);
      return;
    }

    if (type == 0) {
      int *vector = nullptr;
      int **array = nullptr;
      const int imgpack = (count == 3) && (strcmp(name,"image") == 0);

      if ((count == 1) || imgpack) vector = (int *) vptr;
      else array = (int **) vptr;
      int *dptr = (int *) data;

      if (count == 1) {
        for (i = 0; i < natoms; i++)
          if ((m = lmp->atom->map(i+1)) >= 0)
            vector[m] = dptr[i];

      } else if (imgpack) {
        for (i = 0; i < natoms; i++)
          if ((m = lmp->atom->map(i+1)) >= 0) {
            offset = count*i;
            int image = dptr[offset++] + IMGMAX;
            image += (dptr[offset++] + IMGMAX) << IMGBITS;
            image += (dptr[offset++] + IMGMAX) << IMG2BITS;
            vector[m] = image;
          }

      } else {
        for (i = 0; i < natoms; i++)
          if ((m = lmp->atom->map(i+1)) >= 0) {
            offset = count*i;
            for (j = 0; j < count; j++)
              array[m][j] = dptr[offset++];
          }
      }

    } else {
      double *vector = nullptr;
      double **array = nullptr;
      if (count == 1) vector = (double *) vptr;
      else array = (double **) vptr;
      auto dptr = (double *) data;

      if (count == 1) {
        for (i = 0; i < natoms; i++)
          if ((m = lmp->atom->map(i+1)) >= 0)
            vector[m] = dptr[i];

      } else {
        for (i = 0; i < natoms; i++) {
          if ((m = lmp->atom->map(i+1)) >= 0) {
            offset = count*i;
            for (j = 0; j < count; j++)
              array[m][j] = dptr[offset++];
          }
        }
      }
    }
#endif
  }
  END_CAPTURE
}

/** Scatter the named atom-based entities in *data* from a subset of atoms
 *  to all processes.
 *
\verbatim embed:rst

This subroutine takes data stored in a one-dimensional array supplied by the
user and scatters them to a subset of atoms on all processes. The array
*data* contains data associated with atom IDs, but there is no requirement that
the IDs be consecutive, as they are provided in a separate array.
Use :cpp:func:`lammps_scatter_atoms` to scatter data for all atoms, in order.

The *data* array needs to be organized in groups of *count* values, with the
groups in the same order as the array *ids*. For example, if you want *data*
to be the array {x[1][0], x[1][1], x[1][2], x[100][0], x[100][1], x[100][2],
x[57][0], x[57][1], x[57][2]}, then *count* = 3, *ndata* = 3, and *ids* would
be {1, 100, 57}.

.. admonition:: Restrictions
    :class: warning

    This function is not compatible with ``-DLAMMPS_BIGBIG``.

    Atom IDs must be defined and an :doc:`atom map must be enabled <atom_modify>`

    The total number of atoms must not be more than 2147483647 (max 32-bit signed int).

\endverbatim
 *
 * \param handle: pointer to a previously created LAMMPS instance
 * \param name:   desired quantity (e.g., *x* or *charge*)
 * \param type:   0 for ``int`` values, 1 for ``double`` values
 * \param count:  number of per-atom values (e.g., 1 for *type* or *charge*,
 *                3 for *x* or *f*); use *count* = 3 with "image" if you have
 *                all the image flags packed into (*xyz*)
 * \param ndata:  number of atoms listed in *ids* and *data* arrays
 * \param ids:    list of *ndata* atom IDs to scatter data to
 * \param data    per-atom values packed in a 1-dimensional array of length
 *                *ndata* \* *count*.
 *
 */

/* ----------------------------------------------------------------------
   scatter the named atom-based entity in data to a subset of atoms
   data is ordered by provided atom IDs
     no requirement for consecutive atom IDs (1 to N)
   see scatter_atoms() to scatter data for all atoms, ordered by consecutive IDs
   name = desired quantity (e.g., x or charge)
   type = 0 for integer values, 1 for double values
   count = # of per-atom values (e.g., 1 for type or charge, 3 for x or f)
     use count = 3 with "image" for xyz to be packed into single image flag
   ndata = # of atoms in ids and data (could be all atoms)
   ids = list of Ndata atom IDs to scatter data to
   data = atom-based values in 1d data, ordered by count, then by atom ID
     (e.g., x[0][0],x[0][1],x[0][2],x[1][0],x[1][1],x[1][2],x[2][0],...)
     data must be correct length = count*Ndata
   method:
     loop over Ndata, if I own atom ID, set its values from data
------------------------------------------------------------------------- */

void lammps_scatter_atoms_subset(void *handle, const char *name, int type,
                                 int count, int ndata, int *ids, void *data)
{
  auto lmp = (LAMMPS *) handle;

  BEGIN_CAPTURE
  {
#if defined(LAMMPS_BIGBIG)
    lmp->error->all(FLERR,"Library function lammps_scatter_atoms_subset() "
                    "is not compatible with -DLAMMPS_BIGBIG");
#else
    int i,j,m,offset;
    tagint id;

    // error if tags are not defined or no atom map
    // NOTE: test that name = image or ids is not a 64-bit int in code?

    int flag = 0;
    if (lmp->atom->tag_enable == 0) flag = 1;
    if (lmp->atom->natoms > MAXSMALLINT) flag = 1;
    if (lmp->atom->map_style == Atom::MAP_NONE) flag = 1;
    if (flag) {
      lmp->error->all(FLERR,"lammps_scatter_atoms_subset(): Atom-IDs must exist and be mapped");
      return;
    }

    void *vptr = lmp->atom->extract(name);
    if (vptr == nullptr) {
      lmp->error->all(FLERR, "lammps_scatter_atoms_subset(): unknown property {}", name);
      return;
    }

    if (type == 0) {
      int *vector = nullptr;
      int **array = nullptr;
      const int imgpack = (count == 3) && (strcmp(name,"image") == 0);

      if ((count == 1) || imgpack) vector = (int *) vptr;
      else array = (int **) vptr;
      int *dptr = (int *) data;

      if (count == 1) {
        for (i = 0; i < ndata; i++) {
          id = ids[i];
          if ((m = lmp->atom->map(id)) >= 0)
            vector[m] = dptr[i];
        }

      } else if (imgpack) {
        for (i = 0; i < ndata; i++) {
          id = ids[i];
          if ((m = lmp->atom->map(id)) >= 0) {
            offset = count*i;
            int image = dptr[offset++] + IMGMAX;
            image += (dptr[offset++] + IMGMAX) << IMGBITS;
            image += (dptr[offset++] + IMGMAX) << IMG2BITS;
            vector[m] = image;
          }
        }

      } else {
        for (i = 0; i < ndata; i++) {
          id = ids[i];
          if ((m = lmp->atom->map(id)) >= 0) {
            offset = count*i;
            for (j = 0; j < count; j++)
              array[m][j] = dptr[offset++];
          }
        }
      }

    } else {
      double *vector = nullptr;
      double **array = nullptr;
      if (count == 1) vector = (double *) vptr;
      else array = (double **) vptr;
      auto dptr = (double *) data;

      if (count == 1) {
        for (i = 0; i < ndata; i++) {
          id = ids[i];
          if ((m = lmp->atom->map(id)) >= 0)
            vector[m] = dptr[i];
        }

      } else {
        for (i = 0; i < ndata; i++) {
          id = ids[i];
          if ((m = lmp->atom->map(id)) >= 0) {
            offset = count*i;
            for (j = 0; j < count; j++)
              array[m][j] = dptr[offset++];
          }
        }
      }
    }
#endif
  }
  END_CAPTURE
}

/** Gather type and constituent atom info for all bonds
 *
\verbatim embed:rst

.. versionadded:: 28Jul2021

This function copies the list of all bonds into a buffer provided by
the calling code. The buffer will be filled with bond type, bond atom 1,
bond atom 2 for each bond. Thus the buffer has to be allocated to the
dimension of 3 times the **total** number of bonds times the size of
the LAMMPS "tagint" type, which is either 4 or 8 bytes depending on
whether they are stored in 32-bit or 64-bit integers, respectively.
This size depends on the compile time settings used when compiling
the LAMMPS library and can be queried by calling
:cpp:func:`lammps_extract_setting()` with the keyword "tagint".

When running in parallel, the data buffer must be allocated on **all**
MPI ranks and will be filled with the information for **all** bonds
in the system.

Below is a brief C code demonstrating accessing this collected bond information.

.. code-block:: c

   #include "library.h"

   #include <stdint.h>
   #include <stdio.h>
   #include <stdlib.h>

   int main(int argc, char **argv)
   {
       int tagintsize;
       int64_t i, nbonds;
       void *handle, *bonds;

       handle = lammps_open_no_mpi(0, NULL, NULL);
       lammps_file(handle, "in.some_input");

       tagintsize = lammps_extract_setting(handle, "tagint");
       if (tagintsize == 4)
           nbonds = *(int32_t *)lammps_extract_global(handle, "nbonds");
        else
           nbonds = *(int64_t *)lammps_extract_global(handle, "nbonds");
       bonds = malloc(nbonds * 3 * tagintsize);

       lammps_gather_bonds(handle, bonds);

       if (lammps_extract_setting(handle, "world_rank") == 0) {
           if (tagintsize == 4) {
               int32_t *bonds_real = (int32_t *)bonds;
               for (i = 0; i < nbonds; ++i) {
                   printf("bond % 4ld: type = %d, atoms: % 4d  % 4d\n",i,
                          bonds_real[3*i], bonds_real[3*i+1], bonds_real[3*i+2]);
               }
           } else {
               int64_t *bonds_real = (int64_t *)bonds;
               for (i = 0; i < nbonds; ++i) {
                   printf("bond % 4ld: type = %ld, atoms: % 4ld  % 4ld\n",i,
                          bonds_real[3*i], bonds_real[3*i+1], bonds_real[3*i+2]);
               }
           }
       }

       lammps_close(handle);
       lammps_mpi_finalize();
       free(bonds);
       return 0;
   }

\endverbatim
 *
 * \param  handle  pointer to a previously created LAMMPS instance
 * \param  data    pointer to data to copy the result to */

void lammps_gather_bonds(void *handle, void *data)
{
  auto lmp = (LAMMPS *) handle;
  BEGIN_CAPTURE {
    void *val = lammps_extract_global(handle,"nbonds");
    bigint nbonds = *(bigint *)val;

    // no bonds
    if (nbonds == 0) return;

    // count per MPI rank bonds, determine offsets and allocate local buffers
    int localbonds = lmp->atom->avec->pack_bond(nullptr);
    int nprocs = lmp->comm->nprocs;
    int *bufsizes = new int[nprocs];
    int *bufoffsets = new int[nprocs];
    MPI_Allgather(&localbonds, 1, MPI_INT, bufsizes, 1, MPI_INT, lmp->world);
    bufoffsets[0] = 0;
    bufsizes[0] *= 3;           // 3 items per bond: type, atom1, atom2
    for (int i = 1; i < nprocs; ++i) {
      bufoffsets[i] = bufoffsets[i-1] + bufsizes[i-1];
      bufsizes[i] *= 3;         // 3 items per bond: type, atom1, atom2
    }

    tagint **bonds;
    // add 1 to localbonds, so "bonds" does not become a NULL pointer
    lmp->memory->create(bonds, localbonds+1, 3, "library:gather_bonds:localbonds");
    lmp->atom->avec->pack_bond(bonds);
    MPI_Allgatherv(&bonds[0][0], 3*localbonds, MPI_LMP_TAGINT, data, bufsizes,
                   bufoffsets, MPI_LMP_TAGINT, lmp->world);
    lmp->memory->destroy(bonds);
    delete[] bufsizes;
    delete[] bufoffsets;
  }
  END_CAPTURE
}

/** Gather type and constituent atom info for all angles
 *
\verbatim embed:rst

.. versionadded:: 8Feb2023

This function copies the list of all angles into a buffer provided by
the calling code. The buffer will be filled with angle type, angle atom 1,
angle atom 2, angle atom 3 for each angle. Thus the buffer has to be allocated to the
dimension of 4 times the **total** number of angles times the size of
the LAMMPS "tagint" type, which is either 4 or 8 bytes depending on
whether they are stored in 32-bit or 64-bit integers, respectively.
This size depends on the compile time settings used when compiling
the LAMMPS library and can be queried by calling
:cpp:func:`lammps_extract_setting()` with the keyword "tagint".

When running in parallel, the data buffer must be allocated on **all**
MPI ranks and will be filled with the information for **all** angles
in the system.

Below is a brief C code demonstrating accessing this collected angle information.

.. code-block:: c

   #include "library.h"

   #include <stdint.h>
   #include <stdio.h>
   #include <stdlib.h>

   int main(int argc, char **argv)
   {
       int tagintsize;
       int64_t i, nangles;
       void *handle, *angles;

       handle = lammps_open_no_mpi(0, NULL, NULL);
       lammps_file(handle, "in.some_input");

       tagintsize = lammps_extract_setting(handle, "tagint");
       if (tagintsize == 4)
           nangles = *(int32_t *)lammps_extract_global(handle, "nangles");
        else
           nangles = *(int64_t *)lammps_extract_global(handle, "nangles");
       angles = malloc(nangles * 4 * tagintsize);

       lammps_gather_angles(handle, angles);

       if (lammps_extract_setting(handle, "world_rank") == 0) {
           if (tagintsize == 4) {
               int32_t *angles_real = (int32_t *)angles;
               for (i = 0; i < nangles; ++i) {
                   printf("angle % 4ld: type = %d, atoms: % 4d  % 4d  % 4d\n",i,
                          angles_real[4*i], angles_real[4*i+1], angles_real[4*i+2], angles_real[4*i+3]);
               }
           } else {
               int64_t *angles_real = (int64_t *)angles;
               for (i = 0; i < nangles; ++i) {
                   printf("angle % 4ld: type = %ld, atoms: % 4ld  % 4ld  % 4ld\n",i,
                          angles_real[4*i], angles_real[4*i+1], angles_real[4*i+2], angles_real[4*i+3]);
               }
           }
       }

       lammps_close(handle);
       lammps_mpi_finalize();
       free(angles);
       return 0;
   }

\endverbatim
 *
 * \param  handle  pointer to a previously created LAMMPS instance
 * \param  data    pointer to data to copy the result to */

void lammps_gather_angles(void *handle, void *data)
{
  auto lmp = (LAMMPS *) handle;
  BEGIN_CAPTURE {
    void *val = lammps_extract_global(handle,"nangles");
    bigint nangles = *(bigint *)val;

    // no angles
    if (nangles == 0) return;

    // count per MPI rank angles, determine offsets and allocate local buffers
    int localangles = lmp->atom->avec->pack_angle(nullptr);
    int nprocs = lmp->comm->nprocs;
    int *bufsizes = new int[nprocs];
    int *bufoffsets = new int[nprocs];
    MPI_Allgather(&localangles, 1, MPI_INT, bufsizes, 1, MPI_INT, lmp->world);
    bufoffsets[0] = 0;
    bufsizes[0] *= 4;           // 4 items per angle: type, atom1, atom2, atom3
    for (int i = 1; i < nprocs; ++i) {
      bufoffsets[i] = bufoffsets[i-1] + bufsizes[i-1];
      bufsizes[i] *= 4;         // 4 items per angle: type, atom1, atom2, atom3
    }

    tagint **angles;
    // add 1 to localangles, so "angles" does not become a NULL pointer
    lmp->memory->create(angles, localangles+1, 4, "library:gather_angles:localangles");
    lmp->atom->avec->pack_angle(angles);
    MPI_Allgatherv(&angles[0][0], 4*localangles, MPI_LMP_TAGINT, data, bufsizes,
                   bufoffsets, MPI_LMP_TAGINT, lmp->world);
    lmp->memory->destroy(angles);
    delete[] bufsizes;
    delete[] bufoffsets;
  }
  END_CAPTURE
}

/** Gather type and constituent atom info for all dihedrals
 *
\verbatim embed:rst

.. versionadded:: 8Feb2023

This function copies the list of all dihedrals into a buffer provided by
the calling code. The buffer will be filled with dihedral type, dihedral atom 1,
dihedral atom 2, dihedral atom 3, dihedral atom 4 for each dihedral.
Thus the buffer has to be allocated to the
dimension of 5 times the **total** number of dihedrals times the size of
the LAMMPS "tagint" type, which is either 4 or 8 bytes depending on
whether they are stored in 32-bit or 64-bit integers, respectively.
This size depends on the compile time settings used when compiling
the LAMMPS library and can be queried by calling
:cpp:func:`lammps_extract_setting()` with the keyword "tagint".

When running in parallel, the data buffer must be allocated on **all**
MPI ranks and will be filled with the information for **all** dihedrals
in the system.

Below is a brief C code demonstrating accessing this collected dihedral information.

.. code-block:: c

   #include "library.h"

   #include <stdint.h>
   #include <stdio.h>
   #include <stdlib.h>

   int main(int argc, char **argv)
   {
       int tagintsize;
       int64_t i, ndihedrals;
       void *handle, *dihedrals;

       handle = lammps_open_no_mpi(0, NULL, NULL);
       lammps_file(handle, "in.some_input");

       tagintsize = lammps_extract_setting(handle, "tagint");
       if (tagintsize == 4)
           ndihedrals = *(int32_t *)lammps_extract_global(handle, "ndihedrals");
        else
           ndihedrals = *(int64_t *)lammps_extract_global(handle, "ndihedrals");
       dihedrals = malloc(ndihedrals * 5 * tagintsize);

       lammps_gather_dihedrals(handle, dihedrals);

       if (lammps_extract_setting(handle, "world_rank") == 0) {
           if (tagintsize == 4) {
               int32_t *dihedrals_real = (int32_t *)dihedrals;
               for (i = 0; i < ndihedrals; ++i) {
                   printf("dihedral % 4ld: type = %d, atoms: % 4d  % 4d  % 4d  % 4d\n",i,
                          dihedrals_real[5*i], dihedrals_real[5*i+1], dihedrals_real[5*i+2], dihedrals_real[5*i+3], dihedrals_real[5*i+4]);
               }
           } else {
               int64_t *dihedrals_real = (int64_t *)dihedrals;
               for (i = 0; i < ndihedrals; ++i) {
                   printf("dihedral % 4ld: type = %ld, atoms: % 4ld  % 4ld  % 4ld  % 4ld\n",i,
                          dihedrals_real[5*i], dihedrals_real[5*i+1], dihedrals_real[5*i+2], dihedrals_real[5*i+3], dihedrals_real[5*i+4]);
               }
           }
       }

       lammps_close(handle);
       lammps_mpi_finalize();
       free(dihedrals);
       return 0;
   }

\endverbatim
 *
 * \param  handle  pointer to a previously created LAMMPS instance
 * \param  data    pointer to data to copy the result to */

void lammps_gather_dihedrals(void *handle, void *data)
{
  auto lmp = (LAMMPS *) handle;
  BEGIN_CAPTURE {
    void *val = lammps_extract_global(handle,"ndihedrals");
    bigint ndihedrals = *(bigint *)val;

    // no dihedrals
    if (ndihedrals == 0) return;

    // count per MPI rank dihedrals, determine offsets and allocate local buffers
    int localdihedrals = lmp->atom->avec->pack_dihedral(nullptr);
    int nprocs = lmp->comm->nprocs;
    int *bufsizes = new int[nprocs];
    int *bufoffsets = new int[nprocs];
    MPI_Allgather(&localdihedrals, 1, MPI_INT, bufsizes, 1, MPI_INT, lmp->world);
    bufoffsets[0] = 0;
    bufsizes[0] *= 5;           // 5 items per dihedral: type, atom1, atom2, atom3, atom4
    for (int i = 1; i < nprocs; ++i) {
      bufoffsets[i] = bufoffsets[i-1] + bufsizes[i-1];
      bufsizes[i] *= 5;         // 5 items per dihedral: type, atom1, atom2, atom3, atom4
    }

    tagint **dihedrals;
    // add 1 to localdihedrals, so "dihedrals" does not become a NULL pointer
    lmp->memory->create(dihedrals, localdihedrals+1, 5, "library:gather_dihedrals:localdihedrals");
    lmp->atom->avec->pack_dihedral(dihedrals);
    MPI_Allgatherv(&dihedrals[0][0], 5*localdihedrals, MPI_LMP_TAGINT, data, bufsizes,
                   bufoffsets, MPI_LMP_TAGINT, lmp->world);
    lmp->memory->destroy(dihedrals);
    delete[] bufsizes;
    delete[] bufoffsets;
  }
  END_CAPTURE
}

/** Gather type and constituent atom info for all impropers
 *
\verbatim embed:rst

.. versionadded:: 8Feb2023

This function copies the list of all impropers into a buffer provided by
the calling code. The buffer will be filled with improper type, improper atom 1,
improper atom 2, improper atom 3, improper atom 4 for each improper.
Thus the buffer has to be allocated to the
dimension of 5 times the **total** number of impropers times the size of
the LAMMPS "tagint" type, which is either 4 or 8 bytes depending on
whether they are stored in 32-bit or 64-bit integers, respectively.
This size depends on the compile time settings used when compiling
the LAMMPS library and can be queried by calling
:cpp:func:`lammps_extract_setting()` with the keyword "tagint".

When running in parallel, the data buffer must be allocated on **all**
MPI ranks and will be filled with the information for **all** impropers
in the system.

Below is a brief C code demonstrating accessing this collected improper information.

.. code-block:: c

   #include "library.h"

   #include <stdint.h>
   #include <stdio.h>
   #include <stdlib.h>

   int main(int argc, char **argv)
   {
       int tagintsize;
       int64_t i, nimpropers;
       void *handle, *impropers;

       handle = lammps_open_no_mpi(0, NULL, NULL);
       lammps_file(handle, "in.some_input");

       tagintsize = lammps_extract_setting(handle, "tagint");
       if (tagintsize == 4)
           nimpropers = *(int32_t *)lammps_extract_global(handle, "nimpropers");
        else
           nimpropers = *(int64_t *)lammps_extract_global(handle, "nimpropers");
       impropers = malloc(nimpropers * 5 * tagintsize);

       lammps_gather_impropers(handle, impropers);

       if (lammps_extract_setting(handle, "world_rank") == 0) {
           if (tagintsize == 4) {
               int32_t *impropers_real = (int32_t *)impropers;
               for (i = 0; i < nimpropers; ++i) {
                   printf("improper % 4ld: type = %d, atoms: % 4d  % 4d  % 4d  % 4d\n",i,
                          impropers_real[5*i], impropers_real[5*i+1], impropers_real[5*i+2], impropers_real[5*i+3], impropers_real[5*i+4]);
               }
           } else {
               int64_t *impropers_real = (int64_t *)impropers;
               for (i = 0; i < nimpropers; ++i) {
                   printf("improper % 4ld: type = %ld, atoms: % 4ld  % 4ld  % 4ld  % 4ld\n",i,
                          impropers_real[5*i], impropers_real[5*i+1], impropers_real[5*i+2], impropers_real[5*i+3], impropers_real[5*i+4]);
               }
           }
       }

       lammps_close(handle);
       lammps_mpi_finalize();
       free(impropers);
       return 0;
   }

\endverbatim
 *
 * \param  handle  pointer to a previously created LAMMPS instance
 * \param  data    pointer to data to copy the result to */

void lammps_gather_impropers(void *handle, void *data)
{
  auto lmp = (LAMMPS *) handle;
  BEGIN_CAPTURE {
    void *val = lammps_extract_global(handle,"nimpropers");
    bigint nimpropers = *(bigint *)val;

    // no impropers
    if (nimpropers == 0) return;

    // count per MPI rank impropers, determine offsets and allocate local buffers
    int localimpropers = lmp->atom->avec->pack_improper(nullptr);
    int nprocs = lmp->comm->nprocs;
    int *bufsizes = new int[nprocs];
    int *bufoffsets = new int[nprocs];
    MPI_Allgather(&localimpropers, 1, MPI_INT, bufsizes, 1, MPI_INT, lmp->world);
    bufoffsets[0] = 0;
    bufsizes[0] *= 5;           // 5 items per improper: type, atom1, atom2, atom3, atom4
    for (int i = 1; i < nprocs; ++i) {
      bufoffsets[i] = bufoffsets[i-1] + bufsizes[i-1];
      bufsizes[i] *= 5;         // 5 items per improper: type, atom1, atom2, atom3, atom4
    }

    tagint **impropers;
    // add 1 to localimpropers, so "impropers" does not become a NULL pointer
    lmp->memory->create(impropers, localimpropers+1, 5, "library:gather_impropers:localimpropers");
    lmp->atom->avec->pack_improper(impropers);
    MPI_Allgatherv(&impropers[0][0], 5*localimpropers, MPI_LMP_TAGINT, data, bufsizes,
                   bufoffsets, MPI_LMP_TAGINT, lmp->world);
    lmp->memory->destroy(impropers);
    delete[] bufsizes;
    delete[] bufoffsets;
  }
  END_CAPTURE
}

/** Gather the named per-atom, per-atom fix, per-atom compute, or fix property/atom-based entities
 *  from all processes, in order by atom ID.
 *
\verbatim embed:rst

This subroutine gathers data from all processes and stores them in a one-dimensional array
allocated by the user. The array *data* will be ordered by atom ID, which requires consecutive IDs
(1 to *natoms*\ ). If you need a similar array but for non-consecutive atom IDs, see
:cpp:func:`lammps_gather_concat`; for a similar array but for a subset of atoms, see
:cpp:func:`lammps_gather_subset`.

The *data* array will be ordered in groups of *count* values, sorted by atom ID (e.g., if *name* is
*x*, then *data* is {x[0][0], x[0][1], x[0][2], x[1][0], x[1][1], x[1][2], x[2][0],
:math:`\dots`}); *data* must be pre-allocated by the caller to the correct length
(*count*\ :math:`{}\times{}`\ *natoms*), as queried by :cpp:func:`lammps_get_natoms`,
:cpp:func:`lammps_extract_global`, or :cpp:func:`lammps_extract_setting`.

This function will return an error if fix or compute data are requested and the fix or compute ID
given does not have per-atom data.

.. admonition:: Restrictions
    :class: warning

    This function is not compatible with ``-DLAMMPS_BIGBIG``.

    Atom IDs must be defined and must be consecutive.

    The total number of atoms must not be more than 2147483647 (max 32-bit signed int).

\endverbatim
 *
 * \param handle  pointer to a previously created LAMMPS instance
 * \param name    desired quantity (e.g., "x" or "f" for atom properties, "f_id" for per-atom fix
 *                data, "c_id" for per-atom compute data, "d_name" or "i_name" for fix
 *                property/atom vectors with *count* = 1, "d2_name" or "i2_name" for fix
 *                property/atom vectors with *count* > 1)
 * \param type    0 for ``int`` values, 1 for ``double`` values
 * \param count   number of per-atom values (e.g., 1 for *type* or *charge*, 3 for *x* or *f*);
 *                use *count* = 3 with *image* if you want the image flags unpacked into
 *                (*x*,*y*,*z*) components.
 * \param data    per-atom values packed into a one-dimensional array of length
 *                *natoms* \* *count*.
 *
 */
/* ----------------------------------------------------------------------
  Contributing author: Thomas Swinburne (CNRS & CINaM, Marseille, France)
  gather the named atom-based entity for all atoms
    return it in user-allocated data
  data will be ordered by atom ID
    requirement for consecutive atom IDs (1 to N)
  see gather_concat() to return data for all atoms, unordered
  see gather_subset() to return data for only a subset of atoms
  name = "x" , "f" or other atom properties
         "f_fix", "c_compute" for fixes / computes
         "d_name" or "i_name" for fix property/atom vectors with count = 1
         "d2_name" or "i2_name" for fix property/atom arrays with count > 1
         will return error if fix/compute isn't atom-based
  type = 0 for integer values, 1 for double values
  count = # of per-atom values (e.g., 1 for type or charge, 3 for x or f)
    use count = 3 with "image" if want single image flag unpacked into xyz
  return atom-based values in 1d data, ordered by count, then by atom ID
    (e.g., x[0][0],x[0][1],x[0][2],x[1][0],x[1][1],x[1][2],x[2][0],...)
    data must be pre-allocated by caller to correct length
    correct length = count*Natoms, as queried by get_natoms()
  method:
    alloc and zero count*Natom length vector
    loop over Nlocal to fill vector with my values
    Allreduce to sum vector into data across all procs
------------------------------------------------------------------------- */

void lammps_gather(void *handle, const char *name, int type, int count, void *data)
{
  auto lmp = (LAMMPS *) handle;

  BEGIN_CAPTURE
  {
#if defined(LAMMPS_BIGBIG)
    lmp->error->all(FLERR, "Library function lammps_gather() is not compatible with -DLAMMPS_BIGBIG");
#else
    int i,j,offset,ltype;

    // error if tags are not defined or not consecutive

    int flag = 0;
    if (lmp->atom->tag_enable == 0 || lmp->atom->tag_consecutive() == 0)
      flag = 1;
    if (lmp->atom->natoms > MAXSMALLINT) flag = 1;
    if (flag) {
      lmp->error->all(FLERR,"lammps_gather(): Atom-IDs must exist, and be consecutive");
      return;
    }

    int natoms = static_cast<int> (lmp->atom->natoms);
    void *vptr = lmp->atom->extract(name);

    // fix

    if (vptr==nullptr && utils::strmatch(name,"^f_")) {
      const char *fixid = name+2;

      auto fix = lmp->modify->get_fix_by_id(fixid);
      if (!fix) {
        lmp->error->all(FLERR,"lammps_gather(): unknown fix id {}", fixid);
        return;
      }

      if (fix->peratom_flag == 0) {
        lmp->error->all(FLERR,"lammps_gather(): fix {} does not return peratom data", fixid);
        return;
      }
      if ((count > 1) && (fix->size_peratom_cols != count)) {
        lmp->error->all(FLERR,"lammps_gather: count != values peratom for fix {}", fixid);
        return;
      }

      if (lmp->update->ntimestep % fix->peratom_freq) {
        lmp->error->all(FLERR,"lammps_gather: fix {} not computed at compatible time", fixid);
        return;
      }

      if (count==1) vptr = (void *) fix->vector_atom;
      else vptr = (void *) fix->array_atom;
    }

    // compute

    if (vptr==nullptr && utils::strmatch(name,"^c_")) {
      const char *compid = name+2;
      auto compute = lmp->modify->get_compute_by_id(compid);
      if (!compute) {
        lmp->error->all(FLERR,"lammps_gather(): unknown compute id {}", compid);
        return;
      }

      if (compute->peratom_flag == 0) {
        lmp->error->all(FLERR,"lammps_gather(): compute {} does not return peratom data", compid);
        return;
      }
      if ((count > 1) && (compute->size_peratom_cols != count)) {
        lmp->error->all(FLERR,"lammps_gather(): count != values peratom for compute {}", compid);
        return;
      }

      if (compute->invoked_peratom != lmp->update->ntimestep)
        compute->compute_peratom();

      if (count==1) vptr = (void *) compute->vector_atom;
      else vptr = (void *) compute->array_atom;
    }

    // custom fix property/atom vector or array

    if ((vptr == nullptr) && utils::strmatch(name,"^[id]2?_")) {

      int idx,icol;
      const char *propid;
      if (utils::strmatch(name,"^[id]_")) propid = name+2;
      else propid = name+3;
      idx = lmp->atom->find_custom(propid,ltype,icol);

      if (idx < 0) {
        lmp->error->all(FLERR,"lammps_gather(): unknown property/atom id {}", propid);
        return;
      }

      if (ltype != type) {
        lmp->error->all(FLERR,"lammps_gather(): mismatch property/atom type for {}", propid);
        return;
      }
      if ((count == 1) && (icol != 0)) {
        lmp->error->all(FLERR,"lammps_gather(): mismatch property/atom count for {}", propid);
        return;
      }
      if ((count > 1) && (icol != count)) {
        lmp->error->all(FLERR,"lammps_gather(): mismatch property/atom count for {}", propid);
        return;
      }

      if (count == 1) {
        if (ltype==0) vptr = (void *) lmp->atom->ivector[idx];
        else vptr = (void *) lmp->atom->dvector[idx];
      } else {
        if (ltype==0) vptr = (void *) lmp->atom->iarray[idx];
        else vptr = (void *) lmp->atom->darray[idx];
      }
    }

    // no match

    if (vptr == nullptr) {
      lmp->error->all(FLERR,"lammps_gather(): undefined property {}", name);
      return;
    }

    // copy = Natom length vector of per-atom values
    // use atom ID to insert each atom's values into copy
    // MPI_Allreduce with MPI_SUM to merge into data, ordered by atom ID

    if (type==0) {
      int *vector = nullptr;
      int **array = nullptr;

      const int imgunpack = (count == 3) && (strcmp(name,"image") == 0);

      if ((count == 1) || imgunpack) vector = (int *) vptr;
      else array = (int **) vptr;

      int *copy;
      lmp->memory->create(copy,count*natoms,"lib/gather:copy");
      for (i = 0; i < count*natoms; i++) copy[i] = 0;

      tagint *tag = lmp->atom->tag;
      int nlocal = lmp->atom->nlocal;

      if (count == 1) {
        for (i = 0; i < nlocal; i++)
          copy[tag[i]-1] = vector[i];

      } else if (imgunpack) {
        for (i = 0; i < nlocal; i++) {
          offset = count*(tag[i]-1);
          const int image = vector[i];
          copy[offset++] = (image & IMGMASK) - IMGMAX;
          copy[offset++] = ((image >> IMGBITS) & IMGMASK) - IMGMAX;
          copy[offset++] = ((image >> IMG2BITS) & IMGMASK) - IMGMAX;
        }

      } else {
        for (i = 0; i < nlocal; i++) {
          offset = count*(tag[i]-1);
          for (j = 0; j < count; j++)
            copy[offset++] = array[i][j];
        }
      }

      MPI_Allreduce(copy,data,count*natoms,MPI_INT,MPI_SUM,lmp->world);
      lmp->memory->destroy(copy);

    } else {
      double *vector = nullptr;
      double **array = nullptr;
      if (count == 1) vector = (double *) vptr;
      else array = (double **) vptr;

      double *copy;
      lmp->memory->create(copy,count*natoms,"lib/gather:copy");
      for (i = 0; i < count*natoms; i++) copy[i] = 0.0;

      tagint *tag = lmp->atom->tag;
      int nlocal = lmp->atom->nlocal;

      if (count == 1) {
        for (i = 0; i < nlocal; i++)
          copy[tag[i]-1] = vector[i];
      } else {
        for (i = 0; i < nlocal; i++) {
          offset = count*(tag[i]-1);
          for (j = 0; j < count; j++)
            copy[offset++] = array[i][j];
        }
      }
      MPI_Allreduce(copy,data,count*natoms,MPI_DOUBLE,MPI_SUM,lmp->world);
      lmp->memory->destroy(copy);
    }
#endif
  }
  END_CAPTURE
}

/** Gather the named per-atom, per-atom fix, per-atom compute, or fix property/atom-based entities
 *  from all processes, unordered.
 *
\verbatim embed:rst

This subroutine gathers data for all atoms and stores them in a one-dimensional array allocated by
the user. The data will be a concatenation of chunks from each processor's owned atoms, in
whatever order the atoms are in on each processor. This process has no requirement that the atom
IDs be consecutive. If you need the ID of each atom, you can do another call to either
:cpp:func:`lammps_gather_atoms_concat` or :cpp:func:`lammps_gather_concat` with *name* set to
``id``. If you have consecutive IDs and want the data to be in order, use
:cpp:func:`lammps_gather`; for a similar array but for a subset of atoms, use
:cpp:func:`lammps_gather_subset`.

The *data* array will be in groups of *count* values, with *natoms* groups total, but not in order
by atom ID (e.g., if *name* is *x* and *count* is 3, then *data* might be something like
{x[10][0], x[10][1], x[10][2], x[2][0], x[2][1], x[2][2], x[4][0], :math:`\dots`}); *data* must be
pre-allocated by the caller to length (*count* :math:`\times` *natoms*), as queried by
:cpp:func:`lammps_get_natoms`, :cpp:func:`lammps_extract_global`, or
:cpp:func:`lammps_extract_setting`.

.. admonition:: Restrictions
    :class: warning

    This function is not compatible with ``-DLAMMPS_BIGBIG``.

    Atom IDs must be defined.

    The total number of atoms must be less than 2147483647 (max 32-bit signed int).

\endverbatim
 *
 * \param handle: pointer to a previously created LAMMPS instance
 * \param name:   desired quantity (e.g., "x" or "f" for atom properties, "f_id" for per-atom fix
 *                data, "c_id" for per-atom compute data, "d_name" or "i_name" for fix
 *                property/atom vectors with count = 1, "d2_name" or "i2_name" for fix
 *                property/atom vectors with count > 1)
 * \param type:   0 for ``int`` values, 1 for ``double`` values
 * \param count:  number of per-atom values (e.g., 1 for *type* or *charge*, 3 for *x* or *f*);
 *                use *count* = 3 with *image* if you want the image flags unpacked into
 *                (*x*,*y*,*z*) components.
 * \param data:   per-atom values packed into a one-dimensional array of length
 *                *natoms* \* *count*.
 *
 */
/* ----------------------------------------------------------------------
  Contributing author: Thomas Swinburne (CNRS & CINaM, Marseille, France)
  gather the named atom-based entity for all atoms
    return it in user-allocated data
  data will be ordered by atom ID
    requirement for consecutive atom IDs (1 to N)
  see gather() to return data ordered by consecutive atom IDs
  see gather_subset() to return data for only a subset of atoms
  name = "x" , "f" or other atom properties
         "f_fix", "c_compute" for fixes / computes
         "d_name" or "i_name" for fix property/atom vectors with count = 1
         "d2_name" or "i2_name" for fix property/atom arrays with count > 1
         will return error if fix/compute isn't atom-based
  type = 0 for integer values, 1 for double values
  count = # of per-atom values (e.g., 1 for type or charge, 3 for x or f)
    use count = 3 with "image" if want single image flag unpacked into xyz
  return atom-based values in 1d data, ordered by count, then by atom ID
    (e.g., x[0][0],x[0][1],x[0][2],x[1][0],x[1][1],x[1][2],x[2][0],...)
    data must be pre-allocated by caller to correct length
    correct length = count*Natoms, as queried by get_natoms()
  method:
    alloc and zero count*Natom length vector
    loop over Nlocal to fill vector with my values
    Allreduce to sum vector into data across all procs
------------------------------------------------------------------------- */

void lammps_gather_concat(void *handle, const char *name, int type, int count,
                          void *data)
{
  auto lmp = (LAMMPS *) handle;

  BEGIN_CAPTURE
  {
#if defined(LAMMPS_BIGBIG)
    lmp->error->all(FLERR,"Library function lammps_gather_concat()"
                          " is not compatible with -DLAMMPS_BIGBIG");
#else
    int i,offset,ltype;

    // error if tags are not defined or not consecutive

    int flag = 0;
    if (lmp->atom->tag_enable == 0) flag = 1;
    if (lmp->atom->natoms > MAXSMALLINT) flag = 1;
    if (flag) {
      lmp->error->all(FLERR,"lammps_gather_concat(): atom-IDs must exist");
      return;
    }

    int natoms = static_cast<int> (lmp->atom->natoms);
    void *vptr = lmp->atom->extract(name);

    // fix

    if (vptr==nullptr && utils::strmatch(name,"^f_")) {
      const char *fixid = name+2;
      auto fix = lmp->modify->get_fix_by_id(fixid);
      if (!fix) {
        lmp->error->all(FLERR,"lammps_gather_concat(): unknown fix id {}", fixid);
        return;
      }

      if (fix->peratom_flag == 0) {
        lmp->error->all(FLERR,"lammps_gather_concat(): fix {} does not return peratom data", fixid);
        return;
      }
      if ((count > 1) && (fix->size_peratom_cols != count)) {
        lmp->error->all(FLERR,"lammps_gather_concat(): count != values peratom for fix {}", fixid);
        return;
      }
      if (lmp->update->ntimestep % fix->peratom_freq) {
        lmp->error->all(FLERR,"lammps_gather_concat(): fix {} not computed at compatible time",
                        fixid);
        return;
      }

      if (count==1) vptr = (void *) fix->vector_atom;
      else vptr = (void *) fix->array_atom;
    }

    // compute

    if (vptr==nullptr && utils::strmatch(name,"^c_")) {

      const char *compid = name + 2;
      auto compute = lmp->modify->get_compute_by_id(compid);
      if (!compute) {
        lmp->error->all(FLERR,"lammps_gather_concat(): unknown compute id {}", compid);
        return;
      }

      if (compute->peratom_flag == 0) {
        lmp->error->all(FLERR,"lammps_gather_concat(): compute {} does not return peratom data",
                        compid);
        return;
      }
      if ((count > 1) && (compute->size_peratom_cols != count)) {
        lmp->error->all(FLERR,"lammps_gather_concat(): count != values peratom for compute {}",
          compid);
        return;
      }

      if (compute->invoked_peratom != lmp->update->ntimestep)
        compute->compute_peratom();

      if (count==1) vptr = (void *) compute->vector_atom;
      else vptr = (void *) compute->array_atom;
    }

    // custom per-atom vector or array

    if ((vptr==nullptr) && utils::strmatch(name,"^[id]2?_")) {

      int idx,icol;
      const char *propid;
      if (utils::strmatch(name,"^[id]_")) propid = name + 2;
      else propid = name + 3;
      idx = lmp->atom->find_custom(propid,ltype,icol);

      if (idx < 0) {
        lmp->error->all(FLERR,"lammps_gather_concat(): unknown property/atom id {}", propid);
        return;
      }

      if (ltype != type) {
        lmp->error->all(FLERR,"lammps_gather_concat(): mismatch property/atom {} type", propid);
        return;
      }
      if ((count == 1) && (icol != 0)) {
        lmp->error->all(FLERR,"lammps_gather_concat(): mismatch property/atom {} count", propid);
        return;
      }
      if ((count > 1) && (icol != count)) {
        lmp->error->all(FLERR,"lammps_gather_concat(): mismatch property/atom {} count", propid);
        return;
      }

      if (count == 1) {
        if (ltype==0) vptr = (void *) lmp->atom->ivector[idx];
        else vptr = (void *) lmp->atom->dvector[idx];
      } else {
        if (ltype==0) vptr = (void *) lmp->atom->iarray[idx];
        else vptr = (void *) lmp->atom->darray[idx];
      }
    }

    // no match

    if (vptr == nullptr) {
      lmp->error->all(FLERR,"lammps_gather_concat(): undefined property {}", name);
      return;
    }

    // perform MPI_Allgatherv on each proc's chunk of Nlocal atoms

    int nprocs = lmp->comm->nprocs;

    int *recvcounts,*displs;
    lmp->memory->create(recvcounts,nprocs,"lib/gather:recvcounts");
    lmp->memory->create(displs,nprocs,"lib/gather:displs");

    if (type == 0) {
      int *vector = nullptr;
      int **array = nullptr;

      const int imgunpack = (count == 3) && (strcmp(name,"image") == 0);

      if ((count == 1) || imgunpack) vector = (int *) vptr;
      else array = (int **) vptr;

      int nlocal = lmp->atom->nlocal;

      if (count == 1) {
        MPI_Allgather(&nlocal,1,MPI_INT,recvcounts,1,MPI_INT,lmp->world);
        displs[0] = 0;
        for (i = 1; i < nprocs; i++)
          displs[i] = displs[i-1] + recvcounts[i-1];
        MPI_Allgatherv(vector,nlocal,MPI_INT,data,recvcounts,displs,
                       MPI_INT,lmp->world);

      } else if (imgunpack) {
        int *copy;
        lmp->memory->create(copy,count*natoms,"lib/gather:copy");
        for (i = 0; i < count*natoms; i++) copy[i] = 0;

        offset = 0;
        for (i = 0; i < nlocal; i++) {
          const int image = vector[i];
          copy[offset++] = (image & IMGMASK) - IMGMAX;
          copy[offset++] = ((image >> IMGBITS) & IMGMASK) - IMGMAX;
          copy[offset++] = ((image >> IMG2BITS) & IMGMASK) - IMGMAX;
        }
        int n = count*nlocal;
        MPI_Allgather(&n,1,MPI_INT,recvcounts,1,MPI_INT,lmp->world);
        displs[0] = 0;
        for (i = 1; i < nprocs; i++)
          displs[i] = displs[i-1] + recvcounts[i-1];
        MPI_Allgatherv(copy,count*nlocal,MPI_INT,data,recvcounts,displs,MPI_INT,lmp->world);
        lmp->memory->destroy(copy);

      } else {
        int n = count*nlocal;
        MPI_Allgather(&n,1,MPI_INT,recvcounts,1,MPI_INT,lmp->world);
        displs[0] = 0;
        for (i = 1; i < nprocs; i++)
          displs[i] = displs[i-1] + recvcounts[i-1];
        MPI_Allgatherv(&array[0][0],count*nlocal,MPI_INT,data,recvcounts,displs,MPI_INT,lmp->world);
      }

    } else {
      double *vector = nullptr;
      double **array = nullptr;
      if (count == 1) vector = (double *) vptr;
      else array = (double **) vptr;

      int nlocal = lmp->atom->nlocal;

      if (count == 1) {
        MPI_Allgather(&nlocal,1,MPI_INT,recvcounts,1,MPI_INT,lmp->world);
        displs[0] = 0;
        for (i = 1; i < nprocs; i++)
          displs[i] = displs[i-1] + recvcounts[i-1];
        MPI_Allgatherv(vector,nlocal,MPI_DOUBLE,data,recvcounts,displs,
                       MPI_DOUBLE,lmp->world);

      } else {
        int n = count*nlocal;
        MPI_Allgather(&n,1,MPI_INT,recvcounts,1,MPI_INT,lmp->world);
        displs[0] = 0;
        for (i = 1; i < nprocs; i++)
          displs[i] = displs[i-1] + recvcounts[i-1];
        MPI_Allgatherv(&array[0][0],count*nlocal,MPI_DOUBLE,
                       data,recvcounts,displs,MPI_DOUBLE,lmp->world);
      }
    }

    lmp->memory->destroy(recvcounts);
    lmp->memory->destroy(displs);
#endif
  }
  END_CAPTURE
}

/** Gather the named per-atom, per-atom fix, per-atom compute, or fix property/atom-based entities
 *  from all processes for a subset of atoms.
 *
\verbatim embed:rst

This subroutine gathers data for the requested atom IDs and stores them in a one-dimensional array
allocated by the user. The data will be ordered by atom ID, but there is no requirement that the
IDs be consecutive. If you wish to return a similar array for *all* the atoms, use
:cpp:func:`lammps_gather` or :cpp:func:`lammps_gather_concat`.

The *data* array will be in groups of *count* values, sorted by atom ID in the same order as the
array *ids* (e.g., if *name* is *x*, *count* = 3, and *ids* is {100, 57, 210}, then *data* might
look like {x[100][0], x[100][1], x[100][2], x[57][0], x[57][1], x[57][2], x[210][0],
:math:`\dots`}); *ids* must be provided by the user with length *ndata*, and *data* must be
pre-allocated by the caller to length (*count*\ :math:`{}\times{}`\ *ndata*).

.. admonition:: Restrictions
    :class: warning

    This function is not compatible with ``-DLAMMPS_BIGBIG``.

    Atom IDs must be defined and an :doc:`atom map must be enabled <atom_modify>`

    The total number of atoms must not be more than 2147483647 (max 32-bit signed int).

\endverbatim
 *
 * \param handle: pointer to a previously created LAMMPS instance
 * \param name    desired quantity (e.g., "x" or "f" for atom properties, "f_id" for per-atom fix
 *                data, "c_id" for per-atom compute data, "d_name" or "i_name" for fix
 *                property/atom vectors with *count* = 1, "d2_name" or "i2_name" for fix
 *                property/atom vectors with *count* > 1)
 * \param type    0 for ``int`` values, 1 for ``double`` values
 * \param count   number of per-atom values (e.g., 1 for *type* or *charge*, 3 for *x* or *f*);
 *                use *count* = 3 with *image* if you want the image flags unpacked into
 *                (*x*,*y*,*z*) components.
 * \param ndata:  number of atoms for which to return data (can be all of them)
 * \param ids:    list of *ndata* atom IDs for which to return data
 * \param data    per-atom values packed into a one-dimensional array of length
 *                *ndata* \* *count*.
 *
 */
/* ----------------------------------------------------------------------
  Contributing author: Thomas Swinburne (CNRS & CINaM, Marseille, France)
  gather the named atom-based entity for all atoms
    return it in user-allocated data
  data will be ordered by atom ID
    requirement for consecutive atom IDs (1 to N)
  see gather() to return data ordered by consecutive atom IDs
  see gather_concat() to return data for all atoms, unordered
  name = "x" , "f" or other atom properties
         "f_fix", "c_compute" for fixes / computes
         "d_name" or "i_name" for fix property/atom vectors with count = 1
         "d2_name" or "i2_name" for fix property/atom arrays with count > 1
         will return error if fix/compute isn't atom-based
  type = 0 for integer values, 1 for double values
  count = # of per-atom values (e.g., 1 for type or charge, 3 for x or f)
    use count = 3 with "image" if want single image flag unpacked into xyz
  return atom-based values in 1d data, ordered by count, then by atom ID
    (e.g., x[0][0],x[0][1],x[0][2],x[1][0],x[1][1],x[1][2],x[2][0],...)
    data must be pre-allocated by caller to correct length
    correct length = count*Natoms, as queried by get_natoms()
  method:
    alloc and zero count*Natom length vector
    loop over Nlocal to fill vector with my values
    Allreduce to sum vector into data across all procs
------------------------------------------------------------------------- */

void lammps_gather_subset(void *handle, const char *name, int type, int count,
                          int ndata, int *ids, void *data)
{
  auto lmp = (LAMMPS *) handle;

  BEGIN_CAPTURE
  {
#if defined(LAMMPS_BIGBIG)
    lmp->error->all(FLERR,"Library function lammps_gather_subset() "
                    "is not compatible with -DLAMMPS_BIGBIG");
#else
    int i,j,m,offset,ltype;
    tagint id;

    // error if tags are not defined or no atom map

    int flag = 0;
    if (lmp->atom->tag_enable == 0) flag = 1;
    if (lmp->atom->natoms > MAXSMALLINT) flag = 1;
    if (lmp->atom->map_style == Atom::MAP_NONE) flag = 1;
    if (flag) {
      lmp->error->all (FLERR,"lammps_gather_subset(): atom IDs must be enabled and mapped");
      return;
    }

    void *vptr = lmp->atom->extract(name);

    // fix

    if (vptr==nullptr && utils::strmatch(name,"^f_")) {
      const char *fixid = name + 2;

      auto fix = lmp->modify->get_fix_by_id(fixid);
      if (!fix) {
        lmp->error->all(FLERR,"lammps_gather_subset(): unknown fix id {}", fixid);
        return;
      }

      if (fix->peratom_flag == 0) {
        lmp->error->all(FLERR,"lammps_gather_subset(): fix {} does not return peratom data", fixid);
        return;
      }
      if ((count > 1) && (fix->size_peratom_cols != count)) {
        lmp->error->all(FLERR,"lammps_gather_subset(): count != values peratom for fix {}", fixid);
        return;
      }
      if (lmp->update->ntimestep % fix->peratom_freq) {
        lmp->error->all(FLERR,"lammps_gather_subset(): fix {} not computed at compatible time", fixid);
        return;
      }

      if (count==1) vptr = (void *) fix->vector_atom;
      else vptr = (void *) fix->array_atom;
    }

    // compute

    if (vptr==nullptr && utils::strmatch(name,"^c_")) {
      const char *compid = name + 2;
      auto compute = lmp->modify->get_compute_by_id(compid);
      if (!compute) {
        lmp->error->all(FLERR,"lammps_gather_subset(): unknown compute id {}", compid);
        return;
      }

      if (compute->peratom_flag == 0) {
        lmp->error->all(FLERR,"lammps_gather_subset(): compute {} does not return peratom data",
                        compid);
        return;
      }
      if ((count > 1) && (compute->size_peratom_cols != count)) {
        lmp->error->all(FLERR,"lammps_gather_subset(): count != values peratom for compute {}",
                        compid);
        return;
      }

      if (compute->invoked_peratom != lmp->update->ntimestep)
        compute->compute_peratom();

      if (count==1) vptr = (void *) compute->vector_atom;
      else vptr = (void *) compute->array_atom;
    }

    // custom fix property/atom vector or array

    if ((vptr == nullptr) && utils::strmatch(name,"^[id]2?_")) {

      int idx,icol;
      const char *propid;
      if (utils::strmatch(name,"^[id]_")) propid = name + 2;
      else propid = name + 3;
      idx = lmp->atom->find_custom(propid,ltype,icol);

      if (idx < 0) {
        lmp->error->all(FLERR,"lammps_gather_subset(): unknown property/atom id {}", propid);
        return;
      }

      if (ltype != type) {
        lmp->error->all(FLERR,"lammps_gather_subset(): mismatch property/atom {} type", propid);
        return;
      }
      if (count == 1 && icol != 0) {
        lmp->error->all(FLERR,"lammps_gather_subset(): mismatch property/atom {} count", propid);
        return;
      }
      if (count > 1 && icol != count) {
        lmp->error->all(FLERR,"lammps_gather_subset(): mismatch property/atom {} count", propid);
        return;
      }

      if (count == 1) {
        if (ltype==0) vptr = (void *) lmp->atom->ivector[idx];
        else vptr = (void *) lmp->atom->dvector[idx];
      } else {
        if (ltype==0) vptr = (void *) lmp->atom->iarray[idx];
        else vptr = (void *) lmp->atom->darray[idx];
      }
    }

    // no match

    if (vptr == nullptr) {
      lmp->error->all(FLERR,"lammps_gather_subset(): undefined property {}", name);
      return;
    }

    // copy = Ndata length vector of per-atom values
    // use atom ID to insert each atom's values into copy
    // MPI_Allreduce with MPI_SUM to merge into data

    if (type == 0) {
      int *vector = nullptr;
      int **array = nullptr;
      const int imgunpack = (count == 3) && (strcmp(name,"image") == 0);

      if ((count == 1) || imgunpack) vector = (int *) vptr;
      else array = (int **) vptr;

      int *copy;
      lmp->memory->create(copy,count*ndata,"lib/gather:copy");
      for (i = 0; i < count*ndata; i++) copy[i] = 0;

      int nlocal = lmp->atom->nlocal;

      if (count == 1) {
        for (i = 0; i < ndata; i++) {
          id = ids[i];
          if ((m = lmp->atom->map(id)) >= 0 && m < nlocal)
            copy[i] = vector[m];
        }

      } else if (imgunpack) {
        for (i = 0; i < ndata; i++) {
          id = ids[i];
          if ((m = lmp->atom->map(id)) >= 0 && m < nlocal) {
            offset = count*i;
            const int image = vector[m];
            copy[offset++] = (image & IMGMASK) - IMGMAX;
            copy[offset++] = ((image >> IMGBITS) & IMGMASK) - IMGMAX;
            copy[offset++] = ((image >> IMG2BITS) & IMGMASK) - IMGMAX;
          }
        }

      } else {
        for (i = 0; i < ndata; i++) {
          id = ids[i];
          if ((m = lmp->atom->map(id)) >= 0 && m < nlocal) {
            offset = count*i;
            for (j = 0; j < count; j++)
              copy[offset++] = array[m][j];
          }
        }
      }

      MPI_Allreduce(copy,data,count*ndata,MPI_INT,MPI_SUM,lmp->world);
      lmp->memory->destroy(copy);

    } else {
      double *vector = nullptr;
      double **array = nullptr;

      if (count == 1) vector = (double *) vptr;
      else array = (double **) vptr;

      double *copy;
      lmp->memory->create(copy,count*ndata,"lib/gather:copy");
      for (i = 0; i < count*ndata; i++) copy[i] = 0.0;

      int nlocal = lmp->atom->nlocal;

      if (count == 1) {
        for (i = 0; i < ndata; i++) {
          id = ids[i];
          if ((m = lmp->atom->map(id)) >= 0 && m < nlocal)
            copy[i] = vector[m];
        }

      } else {
        for (i = 0; i < ndata; i++) {
          id = ids[i];
          if ((m = lmp->atom->map(id)) >= 0 && m < nlocal) {
            offset = count*i;
            for (j = 0; j < count; j++)
              copy[offset++] = array[m][j];
          }
        }
      }

      MPI_Allreduce(copy,data,count*ndata,MPI_DOUBLE,MPI_SUM,lmp->world);
      lmp->memory->destroy(copy);
    }
#endif
  }
  END_CAPTURE
}

/** Scatter the named per-atom, per-atom fix, per-atom compute, or fix property/atom-based
 *  entity in *data* to all processes.
 *
\verbatim embed:rst

This subroutine takes data stored in a one-dimensional array supplied by the user and scatters
them to all atoms on all processes. The data must be ordered by atom ID, with the requirement that
the IDs be consecutive. Use :cpp:func:`lammps_scatter_subset` to scatter data for some (or all)
atoms, unordered.

The *data* array needs to be ordered in groups of *count* values, sorted by atom ID (e.g., if
*name* is *x* and *count* = 3, then *data* = {x[0][0], x[0][1], x[0][2], x[1][0], x[1][1],
x[1][2], x[2][0], :math:`\dots`}); *data* must be of length (*count* :math:`\times` *natoms*).

.. admonition:: Restrictions
    :class: warning

    This function is not compatible with ``-DLAMMPS_BIGBIG``.

    Atom IDs must be defined, must be consecutive, and an
    :doc:`atom map must be enabled <atom_modify>`

    The total number of atoms must not be more than 2147483647 (max 32-bit signed int).

\endverbatim
 *
 * \param handle  pointer to a previously created LAMMPS instance
 * \param name    desired quantity (e.g., "x" or "f" for atom properties, "f_id" for per-atom fix
 *                data, "c_id" for per-atom compute data, "d_name" or "i_name" for fix
 *                property/atom vectors with *count* = 1, "d2_name" or "i2_name" for fix
 *                property/atom vectors with *count* > 1)
 * \param type    0 for ``int`` values, 1 for ``double`` values
 * \param count   number of per-atom values (e.g., 1 for *type* or *charge*,
 *                3 for *x* or *f*); use *count* = 3 with *image* if you have
 *                a single image flag packed into (*x*,*y*,*z*) components.
 * \param data    per-atom values packed in a one-dimensional array of length
 *                *natoms* \* *count*.
 *
 */
/* ----------------------------------------------------------------------
  Contributing author: Thomas Swinburne (CNRS & CINaM, Marseille, France)
  scatter the named atom-based entity in data to all atoms
  data will be ordered by atom ID
    requirement for consecutive atom IDs (1 to N)
  see scatter_subset() to scatter data for some (or all) atoms, unordered
  name = "x" , "f" or other atom properties
         "f_fix", "c_compute" for fixes / computes
         "d_name" or "i_name" for fix property/atom vectors with count = 1
         "d2_name" or "i2_name" for fix property/atom arrays with count > 1
         will return error if fix/compute isn't atom-based
  type = 0 for integer values, 1 for double values
  count = # of per-atom values (e.g., 1 for type or charge, 3 for x or f)
    use count = 3 with "image" if want single image flag unpacked into xyz
  return atom-based values in 1d data, ordered by count, then by atom ID
    (e.g., x[0][0],x[0][1],x[0][2],x[1][0],x[1][1],x[1][2],x[2][0],...)
    data must be pre-allocated by caller to correct length
    correct length = count*Natoms, as queried by get_natoms()
  method:
    alloc and zero count*Natom length vector
    loop over Nlocal to fill vector with my values
    Allreduce to sum vector into data across all procs
------------------------------------------------------------------------- */

void lammps_scatter(void *handle, const char *name, int type, int count,
                    void *data)
{
  auto lmp = (LAMMPS *) handle;

  BEGIN_CAPTURE
  {
#if defined(LAMMPS_BIGBIG)
    lmp->error->all(FLERR,"Library function lammps_scatter() "
                    "is not compatible with -DLAMMPS_BIGBIG");
#else
    int i,j,m,offset,ltype;

    // error if tags are not defined or not consecutive or no atom map
    // NOTE: test that name = image or ids is not a 64-bit int in code?

    int flag = 0;
    if (lmp->atom->tag_enable == 0 || lmp->atom->tag_consecutive() == 0)
      flag = 1;
    if (lmp->atom->natoms > MAXSMALLINT) flag = 1;
    if (lmp->atom->map_style == Atom::MAP_NONE) flag = 1;
    if (flag) {
      lmp->error->all(FLERR,"lammps_scatter(): atom IDs must be defined, consecutive, and mapped");
      return;
    }

    int natoms = static_cast<int> (lmp->atom->natoms);
    void *vptr = lmp->atom->extract(name);

    // fix

    if (vptr==nullptr && utils::strmatch(name,"^f_")) {
      const char *fixid = name + 2;
      auto fix = lmp->modify->get_fix_by_id(fixid);
      if (!fix) {
        lmp->error->all(FLERR,"lammps_scatter(): unknown fix id {}", fixid);
        return;
      }

      if (fix->peratom_flag == 0) {
        lmp->error->all(FLERR,"lammps_scatter(): fix {} does not return peratom data", fixid);
        return;
      }
      if ((count > 1) && (fix->size_peratom_cols != count)) {
        lmp->error->all(FLERR,"lammps_scatter(): count != values peratom for fix {}", fixid);
        return;
      }

      if (count==1) vptr = (void *) fix->vector_atom;
      else vptr = (void *) fix->array_atom;
    }

    // compute

    if (vptr==nullptr && utils::strmatch(name,"^c_")) {
      const char *compid = name + 2;
      auto compute = lmp->modify->get_compute_by_id(compid);
      if (!compute) {
        lmp->error->all(FLERR,"lammps_scatter(): unknown compute id {}",compid);
        return;
      }

      if (compute->peratom_flag == 0) {
        lmp->error->all(FLERR,"lammps_scatter(): compute {} does not return peratom data", compid);
        return;
      }
      if ((count > 1) && (compute->size_peratom_cols != count)) {
        lmp->error->all(FLERR,"lammps_scatter(): count != values peratom for compute {}", compid);
        return;
      }

      if (compute->invoked_peratom != lmp->update->ntimestep)
        compute->compute_peratom();

      if (count==1) vptr = (void *) compute->vector_atom;
      else vptr = (void *) compute->array_atom;
    }

    // custom fix property/atom vector or array

    if ((vptr == nullptr) && utils::strmatch(name,"^[id]2?_")) {

      int idx,icol;
      const char *propid;
      if (utils::strmatch(name,"^[id]_")) propid = name + 2;
      else propid = name + 3;
      idx = lmp->atom->find_custom(propid,ltype,icol);

      if (idx < 0) {
        lmp->error->all(FLERR,"lammps_scatter(): unknown property/atom id {}", propid);
        return;
      }

      if (ltype != type) {
        lmp->error->all(FLERR,"lammps_scatter(): mismatch property/atom {} type", propid);
        return;
      }
      if (count == 1 && icol != 0) {
        lmp->error->all(FLERR,"lammps_scatter(): mismatch property/atom {} count", propid);
        return;
      }
      if (count > 1 && icol != count) {
        lmp->error->all(FLERR,"lammps_scatter(): mismatch property/atom {} count", propid);
        return;
      }

      if (count == 1) {
        if (ltype==0) vptr = (void *) lmp->atom->ivector[idx];
        else vptr = (void *) lmp->atom->dvector[idx];
      } else {
        if (ltype==0) vptr = (void *) lmp->atom->iarray[idx];
        else vptr = (void *) lmp->atom->darray[idx];
      }
    }

    // no match

    if (vptr == nullptr) {
      lmp->error->all(FLERR,"lammps_scatter(): unknown property {}", name);
      return;
    }

    if (type == 0) {
      int *vector = nullptr;
      int **array = nullptr;
      const int imgpack = (count == 3) && (strcmp(name,"image") == 0);

      if ((count == 1) || imgpack) vector = (int *) vptr;
      else array = (int **) vptr;
      int *dptr = (int *) data;

      if (count == 1) {
        for (i = 0; i < natoms; i++)
          if ((m = lmp->atom->map(i+1)) >= 0)
            vector[m] = dptr[i];

      } else if (imgpack) {
        for (i = 0; i < natoms; i++)
          if ((m = lmp->atom->map(i+1)) >= 0) {
            offset = count*i;
            int image = dptr[offset++] + IMGMAX;
            image += (dptr[offset++] + IMGMAX) << IMGBITS;
            image += (dptr[offset++] + IMGMAX) << IMG2BITS;
            vector[m] = image;
          }

      } else {
        for (i = 0; i < natoms; i++)
          if ((m = lmp->atom->map(i+1)) >= 0) {
            offset = count*i;
            for (j = 0; j < count; j++)
              array[m][j] = dptr[offset++];
          }
      }

    } else {
      double *vector = nullptr;
      double **array = nullptr;
      if (count == 1) vector = (double *) vptr;
      else array = (double **) vptr;
      auto dptr = (double *) data;

      if (count == 1) {
        for (i = 0; i < natoms; i++)
          if ((m = lmp->atom->map(i+1)) >= 0)
            vector[m] = dptr[i];

      } else {
        for (i = 0; i < natoms; i++) {
          if ((m = lmp->atom->map(i+1)) >= 0) {
            offset = count*i;
            for (j = 0; j < count; j++)
              array[m][j] = dptr[offset++];
          }
        }
      }
    }
#endif
  }
  END_CAPTURE
}

/** Scatter the named per-atom, per-atom fix, per-atom compute, or fix property/atom-based
 * entities in *data* from a subset of atoms to all processes.
 *
\verbatim embed:rst

This subroutine takes data stored in a one-dimensional array supplied by the
user and scatters them to a subset of atoms on all processes. The array
*data* contains data associated with atom IDs, but there is no requirement that
the IDs be consecutive, as they are provided in a separate array.
Use :cpp:func:`lammps_scatter` to scatter data for all atoms, in order.

The *data* array needs to be organized in groups of *count* values, with the
groups in the same order as the array *ids*. For example, if you want *data*
to be the array {x[1][0], x[1][1], x[1][2], x[100][0], x[100][1], x[100][2],
x[57][0], x[57][1], x[57][2]}, then *count* = 3, *ndata* = 3, and *ids* would
be {1, 100, 57}.

.. admonition:: Restrictions
    :class: warning

    This function is not compatible with ``-DLAMMPS_BIGBIG``.

    Atom IDs must be defined and an :doc:`atom map must be enabled <atom_modify>`

    The total number of atoms must not be more than 2147483647 (max 32-bit signed int).

\endverbatim
 *
 * \param handle: pointer to a previously created LAMMPS instance
 * \param name    desired quantity (e.g., "x" or "f" for atom properties, "f_id" for per-atom fix
 *                data, "c_id" for per-atom compute data, "d_name" or "i_name" for fix
 *                property/atom vectors with *count* = 1, "d2_name" or "i2_name" for fix
 *                property/atom vectors with *count* > 1)
 * \param type:   0 for ``int`` values, 1 for ``double`` values
 * \param count:  number of per-atom values (e.g., 1 for *type* or *charge*,
 *                3 for *x* or *f*); use *count* = 3 with "image" if you want
 *                single image flags unpacked into (*x*,*y*,*z*)
 * \param ndata:  number of atoms listed in *ids* and *data* arrays
 * \param ids:    list of *ndata* atom IDs to scatter data to
 * \param data    per-atom values packed in a 1-dimensional array of length
 *                *ndata* \* *count*.
 *
 */
/* ----------------------------------------------------------------------
  Contributing author: Thomas Swinburne (CNRS & CINaM, Marseille, France)
   scatter the named atom-based entity in data to a subset of atoms
   data is ordered by provided atom IDs
     no requirement for consecutive atom IDs (1 to N)
   see scatter_atoms() to scatter data for all atoms, ordered by consecutive IDs
   name = "x" , "f" or other atom properties
          "d_name" or "i_name" for fix property/atom quantities
          "f_fix", "c_compute" for fixes / computes
          will return error if fix/compute doesn't isn't atom-based
   type = 0 for integer values, 1 for double values
   count = # of per-atom values (e.g., 1 for type or charge, 3 for x or f)
     use count = 3 with "image" for xyz to be packed into single image flag
   ndata = # of atoms in ids and data (could be all atoms)
   ids = list of Ndata atom IDs to scatter data to
   data = atom-based values in 1d data, ordered by count, then by atom ID
     (e.g., x[0][0],x[0][1],x[0][2],x[1][0],x[1][1],x[1][2],x[2][0],...)
     data must be correct length = count*Ndata
   method:
     loop over Ndata, if I own atom ID, set its values from data
------------------------------------------------------------------------- */

void lammps_scatter_subset(void *handle, const char *name,int type, int count, int ndata,
                           int *ids, void *data)
{
  auto lmp = (LAMMPS *) handle;

  BEGIN_CAPTURE
  {
#if defined(LAMMPS_BIGBIG)
    lmp->error->all(FLERR,"Library function lammps_scatter_subset() "
                    "is not compatible with -DLAMMPS_BIGBIG");
#else
    int i,j,m,offset,ltype;
    tagint id;

    // error if tags are not defined or no atom map
    // NOTE: test that name = image or ids is not a 64-bit int in code?

    int flag = 0;
    if (lmp->atom->tag_enable == 0) flag = 1;
    if (lmp->atom->natoms > MAXSMALLINT) flag = 1;
    if (lmp->atom->map_style == Atom::MAP_NONE) flag = 1;
    if (flag) {
      lmp->error->all(FLERR,"lammps_scatter_subset(): atom-IDs must be defined and mapped");
      return;
    }

    void *vptr = lmp->atom->extract(name);

    // fix

    if (vptr==nullptr && utils::strmatch(name,"^f_")) {
      const char *fixid = name + 2;
      auto fix = lmp->modify->get_fix_by_id(fixid);
      if (!fix) {
        lmp->error->all(FLERR,"lammps_scatter_subset(): unknown fix id {}", fixid);
        return;
      }

      if (fix->peratom_flag == 0) {
        lmp->error->all(FLERR,"lammps_scatter_subset(): fix {} does not return peratom data", fixid);
        return;
      }
      if ((count > 1) && (fix->size_peratom_cols != count)) {
        lmp->error->all(FLERR,"lammps_scatter_subset(): count != values peratom for fix {}", fixid);
        return;
      }

      if (count==1) vptr = (void *) fix->vector_atom;
      else vptr = (void *) fix->array_atom;
    }

    // compute

    if (vptr==nullptr && utils::strmatch(name,"^c_")) {
      const char *compid = name + 2;
      auto compute = lmp->modify->get_compute_by_id(compid);
      if (!compute) {
        lmp->error->all(FLERR,"lammps_scatter_subset(): unknown compute id {}", compid);
        return;
      }

      if (compute->peratom_flag == 0) {
        lmp->error->all(FLERR,"lammps_scatter_subset(): compute {} does not return peratom data",
                        compid);
        return;
      }
      if ((count > 1) && (compute->size_peratom_cols != count)) {
        lmp->error->all(FLERR,"lammps_scatter_subset(): count != values peratom for compute {}",
                        compid);
        return;
      }

      if (compute->invoked_peratom != lmp->update->ntimestep)
        compute->compute_peratom();

      if (count==1) vptr = (void *) compute->vector_atom;
      else vptr = (void *) compute->array_atom;
    }

    // custom fix property/atom vector or array

    if ((vptr == nullptr) && utils::strmatch(name,"^[id]2?_")) {

      int idx,icol;
      const char *propid;
      if (utils::strmatch(name,"^[id]_")) propid = name + 2;
      else propid = name + 3;
      idx = lmp->atom->find_custom(propid,ltype,icol);

      if (idx < 0) {
        lmp->error->all(FLERR,"lammps_scatter_subset(): unknown property/atom id {}", propid);
        return;
      }

      if (ltype != type) {
        lmp->error->all(FLERR,"lammps_scatter_subset(): mismatch property/atom {} type", propid);
        return;
      }
      if (count == 1 && icol != 0) {
        lmp->error->all(FLERR,"lammps_scatter_subset(): mismatch property/atom {} count", propid);
        return;
      }
      if (count > 1 && icol != count) {
        lmp->error->all(FLERR,"lammps_scatter_subset(): mismatch property/atom {} count", propid);
        return;
      }

      if (count == 1) {
        if (ltype==0) vptr = (void *) lmp->atom->ivector[idx];
        else vptr = (void *) lmp->atom->dvector[idx];
      } else {
        if (ltype==0) vptr = (void *) lmp->atom->iarray[idx];
        else vptr = (void *) lmp->atom->darray[idx];
      }
    }

    // no match

    if (vptr == nullptr) {
      lmp->error->all(FLERR,"lammps_scatter_subset(): unknown property {}", name);
      return;
    }

    if (type == 0) {
      int *vector = nullptr;
      int **array = nullptr;
      const int imgpack = (count == 3) && (strcmp(name,"image") == 0);

      if ((count == 1) || imgpack) vector = (int *) vptr;
      else array = (int **) vptr;
      int *dptr = (int *) data;

      if (count == 1) {
        for (i = 0; i < ndata; i++) {
          id = ids[i];
          if ((m = lmp->atom->map(id)) >= 0)
            vector[m] = dptr[i];
        }

      } else if (imgpack) {
        for (i = 0; i < ndata; i++) {
          id = ids[i];
          if ((m = lmp->atom->map(id)) >= 0) {
            offset = count*i;
            int image = dptr[offset++] + IMGMAX;
            image += (dptr[offset++] + IMGMAX) << IMGBITS;
            image += (dptr[offset++] + IMGMAX) << IMG2BITS;
            vector[m] = image;
          }
        }

      } else {
        for (i = 0; i < ndata; i++) {
          id = ids[i];
          if ((m = lmp->atom->map(id)) >= 0) {
            offset = count*i;
            for (j = 0; j < count; j++)
              array[m][j] = dptr[offset++];
          }
        }
      }

    } else {
      double *vector = nullptr;
      double **array = nullptr;
      if (count == 1) vector = (double *) vptr;
      else array = (double **) vptr;
      auto dptr = (double *) data;

      if (count == 1) {
        for (i = 0; i < ndata; i++) {
          id = ids[i];
          if ((m = lmp->atom->map(id)) >= 0)
            vector[m] = dptr[i];
        }

      } else {
        for (i = 0; i < ndata; i++) {
          id = ids[i];
          if ((m = lmp->atom->map(id)) >= 0) {
            offset = count*i;
            for (j = 0; j < count; j++)
              array[m][j] = dptr[offset++];
          }
        }
      }
    }
#endif
  }
  END_CAPTURE
}

/* ---------------------------------------------------------------------- */

/** Create N atoms from list of coordinates
 *
\verbatim embed:rst

The prototype for this function when compiling with ``-DLAMMPS_BIGBIG``
is:

.. code-block:: c

   int lammps_create_atoms(void *handle, int n, int64_t *id, int *type, double *x, double *v, int64_t *image, int bexpand);

This function creates additional atoms from a given list of coordinates
and a list of atom types.  Additionally the atom-IDs, velocities, and
image flags may be provided.  If atom-IDs are not provided, they will be
automatically created as a sequence following the largest existing
atom-ID.

This function is useful to add atoms to a simulation or - in tandem with
:cpp:func:`lammps_reset_box` - to restore a previously extracted and
saved state of a simulation.  Additional properties for the new atoms
can then be assigned via the :cpp:func:`lammps_scatter_atoms`
:cpp:func:`lammps_extract_atom` functions.

For non-periodic boundaries, atoms will **not** be created that have
coordinates outside the box unless it is a shrink-wrap boundary and the
shrinkexceed flag has been set to a non-zero value.  For periodic
boundaries atoms will be wrapped back into the simulation cell and its
image flags adjusted accordingly, unless explicit image flags are
provided.

The function returns the number of atoms created or -1 on failure (e.g.,
when called before as box has been created).

Coordinates and velocities have to be given in a 1d-array in the order
X(1), Y(1), Z(1), X(2), Y(2), Z(2), ..., X(N), Y(N), Z(N).

\endverbatim
 *
 * \param  handle   pointer to a previously created LAMMPS instance
 * \param  n        number of atoms, N, to be added to the system
 * \param  id       pointer to N atom IDs; ``NULL`` will generate IDs
 * \param  type     pointer to N atom types (required)
 * \param  x        pointer to 3N doubles with x-,y-,z- positions
                    of the new atoms (required)
 * \param  v        pointer to 3N doubles with x-,y-,z- velocities
                    of the new atoms (set to 0.0 if ``NULL``)
 * \param  image    pointer to N imageint sets of image flags, or ``NULL``
 * \param  bexpand  if 1, atoms outside of shrink-wrap boundaries will
                    still be created and not dropped and the box extended
 * \return          number of atoms created on success;
                    -1 on failure (no box, no atom IDs, etc.) */

int lammps_create_atoms(void *handle, int n, const tagint *id, const int *type,
                        const double *x, const double *v, const imageint *image,
                        int bexpand)
{
  auto lmp = (LAMMPS *) handle;
  bigint natoms_prev = lmp->atom->natoms;

  BEGIN_CAPTURE
  {
    // error if box does not exist or tags not defined

    int flag = 0;
    std::string msg("Failure in lammps_create_atoms(): ");
    if (lmp->domain->box_exist == 0) {
      flag = 1;
      msg += "trying to create atoms before before simulation box is defined";
    }
    if (lmp->atom->tag_enable == 0) {
      flag = 1;
      msg += "must have atom IDs to use this function";
    }

    if (flag) {
      lmp->error->all(FLERR, msg);
      return -1;
    }

    // loop over all N atoms on all MPI ranks
    // if this proc would own it based on its coordinates, invoke create_atom()
    // optionally set atom tags and velocities

    Atom *atom = lmp->atom;
    Domain *domain = lmp->domain;
    int nlocal = atom->nlocal;

    int nlocal_prev = nlocal;
    double xdata[3];
    imageint idata, *img;

    for (int i = 0; i < n; i++) {
      xdata[0] = x[3*i];
      xdata[1] = x[3*i+1];
      xdata[2] = x[3*i+2];
      if (image) {
        idata = image[i];
        img = &idata;
      } else img = nullptr;
      const tagint tag = id ? id[i] : 0;

      // create atom only on MPI rank that would own it

      if (!domain->ownatom(tag, xdata, img, bexpand)) continue;

      atom->avec->create_atom(type[i],xdata);
      if (id) atom->tag[nlocal] = id[i];
      else atom->tag[nlocal] = 0;
      if (v) {
        atom->v[nlocal][0] = v[3*i];
        atom->v[nlocal][1] = v[3*i+1];
        atom->v[nlocal][2] = v[3*i+2];
      }
      if (image) atom->image[nlocal] = image[i];
      nlocal++;
    }

    // if no tags are given explicitly, create new and unique tags

    if (id == nullptr) atom->tag_extend();

    // reset box info, if extended when adding atoms.

    if (bexpand) domain->reset_box();

    // need to reset atom->natoms inside LAMMPS

    bigint ncurrent = nlocal;
    MPI_Allreduce(&ncurrent,&lmp->atom->natoms,1,MPI_LMP_BIGINT,
                  MPI_SUM,lmp->world);

    // init per-atom fix/compute/variable values for created atoms

    atom->data_fix_compute_variable(nlocal_prev,nlocal);

    // if global map exists, reset it
    // invoke map_init() b/c atom count has grown

    if (lmp->atom->map_style != Atom::MAP_NONE) {
      lmp->atom->map_init();
      lmp->atom->map_set();
    }
  }
  END_CAPTURE;
  return (int) lmp->atom->natoms - natoms_prev;
}

// ----------------------------------------------------------------------
// Library functions for accessing neighbor lists
// ----------------------------------------------------------------------

/** Find index of a neighbor list requested by a pair style
 *
 * This function determines which of the available neighbor lists for
 * pair styles matches the given conditions.  It first matches the style
 * name. If exact is 1 the name must match exactly, if exact is 0, a
 * regular expression or sub-string match is done.  If the pair style is
 * hybrid or hybrid/overlay the style is matched against the sub styles
 * instead.
 * If a the same pair style is used multiple times as a sub-style, the
 * nsub argument must be > 0 and represents the nth instance of the sub-style
 * (same as for the pair_coeff command, for example).  In that case
 * nsub=0 will not produce a match and this function will return -1.
 *
 * The final condition to be checked is the request ID (reqid).  This
 * will normally be 0, but some pair styles request multiple neighbor
 * lists and set the request ID to a value > 0.
 *
 * \param  handle   pointer to a previously created LAMMPS instance cast to ``void *``.
 * \param  style    String used to search for pair style instance
 * \param  exact    Flag to control whether style should match exactly or only
 *                  a regular expression / sub-string match is applied.
 * \param  nsub     match nsub-th hybrid sub-style instance of the same style
 * \param  reqid    request id to identify neighbor list in case there are
 *                  multiple requests from the same pair style instance
 * \return          return neighbor list index if found, otherwise -1 */

int lammps_find_pair_neighlist(void *handle, const char *style, int exact, int nsub, int reqid) {
  auto lmp = (LAMMPS *) handle;
  Pair *pair = lmp->force->pair_match(style, exact, nsub);

  if (pair != nullptr) {
    // find neigh list
    for (int i = 0; i < lmp->neighbor->nlist; i++) {
      NeighList *list = lmp->neighbor->lists[i];
      if ((list->requestor_type == NeighList::PAIR)
           && (pair == list->requestor)
           && (list->id == reqid) ) return i;
    }
  }
  return -1;
}

/* ---------------------------------------------------------------------- */

/** Find index of a neighbor list requested by a fix
 *
 * The neighbor list request from a fix is identified by the fix ID and
 * the request ID.  The request ID is typically 0, but will be > 0 in
 * case a fix has multiple neighbor list requests.
 *
 * \param handle   pointer to a previously created LAMMPS instance cast to ``void *``.
 * \param id       Identifier of fix instance
 * \param reqid    request id to identify neighbor list in case there are
 *                 multiple requests from the same fix
 * \return         return neighbor list index if found, otherwise -1  */

int lammps_find_fix_neighlist(void *handle, const char *id, int reqid) {
  auto lmp = (LAMMPS *) handle;
  auto fix = lmp->modify->get_fix_by_id(id);
  if (!fix) return -1;

  // find neigh list
  for (int i = 0; i < lmp->neighbor->nlist; i++) {
    NeighList *list = lmp->neighbor->lists[i];
    if ((list->requestor_type == NeighList::FIX)
         && (fix == list->requestor)
         && (list->id == reqid) ) return i;
  }
  return -1;
}

/* ---------------------------------------------------------------------- */

/** Find index of a neighbor list requested by a compute
 *
 * The neighbor list request from a compute is identified by the compute
 * ID and the request ID.  The request ID is typically 0, but will be
 * > 0 in case a compute has multiple neighbor list requests.
 *
 * \param handle   pointer to a previously created LAMMPS instance cast to ``void *``.
 * \param id       Identifier of compute instance
 * \param reqid    request id to identify neighbor list in case there are
 *                 multiple requests from the same compute
 * \return         return neighbor list index if found, otherwise -1 */

int lammps_find_compute_neighlist(void *handle, const char *id, int reqid) {
  auto lmp = (LAMMPS *) handle;
  auto compute = lmp->modify->get_compute_by_id(id);
  if (!compute) return -1;

  // find neigh list
  for (int i = 0; i < lmp->neighbor->nlist; i++) {
    NeighList * list = lmp->neighbor->lists[i];
    if ((list->requestor_type == NeighList::COMPUTE)
         && (compute == list->requestor)
         && (list->id == reqid) ) return i;
  }
  return -1;
}

/* ---------------------------------------------------------------------- */

/** Return the number of entries in the neighbor list with given index
 *
 * \param handle   pointer to a previously created LAMMPS instance cast to ``void *``.
 * \param idx      neighbor list index
 * \return         return number of entries in neighbor list, -1 if idx is
 *                 not a valid index
 */
int lammps_neighlist_num_elements(void *handle, int idx) {
  auto   lmp = (LAMMPS *) handle;
  Neighbor * neighbor = lmp->neighbor;

  if (idx < 0 || idx >= neighbor->nlist) {
    return -1;
  }

  NeighList * list = neighbor->lists[idx];
  return list->inum;
}

/* ---------------------------------------------------------------------- */

/** Return atom local index, number of neighbors, and array of neighbor local
 * atom indices of neighbor list entry
 *
 * \param handle          pointer to a previously created LAMMPS instance cast to ``void *``.
 * \param idx             index of this neighbor list in the list of all neighbor lists
 * \param element         index of this neighbor list entry
 * \param[out] iatom      local atom index (i.e. in the range [0, nlocal + nghost), -1 if
                          invalid idx or element value
 * \param[out] numneigh   number of neighbors of atom iatom or 0
 * \param[out] neighbors  pointer to array of neighbor atom local indices or NULL */

void lammps_neighlist_element_neighbors(void *handle, int idx, int element, int *iatom,
                                        int *numneigh, int **neighbors) {
  auto   lmp = (LAMMPS *) handle;
  Neighbor * neighbor = lmp->neighbor;
  *iatom = -1;
  *numneigh = 0;
  *neighbors = nullptr;

  if (idx < 0 || idx >= neighbor->nlist) {
    return;
  }

  NeighList * list = neighbor->lists[idx];

  if (element < 0 || element >= list->inum) {
    return;
  }

  int i = list->ilist[element];
  *iatom     = i;
  *numneigh  = list->numneigh[i];
  *neighbors = list->firstneigh[i];
}

// ----------------------------------------------------------------------
// Library functions for accessing LAMMPS configuration
// ----------------------------------------------------------------------

/** Get numerical representation of the LAMMPS version date.
 *
\verbatim embed:rst

The :cpp:func:`lammps_version` function returns an integer representing
the version of the LAMMPS code in the format YYYYMMDD.  This can be used
to implement backward compatibility in software using the LAMMPS library
interface.  The specific format guarantees, that this version number is
growing with every new LAMMPS release.

\endverbatim
 *
 * \param  handle  pointer to a previously created LAMMPS instance
 * \return         an integer representing the version data in the
 *                 format YYYYMMDD */

int lammps_version(void *handle)
{
  auto lmp = (LAMMPS *) handle;
  return lmp->num_ver;
}

/** Get operating system and architecture information
 *
\verbatim embed:rst

.. versionadded:: 9Oct2020

The :cpp:func:`lammps_get_os_info` function can be used to retrieve
detailed information about the hosting operating system and
compiler/runtime.

A suitable buffer for a C-style string has to be provided and its length.
The assembled text will be truncated to not overflow this buffer. The
string is typically a few hundred bytes long.

\endverbatim
 *
 * \param  buffer    string buffer to copy the information to
 * \param  buf_size  size of the provided string buffer */

/* ---------------------------------------------------------------------- */

void lammps_get_os_info(char *buffer, int buf_size)
{
  if (buf_size <=0) return;
  buffer[0] = buffer[buf_size-1] = '\0';
  std::string txt = platform::os_info() + "\n";
  txt += platform::compiler_info();
  txt += " with " + platform::openmp_standard() + "\n";
  strncpy(buffer, txt.c_str(), buf_size-1);
}

/* ---------------------------------------------------------------------- */

/** This function is used to query whether LAMMPS was compiled with
 *  a real MPI library or in serial. For the real MPI library it
 *  reports the size of the MPI communicator in bytes (4 or 8),
 *  which allows to check for compatibility with a hosting code.
 *
 * \return 0 when compiled with MPI STUBS, otherwise the MPI_Comm size in bytes */

int lammps_config_has_mpi_support()
{
#ifdef MPI_STUBS
  return 0;
#else
  return sizeof(MPI_Comm);
#endif
}

/* ---------------------------------------------------------------------- */

/** Check if the LAMMPS library supports reading or writing compressed
 * files via a pipe to gzip or similar compression programs

\verbatim embed:rst
Several LAMMPS commands (e.g., :doc:`read_data`, :doc:`write_data`,
:doc:`dump styles atom, custom, and xyz <dump>`) support reading and
writing compressed files via creating a pipe to the ``gzip`` program.
This function checks whether this feature was :ref:`enabled at compile
time <gzip>`. It does **not** check whether``gzip`` or any other
supported compression programs themselves are installed and usable.
\endverbatim
 *
 * \return 1 if yes, otherwise 0
 */
int lammps_config_has_gzip_support() {
  return Info::has_gzip_support() ? 1 : 0;
}

/* ---------------------------------------------------------------------- */

/** Check if the LAMMPS library supports writing PNG format images

\verbatim embed:rst
The LAMMPS :doc:`dump style image <dump_image>` supports writing multiple
image file formats.  Most of them, however, need support from an external
library, and using that has to be :ref:`enabled at compile time <graphics>`.
This function checks whether support for the `PNG image file format
<https://en.wikipedia.org/wiki/Portable_Network_Graphics>`_ is available
in the current LAMMPS library.
\endverbatim
 *
 * \return 1 if yes, otherwise 0
 */
int lammps_config_has_png_support() {
  return Info::has_png_support() ? 1 : 0;
}

/* ---------------------------------------------------------------------- */

/** Check if the LAMMPS library supports writing JPEG format images

\verbatim embed:rst
The LAMMPS :doc:`dump style image <dump_image>` supports writing multiple
image file formats.  Most of them, however, need support from an external
library, and using that has to be :ref:`enabled at compile time <graphics>`.
This function checks whether support for the `JPEG image file format
<https://jpeg.org/jpeg/>`_ is available in the current LAMMPS library.
\endverbatim
 *
 * \return 1 if yes, otherwise 0
 */
int lammps_config_has_jpeg_support() {
  return Info::has_jpeg_support() ? 1 : 0;
}

/* ---------------------------------------------------------------------- */

/** Check if the LAMMPS library supports creating movie files via a pipe to ffmpeg

\verbatim embed:rst
The LAMMPS :doc:`dump style movie <dump_image>` supports generating movies
from images on-the-fly via creating a pipe to the
`ffmpeg <https://ffmpeg.org/>`_ program.
This function checks whether this feature was :ref:`enabled at compile time <graphics>`.
It does **not** check whether the ``ffmpeg`` itself is installed and usable.
\endverbatim
 *
 * \return 1 if yes, otherwise 0
 */
int lammps_config_has_ffmpeg_support() {
  return Info::has_ffmpeg_support() ? 1 : 0;
}

/* ---------------------------------------------------------------------- */

/** Check if the LAMMPS library supports downloading files via libcurl

\verbatim embed:rst

.. versionadded::29Aug2024

The LAMMPS :doc:`geturl command <geturl>` supports downloading files
through using `the libcurl library <https://curl.se/libcurl/>`_.
This function checks whether this feature was :ref:`enabled at compile
time <libcurl>` and LAMMPS linked to the libcurl library.
\endverbatim
 *
 * \return 1 if yes, otherwise 0
 */
int lammps_config_has_curl_support() {
  return Info::has_curl_support() ? 1 : 0;
}

/* ---------------------------------------------------------------------- */

/** Check whether LAMMPS errors will throw C++ exceptions.
 *
\verbatim embed:rst

.. deprecated:: 21Nov2023

   LAMMPS has now exceptions always enabled, so this function
   will now always return 1 and can be removed from applications
   using the library interface.

In case of an error, LAMMPS will either abort or throw a C++ exception.
The latter has to be :ref:`enabled at compile time <exceptions>`.
This function checks if exceptions were enabled.

When using the library interface with C++ exceptions enabled,
the library interface functions will "catch" them and the
error status can then be checked by calling
:cpp:func:`lammps_has_error` and the most recent error message
can be retrieved via :cpp:func:`lammps_get_last_error_message`.
This can allow to restart a calculation or delete and recreate
the LAMMPS instance when C++ exceptions are enabled.  One application
of using exceptions this way is the :ref:`lammps_gui`.  If C++
exceptions are disabled and an error happens during a call to
LAMMPS, the application will terminate.
\endverbatim
 * \return 1 if yes, otherwise 0
 */
int lammps_config_has_exceptions() {
  return Info::has_exceptions() ? 1 : 0;
}

/* ---------------------------------------------------------------------- */

/** Check whether a specific package has been included in LAMMPS
 *
\verbatim embed:rst
This function checks whether the LAMMPS library in use includes the
specific :doc:`LAMMPS package <Packages>` provided as argument.
\endverbatim
 *
 * \param name string with the name of the package
 * \return 1 if included, 0 if not.
 */
int lammps_config_has_package(const char *name) {
  return Info::has_package(name) ? 1 : 0;
}

/* ---------------------------------------------------------------------- */

/** Count the number of installed packages in the LAMMPS library.
 *
\verbatim embed:rst
This function counts how many :doc:`LAMMPS packages <Packages>` are
included in the LAMMPS library in use.
\endverbatim
 *
 * \return number of packages included
 */
int lammps_config_package_count() {
  int i = 0;
  while (LAMMPS::installed_packages[i] != nullptr) {
    ++i;
  }
  return i;
}

/* ---------------------------------------------------------------------- */

/** Get the name of a package in the list of installed packages in the LAMMPS library.
 *
\verbatim embed:rst
This function copies the name of the package with the index *idx* into the
provided C-style string buffer.  The length of the buffer must be provided
as *buf_size* argument.  If the name of the package exceeds the length of the
buffer, it will be truncated accordingly.  If the index is out of range,
the function returns 0 and *buffer* is set to an empty string, otherwise 1;
\endverbatim
 *
 * \param idx index of the package in the list of included packages (0 <= idx < package count)
 * \param buffer string buffer to copy the name of the package to
 * \param buf_size size of the provided string buffer
 * \return 1 if successful, otherwise 0
 */
int lammps_config_package_name(int idx, char *buffer, int buf_size) {
  int maxidx = lammps_config_package_count();
  if ((idx < 0) || (idx >= maxidx)) {
      buffer[0] = '\0';
      return 0;
  }

  strncpy(buffer, LAMMPS::installed_packages[idx], buf_size);
  return 1;
}

/** Check for compile time settings in accelerator packages included in LAMMPS.
 *
\verbatim embed:rst
This function checks availability of compile time settings of included
:doc:`accelerator packages <Speed_packages>` in LAMMPS.
Supported packages names are "GPU", "KOKKOS", "INTEL", and "OPENMP".
Supported categories are "api" with possible settings "cuda", "hip", "phi",
"pthreads", "opencl", "openmp", and "serial", and "precision" with
possible settings "double", "mixed", and "single".  If the combination
of package, category, and setting is available, the function returns 1,
otherwise 0.
\endverbatim
 *
 * \param  package   string with the name of the accelerator package
 * \param  category  string with the category name of the setting
 * \param  setting   string with the name of the specific setting
 * \return 1 if available, 0 if not.
 */
int lammps_config_accelerator(const char *package, const char *category, const char *setting)
{
  return Info::has_accelerator_feature(package,category,setting) ? 1 : 0;
}

/** Check for presence of a viable GPU package device
 *
\verbatim embed:rst

.. versionadded:: 14May2021

The :cpp:func:`lammps_has_gpu_device` function checks at runtime if
an accelerator device is present that can be used with the
:doc:`GPU package <Speed_gpu>`. If at least one suitable device is
present the function will return 1, otherwise 0.

More detailed information about the available device or devices can
be obtained by calling the
:cpp:func:`lammps_get_gpu_device_info` function.

\endverbatim
 *
 * \return  1 if viable device is available, 0 if not.  */

int lammps_has_gpu_device()
{
  return Info::has_gpu_device() ? 1: 0;
}

/** Get GPU package device information
 *
\verbatim embed:rst

.. versionadded:: 14May2021

The :cpp:func:`lammps_get_gpu_device_info` function can be used to retrieve
detailed information about any accelerator devices that are viable for use
with the :doc:`GPU package <Speed_gpu>`.  It will produce a string that is
equivalent to the output of the ``nvc_get_device`` or ``ocl_get_device`` or
``hip_get_device`` tools that are compiled alongside LAMMPS if the GPU
package is enabled.

A suitable buffer for a C-style string has to be provided and its length.
The assembled text will be truncated to not overflow this buffer.  This
string can be several kilobytes long, if multiple devices are present.

\endverbatim
 *
 * \param  buffer    string buffer to copy the information to
 * \param  buf_size  size of the provided string buffer */

void lammps_get_gpu_device_info(char *buffer, int buf_size)
{
  if (buf_size <= 0) return;
  buffer[0] = buffer[buf_size-1] = '\0';
  std::string devinfo = Info::get_gpu_device_info();
  strncpy(buffer, devinfo.c_str(), buf_size-1);
}

/* ---------------------------------------------------------------------- */

/** Check if a specific style has been included in LAMMPS
 *
\verbatim embed:rst
This function checks if the LAMMPS library in use includes the
specific *style* of a specific *category* provided as an argument.
Valid categories are: *atom*\ , *integrate*\ , *minimize*\ ,
*pair*\ , *bond*\ , *angle*\ , *dihedral*\ , *improper*\ , *kspace*\ ,
*compute*\ , *fix*\ , *region*\ , *dump*\ , and *command*\ .
\endverbatim
 *
 * \param handle   pointer to a previously created LAMMPS instance cast to ``void *``.
 * \param  category  category of the style
 * \param  name      name of the style
 * \return           1 if included, 0 if not.
 */
int lammps_has_style(void *handle, const char *category, const char *name) {
  auto lmp = (LAMMPS *) handle;
  Info info(lmp);
  return info.has_style(category, name) ? 1 : 0;
}

/* ---------------------------------------------------------------------- */

/** Count the number of styles of category in the LAMMPS library.
 *
\verbatim embed:rst
This function counts how many styles in the provided *category*
are included in the LAMMPS library in use.
Please see :cpp:func:`lammps_has_style` for a list of valid
categories.
\endverbatim
 *
 * \param handle   pointer to a previously created LAMMPS instance cast to ``void *``.
 * \param category category of styles
 * \return number of styles in category
 */
int lammps_style_count(void *handle, const char *category) {
  auto lmp = (LAMMPS *) handle;
  Info info(lmp);
  return info.get_available_styles(category).size();
}

/* ---------------------------------------------------------------------- */

/** Look up the name of a style by index in the list of style of a given category in the LAMMPS library.
 *
 *
 * This function copies the name of the *category* style with the index
 * *idx* into the provided C-style string buffer.  The length of the buffer
 * must be provided as *buf_size* argument.  If the name of the style
 * exceeds the length of the buffer, it will be truncated accordingly.
 * If the index is out of range, the function returns 0 and *buffer* is
 * set to an empty string, otherwise 1.
 *
 * \param handle   pointer to a previously created LAMMPS instance cast to ``void *``.
 * \param category category of styles
 * \param idx      index of the style in the list of *category* styles (0 <= idx < style count)
 * \param buffer   string buffer to copy the name of the style to
 * \param buf_size size of the provided string buffer
 * \return 1 if successful, otherwise 0
 */
int lammps_style_name(void *handle, const char *category, int idx, char *buffer, int buf_size) {
  auto lmp = (LAMMPS *) handle;
  Info info(lmp);
  auto styles = info.get_available_styles(category);

  if ((idx >= 0) && (idx < (int) styles.size())) {
    strncpy(buffer, styles[idx].c_str(), buf_size);
    return 1;
  }

  buffer[0] = '\0';
  return 0;
}

/* ---------------------------------------------------------------------- */

/** Check if a specific ID exists in the current LAMMPS instance
 *
\verbatim embed:rst

.. versionadded:: 9Oct2020

This function checks if the current LAMMPS instance a *category* ID of
the given *name* exists.  Valid categories are: *compute*\ , *dump*\ ,
*fix*\ , *group*\ , *molecule*\ , *region*\ , and *variable*\ .

\endverbatim
 *
 * \param  handle    pointer to a previously created LAMMPS instance cast to ``void *``.
 * \param  category  category of the id
 * \param  name      name of the id
 * \return           1 if included, 0 if not.
 */
int lammps_has_id(void *handle, const char *category, const char *name) {
  auto lmp = (LAMMPS *) handle;

  if (strcmp(category,"compute") == 0) {
    if (lmp->modify->get_compute_by_id(name)) return 1;
  } else if (strcmp(category,"dump") == 0) {
    if (lmp->output->get_dump_by_id(name)) return 1;
  } else if (strcmp(category,"fix") == 0) {
    if (lmp->modify->get_fix_by_id(name)) return 1;
  } else if (strcmp(category,"group") == 0) {
    if (lmp->group->find(name) >= 0) return 1;
  } else if (strcmp(category,"molecule") == 0) {
    if (lmp->atom->find_molecule(name) >= 0) return 1;
  } else if (strcmp(category,"region") == 0) {
    if (lmp->domain->get_region_by_id(name)) return 1;
  } else if (strcmp(category,"variable") == 0) {
    if (lmp->input->variable->find(name) >= 0) return 1;
  }
  return 0;
}

/* ---------------------------------------------------------------------- */

/** Count the number of IDs of a category.
 *
\verbatim embed:rst

.. versionadded:: 9Oct2020

This function counts how many IDs in the provided *category*
are defined in the current LAMMPS instance.
Please see :cpp:func:`lammps_has_id` for a list of valid
categories.

\endverbatim
 *
 * \param handle   pointer to a previously created LAMMPS instance cast to ``void *``.
 * \param category category of IDs
 * \return number of IDs in category
 */
int lammps_id_count(void *handle, const char *category) {
  auto lmp = (LAMMPS *) handle;
  if (strcmp(category,"compute") == 0) {
    return lmp->modify->get_compute_list().size();
  } else if (strcmp(category,"dump") == 0) {
    return lmp->output->get_dump_list().size();
  } else if (strcmp(category,"fix") == 0) {
    return lmp->modify->get_fix_list().size();
  } else if (strcmp(category,"group") == 0) {
    return lmp->group->ngroup;
  } else if (strcmp(category,"molecule") == 0) {
    return lmp->atom->nmolecule;
  } else if (strcmp(category,"region") == 0) {
    return lmp->domain->get_region_list().size();
  } else if (strcmp(category,"variable") == 0) {
    return lmp->input->variable->nvar;
  }
  return 0;
}

/* ---------------------------------------------------------------------- */

/** Look up the name of an ID by index in the list of IDs of a given category.
 *
\verbatim embed:rst

.. versionadded:: 9Oct2020

This function copies the name of the *category* ID with the index
*idx* into the provided C-style string buffer.  The length of the buffer
must be provided as *buf_size* argument.  If the name of the style
exceeds the length of the buffer, it will be truncated accordingly.
If the index is out of range, the function returns 0 and *buffer* is
set to an empty string, otherwise 1.

\endverbatim
 *
 * \param handle   pointer to a previously created LAMMPS instance cast to ``void *``.
 * \param category category of IDs
 * \param idx      index of the ID in the list of *category* styles (0 <= idx < count)
 * \param buffer   string buffer to copy the name of the style to
 * \param buf_size size of the provided string buffer
 * \return 1 if successful, otherwise 0
 */
int lammps_id_name(void *handle, const char *category, int idx, char *buffer, int buf_size) {
  auto lmp = (LAMMPS *) handle;
  if (idx < 0) return 0;

  if (strcmp(category,"compute") == 0) {
    auto icompute = lmp->modify->get_compute_by_index(idx);
    if (icompute) {
      strncpy(buffer, icompute->id, buf_size);
      return 1;
    }
  } else if (strcmp(category,"dump") == 0) {
    auto idump = lmp->output->get_dump_by_index(idx);
    if (idump) {
      strncpy(buffer, idump->id, buf_size);
      return 1;
    }
  } else if (strcmp(category,"fix") == 0) {
    auto ifix = lmp->modify->get_fix_by_index(idx);
    if (ifix) {
      strncpy(buffer, ifix->id, buf_size);
      return 1;
    }
  } else if (strcmp(category,"group") == 0) {
    if ((idx >= 0) && (idx < lmp->group->ngroup)) {
      strncpy(buffer, lmp->group->names[idx], buf_size);
      return 1;
    }
  } else if (strcmp(category,"molecule") == 0) {
    if ((idx >= 0) && (idx < lmp->atom->nmolecule)) {
      strncpy(buffer, lmp->atom->molecules[idx]->id, buf_size);
      return 1;
    }
  } else if (strcmp(category,"region") == 0) {
    auto regions = lmp->domain->get_region_list();
    if ((idx >= 0) && (idx < (int) regions.size())) {
      strncpy(buffer, regions[idx]->id, buf_size);
      return 1;
    }
  } else if (strcmp(category,"variable") == 0) {
    if ((idx >= 0) && (idx < lmp->input->variable->nvar)) {
      strncpy(buffer, lmp->input->variable->names[idx], buf_size);
      return 1;
    }
  }
  buffer[0] = '\0';
  return 0;
}

/* ---------------------------------------------------------------------- */

/** Count the number of loaded plugins
 *
\verbatim embed:rst

.. versionadded:: 10Mar2021

This function counts how many plugins are currently loaded.

\endverbatim
 *
 * \return number of loaded plugins
 */
int lammps_plugin_count()
{
#if defined(LMP_PLUGIN)
  return plugin_get_num_plugins();
#else
  return 0;
#endif
}

/* ---------------------------------------------------------------------- */

/** Look up the info of a loaded plugin by its index in the list of plugins
 *
\verbatim embed:rst

.. versionadded:: 10Mar2021

This function copies the name of the *style* plugin with the index
*idx* into the provided C-style string buffer.  The length of the buffer
must be provided as *buf_size* argument.  If the name of the style
exceeds the length of the buffer, it will be truncated accordingly.
If the index is out of range, the function returns 0 and *buffer* is
set to an empty string, otherwise 1.

\endverbatim
 *
 * \param  idx       index of the plugin in the list all or *style* plugins
 * \param  stylebuf  string buffer to copy the style of the plugin to
 * \param  namebuf   string buffer to copy the name of the plugin to
 * \param  buf_size  size of the provided string buffers
 * \return 1 if successful, otherwise 0
 */
int lammps_plugin_name(int idx, char *stylebuf, char *namebuf, int buf_size)
{
#if defined(LMP_PLUGIN)
  stylebuf[0] = namebuf[0] = '\0';

  const lammpsplugin_t *plugin = plugin_get_info(idx);
  if (plugin) {
    strncpy(stylebuf,plugin->style,buf_size);
    strncpy(namebuf,plugin->name,buf_size);
    return 1;
  }
#endif
  return 0;
}

// ----------------------------------------------------------------------
// utility functions
// ----------------------------------------------------------------------

/** Encode three integer image flags into a single imageint.
 *
\verbatim embed:rst

The prototype for this function when compiling with ``-DLAMMPS_BIGBIG``
is:

.. code-block:: c

   int64_t lammps_encode_image_flags(int ix, int iy, int iz);

This function performs the bit-shift, addition, and bit-wise OR
operations necessary to combine the values of three integers
representing the image flags in x-, y-, and z-direction.  Unless
LAMMPS is compiled with -DLAMMPS_BIGBIG, those integers are
limited 10-bit signed integers [-512, 511].  Otherwise the return
type changes from ``int`` to ``int64_t`` and the valid range for
the individual image flags becomes [-1048576,1048575],
i.e. that of a 21-bit signed integer.  There is no check on whether
the arguments conform to these requirements.

\endverbatim
 *
 * \param  ix  image flag value in x
 * \param  iy  image flag value in y
 * \param  iz  image flag value in z
 * \return     encoded image flag integer */

imageint lammps_encode_image_flags(int ix, int iy, int iz)
{
  imageint image = ((imageint) (ix + IMGMAX) & IMGMASK) |
    (((imageint) (iy + IMGMAX) & IMGMASK) << IMGBITS) |
    (((imageint) (iz + IMGMAX) & IMGMASK) << IMG2BITS);
  return image;
}

/* ---------------------------------------------------------------------- */

/** Decode a single image flag integer into three regular integers
 *
\verbatim embed:rst

The prototype for this function when compiling with ``-DLAMMPS_BIGBIG``
is:

.. code-block:: c

   void lammps_decode_image_flags(int64_t image, int *flags);

This function does the reverse operation of
:cpp:func:`lammps_encode_image_flags` and takes an image flag integer
does the bit-shift and bit-masking operations to decode it and stores
the resulting three regular integers into the buffer pointed to by
*flags*.

\endverbatim
 *
 * \param  image  encoded image flag integer
 * \param  flags  pointer to storage where the decoded image flags are stored. */

void lammps_decode_image_flags(imageint image, int *flags)
{
  flags[0] = (image & IMGMASK) - IMGMAX;
  flags[1] = (image >> IMGBITS & IMGMASK) - IMGMAX;
  flags[2] = (image >> IMG2BITS) - IMGMAX;
}

/* ---------------------------------------------------------------------- */

/** Set up the callback function for a fix external instance with the given ID.

\verbatim embed:rst

Fix :doc:`external <fix_external>` allows programs that are running LAMMPS through
its library interface to modify certain LAMMPS properties on specific
timesteps, similar to the way other fixes do.

This function sets the callback function for use with the "pf/callback"
mode. The function has to have C language bindings with the prototype:

.. code-block:: c

   void func(void *ptr, bigint timestep, int nlocal, tagint *ids, double **x, double **fexternal);

The argument *ptr* to this function will be stored in fix external and
the passed as the first argument calling the callback function `func()`.
This would usually be a pointer to the active LAMMPS instance, i.e. the same
pointer as the *handle* argument.  This would be needed to call
functions that set the global or per-atom energy or virial contributions
from within the callback function.

The callback mechanism is one of the two modes of how forces and can be
applied to a simulation with the help of fix external. The alternative
is the array mode where you call :cpp:func:`lammps_fix_external_get_force`.

Please see the documentation for :doc:`fix external <fix_external>` for
more information about how to use the fix and how to couple it with an
external code.

.. versionchanged:: 28Jul2021

\endverbatim
 *
 * \param  handle   pointer to a previously created LAMMPS instance cast to ``void *``.
 * \param  id       fix ID of fix external instance
 * \param  funcptr  pointer to callback function
 * \param  ptr      pointer to object in calling code, passed to callback function as first argument */

void lammps_set_fix_external_callback(void *handle, const char *id, FixExternalFnPtr funcptr, void *ptr)
{
  auto lmp = (LAMMPS *) handle;
  auto  callback = (FixExternal::FnPtr) funcptr;

  BEGIN_CAPTURE
  {
    auto fix = lmp->modify->get_fix_by_id(id);
    if (!fix) lmp->error->all(FLERR,"Cannot find fix with ID '{}'!", id);

    if (strcmp("external",fix->style) != 0)
      lmp->error->all(FLERR,"Fix '{}' is not of style 'external'", id);

    auto fext = dynamic_cast<FixExternal *>(fix);
    fext->set_callback(callback, ptr);
  }
  END_CAPTURE
}

/** Get pointer to the force array storage in a fix external instance with the given ID.

\verbatim embed:rst

.. versionadded:: 28Jul2021

Fix :doc:`external <fix_external>` allows programs that are running
LAMMPS through its library interface to add or modify certain LAMMPS
properties on specific timesteps, similar to the way other fixes do.

This function provides access to the per-atom force storage in a fix
external instance with the given fix-ID to be added to the individual
atoms when using the "pf/array" mode.  The *fexternal* array can be
accessed like other "native" per-atom arrays accessible via the
:cpp:func:`lammps_extract_atom` function.  Please note that the array
stores holds the forces for *local* atoms for each MPI ranks, in the
order determined by the neighbor list build.  Because the underlying
data structures can change as well as the order of atom as they migrate
between MPI processes because of the domain decomposition
parallelization, this function should be always called immediately
before the forces are going to be set to get an up-to-date pointer.
You can use, for example, :cpp:func:`lammps_extract_setting` to obtain
the number of local atoms `nlocal` and then assume the dimensions of
the returned force array as ``double force[nlocal][3]``.

This is an alternative to the callback mechanism in fix external set up
by :cpp:func:`lammps_set_fix_external_callback`. The main difference is
that this mechanism can be used when forces are be pre-computed and the
control alternates between LAMMPS and the external code, while the
callback mechanism can call the external code to compute the force when
the fix is triggered and needs them.

Please see the documentation for :doc:`fix external <fix_external>` for
more information about how to use the fix and how to couple it with an
external code.

\endverbatim
 *
 * \param  handle     pointer to a previously created LAMMPS instance cast to ``void *``.
 * \param  id         fix ID of fix external instance
 * \return            a pointer to the per-atom force array allocated by the fix */

double **lammps_fix_external_get_force(void *handle, const char *id)
{
  auto lmp = (LAMMPS *) handle;
  double **fexternal = nullptr;

  BEGIN_CAPTURE
  {
    auto fix = lmp->modify->get_fix_by_id(id);
    if (!fix) lmp->error->all(FLERR,"Can not find fix with ID '{}'!", id);

    if (strcmp("external",fix->style) != 0)
      lmp->error->all(FLERR,"Fix '{}' is not of style external!", id);

    int tmp;
    fexternal = (double **)fix->extract("fexternal",tmp);
  }
  END_CAPTURE
  return fexternal;
}

/** Set the global energy contribution for a fix external instance with the given ID.

\verbatim embed:rst

.. versionadded:: 28Jul2021

This is a companion function to :cpp:func:`lammps_set_fix_external_callback` and
:cpp:func:`lammps_fix_external_get_force` to also set the contribution
to the global energy from the external code.  The value of the *eng*
argument will be stored in the fix and applied on the current and all
following timesteps until changed by another call to this function.
The energy is in energy units as determined by the current :doc:`units <units>`
settings and is the **total** energy of the contribution.  Thus when
running in parallel all MPI processes have to call this function with
the **same** value and this will be returned as scalar property of the
fix external instance when accessed in LAMMPS input commands or from
variables.

Please see the documentation for :doc:`fix external <fix_external>` for
more information about how to use the fix and how to couple it with an
external code.

\endverbatim
 *
 * \param  handle   pointer to a previously created LAMMPS instance cast to ``void *``.
 * \param  id       fix ID of fix external instance
 * \param  eng      total energy to be added to the global energy */

void lammps_fix_external_set_energy_global(void *handle, const char *id, double eng)
{
  auto lmp = (LAMMPS *) handle;

  BEGIN_CAPTURE
  {
    auto fix = lmp->modify->get_fix_by_id(id);
    if (!fix) lmp->error->all(FLERR,"Can not find fix with ID '{}'!", id);

    if (strcmp("external",fix->style) != 0)
      lmp->error->all(FLERR,"Fix '{}' is not of style external!", id);

    auto fext = dynamic_cast<FixExternal*>(fix);
    fext->set_energy_global(eng);
  }
  END_CAPTURE
}

/** Set the global virial contribution for a fix external instance with the given ID.

\verbatim embed:rst

.. versionadded:: 28Jul2021

This is a companion function to :cpp:func:`lammps_set_fix_external_callback`
and :cpp:func:`lammps_fix_external_get_force` to set the contribution to
the global virial from the external code.

The 6 values of the *virial* array will be stored in the fix and applied
on the current and all following timesteps until changed by another call
to this function. The components of the virial need to be stored in the
order: *xx*, *yy*, *zz*, *xy*, *xz*, *yz*.  In LAMMPS the virial is
stored internally as `stress*volume` in units of `pressure*volume` as
determined by the current :doc:`units <units>` settings and is the
**total** contribution.  Thus when running in parallel all MPI processes
have to call this function with the **same** value and this will then
be added by fix external.

Please see the documentation for :doc:`fix external <fix_external>` for
more information about how to use the fix and how to couple it with an
external code.

\endverbatim
 *
 * \param  handle   pointer to a previously created LAMMPS instance cast to ``void *``.
 * \param  id       fix ID of fix external instance
 * \param  virial   the 6 global stress tensor components to be added to the global virial */

void lammps_fix_external_set_virial_global(void *handle, const char *id, double *virial)
{
  auto lmp = (LAMMPS *) handle;

  BEGIN_CAPTURE
  {
    auto fix = lmp->modify->get_fix_by_id(id);
    if (!fix) lmp->error->all(FLERR,"Can not find fix with ID '{}'!", id);

    if (strcmp("external",fix->style) != 0)
      lmp->error->all(FLERR,"Fix '{}' is not of style external!", id);

    auto  fext = dynamic_cast<FixExternal*>(fix);
    fext->set_virial_global(virial);
  }
  END_CAPTURE
}

/** Set the per-atom energy contribution for a fix external instance with the given ID.

\verbatim embed:rst

.. versionadded:: 28Jul2021

This is a companion function to :cpp:func:`lammps_set_fix_external_callback`
to set the per-atom energy contribution due to the fix from the external code
as part of the callback function.  For this to work, the handle to the
LAMMPS object must be passed as the *ptr* argument when registering the
callback function.

.. note::

   This function is fully independent from :cpp:func:`lammps_fix_external_set_energy_global`
   and will **NOT** add any contributions to the global energy tally
   and **NOT** check whether the sum of the contributions added here are
   consistent with the global added energy.


Please see the documentation for :doc:`fix external <fix_external>` for
more information about how to use the fix and how to couple it with an
external code.

\endverbatim
 *
 * \param  handle   pointer to a previously created LAMMPS instance cast to ``void *``.
 * \param  id       fix ID of fix external instance
 * \param  eng      pointer to array of length nlocal with the energy to be added to the per-atom energy */

void lammps_fix_external_set_energy_peratom(void *handle, const char *id, double *eng)
{
  auto lmp = (LAMMPS *) handle;

  BEGIN_CAPTURE
  {
    auto fix = lmp->modify->get_fix_by_id(id);
    if (!fix) lmp->error->all(FLERR,"Can not find fix with ID '{}'!", id);

    if (strcmp("external",fix->style) != 0)
      lmp->error->all(FLERR,"Fix '{}' is not of style external!", id);

    auto fext = dynamic_cast<FixExternal*>(fix);
    fext->set_energy_peratom(eng);
  }
  END_CAPTURE
}

/** Set the per-atom virial contribution for a fix external instance with the given ID.

\verbatim embed:rst

.. versionadded:: 28Jul2021

This is a companion function to :cpp:func:`lammps_set_fix_external_callback`
to set the per-atom virial contribution due to the fix from the external code
as part of the callback function.  For this to work, the handle to the
LAMMPS object must be passed as the *ptr* argument when registering the
callback function.

.. note::

   This function is fully independent from :cpp:func:`lammps_fix_external_set_virial_global`
   and will **NOT** add any contributions to the global virial tally
   and **NOT** check whether the sum of the contributions added here are
   consistent with the global added virial.

The order and units of the per-atom stress tensor elements are the same
as for the global virial.  The code in fix external assumes the
dimensions of the per-atom virial array is ``double virial[nlocal][6]``.

Please see the documentation for :doc:`fix external <fix_external>` for
more information about how to use the fix and how to couple it with an
external code.

\endverbatim
 *
 * \param  handle   pointer to a previously created LAMMPS instance cast to ``void *``.
 * \param  id       fix ID of fix external instance
 * \param  virial   a list of nlocal entries with the 6 per-atom stress tensor components to be added to the per-atom virial */

void lammps_fix_external_set_virial_peratom(void *handle, const char *id, double **virial)
{
  auto lmp = (LAMMPS *) handle;

  BEGIN_CAPTURE
  {
    auto fix = lmp->modify->get_fix_by_id(id);
    if (!fix) lmp->error->all(FLERR,"Can not find fix with ID '{}'!", id);

    if (strcmp("external",fix->style) != 0)
      lmp->error->all(FLERR,"Fix '{}' is not of style external!", id);

    auto  fext = dynamic_cast<FixExternal*>(fix);
    fext->set_virial_peratom(virial);
  }
  END_CAPTURE
}

/** Set the vector length for a global vector stored with fix external for analysis

\verbatim embed:rst

.. versionadded:: 28Jul2021

This is a companion function to :cpp:func:`lammps_set_fix_external_callback` and
:cpp:func:`lammps_fix_external_get_force` to set the length of a global vector of
properties that will be stored with the fix via
:cpp:func:`lammps_fix_external_set_vector`.

This function needs to be called **before** a call to
:cpp:func:`lammps_fix_external_set_vector` and **before** a run or minimize
command. When running in parallel it must be called from **all** MPI
processes and with the same length parameter.

Please see the documentation for :doc:`fix external <fix_external>` for
more information about how to use the fix and how to couple it with an
external code.

\endverbatim
 *
 * \param  handle   pointer to a previously created LAMMPS instance cast to ``void *``.
 * \param  id       fix ID of fix external instance
 * \param  len      length of the global vector to be stored with the fix */

void lammps_fix_external_set_vector_length(void *handle, const char *id, int len)
{
  auto lmp = (LAMMPS *) handle;

  BEGIN_CAPTURE
  {
    auto fix = lmp->modify->get_fix_by_id(id);
    if (!fix) lmp->error->all(FLERR,"Can not find fix with ID '{}'!", id);

    if (strcmp("external",fix->style) != 0)
      lmp->error->all(FLERR,"Fix '{}' is not of style external!", id);

    auto fext = dynamic_cast<FixExternal*>(fix);
    fext->set_vector_length(len);
  }
  END_CAPTURE
}

/** Store a global vector value for a fix external instance with the given ID.

\verbatim embed:rst

.. versionadded:: 28Jul2021

This is a companion function to :cpp:func:`lammps_set_fix_external_callback` and
:cpp:func:`lammps_fix_external_get_force` to set the values of a global vector of
properties that will be stored with the fix.  And can be accessed from
within LAMMPS input commands (e.g., fix ave/time or variables) when used
in a vector context.

This function needs to be called **after** a call to
:cpp:func:`lammps_fix_external_set_vector_length` and the  and **before** a run or minimize
command.  When running in parallel it must be called from **all** MPI
processes and with the **same** index and value parameters.  The value
is assumed to be extensive.

.. note::

   The index in the *idx* parameter is 1-based, i.e. the first element
   is set with idx = 1 and the last element of the vector with idx = N,
   where N is the value of the *len* parameter of the call to
   :cpp:func:`lammps_fix_external_set_vector_length`.

Please see the documentation for :doc:`fix external <fix_external>` for
more information about how to use the fix and how to couple it with an
external code.

\endverbatim
 *
 * \param  handle   pointer to a previously created LAMMPS instance cast to ``void *``.
 * \param  id       fix ID of fix external instance
 * \param  idx      1-based index of in global vector
 * \param  val      value to be stored in global vector */

void lammps_fix_external_set_vector(void *handle, const char *id, int idx, double val)
{
  auto lmp = (LAMMPS *) handle;

  BEGIN_CAPTURE
  {
    auto fix = lmp->modify->get_fix_by_id(id);
    if (!fix) lmp->error->all(FLERR,"Can not find fix with ID '{}'!", id);

    if (strcmp("external",fix->style) != 0)
      lmp->error->all(FLERR,"Fix '{}' is not of style external!", id);

    auto  fext = dynamic_cast<FixExternal*>(fix);
    fext->set_vector(idx, val);
  }
  END_CAPTURE
}

/* ---------------------------------------------------------------------- */

/** Flush output buffers

\verbatim embed:rst
This function can be used to flush buffered output to be written to screen
and logfile pointers to simplify capturing output from LAMMPS library calls.
\endverbatim
 *
 * \param  handle    pointer to a previously created LAMMPS instance cast to ``void *``.
 */
void lammps_flush_buffers(void *handle) {
  utils::flush_buffers((LAMMPS *) handle);
}

/* ---------------------------------------------------------------------- */

/** Free memory buffer allocated by LAMMPS.
 *
\verbatim embed:rst

Some of the LAMMPS C library interface functions return data as pointer
to a buffer that has been allocated by LAMMPS or the library interface.
This function can be used to delete those in order to avoid memory
leaks.

\endverbatim
 *
 * \param  ptr  pointer to data allocated by LAMMPS */

void lammps_free(void *ptr)
{
  free(ptr);
}

/* ---------------------------------------------------------------------- */

/** Check if LAMMPS is currently inside a run or minimization
 *
 * This function can be used from signal handlers or multi-threaded
 * applications to determine if the LAMMPS instance is currently active.
 *
 * \param  handle pointer to a previously created LAMMPS instance cast to ``void *``.
 * \return        0 if idle or >0 if active */

int lammps_is_running(void *handle)
{
  auto   lmp = (LAMMPS *) handle;
  return lmp->update->whichflag;
}

/** Force a timeout to stop an ongoing run cleanly.
 *
 * This function can be used from signal handlers or multi-threaded
 * applications to cleanly terminate an ongoing run.
 *
 * \param  handle pointer to a previously created LAMMPS instance cast to ``void *`` */

void lammps_force_timeout(void *handle)
{
  auto   lmp = (LAMMPS *) handle;
  return lmp->timer->force_timeout();
}

// ----------------------------------------------------------------------
// Library functions for error handling with exceptions enabled
// ----------------------------------------------------------------------

/** Check if there is a (new) error message available

\verbatim embed:rst
This function can be used to query if an error inside of LAMMPS
has thrown a :ref:`C++ exception <exceptions>`.

.. note::

   .. versionchanged: 2Aug2023

   The *handle* pointer may be ``NULL`` for this function, as would be
   the case when a call to create a LAMMPS instance has failed.  Then
   this function will not check the error status inside the LAMMPS
   instance, but instead would check the global error buffer of the
   library interface.

\endverbatim
 *
 * \param handle   pointer to a previously created LAMMPS instance cast to ``void *`` or NULL
 * \return 0 on no error, 1 on error.
 */
int lammps_has_error(void *handle)
{
  if (handle) {
    LAMMPS *lmp = (LAMMPS *) handle;
    Error *error = lmp->error;
    return (error->get_last_error().empty()) ? 0 : 1;
  } else {
    return lammps_last_global_errormessage.empty() ? 0 : 1;
  }
}

/* ---------------------------------------------------------------------- */

/** Copy the last error message into the provided buffer

\verbatim embed:rst
This function can be used to retrieve the error message that was set
in the event of an error inside of LAMMPS which resulted in a
:ref:`C++ exception <exceptions>`.  A suitable buffer for a C-style
string has to be provided and its length.  If the internally stored
error message is longer, it will be truncated accordingly.  If the
buffer is a NULL pointer, then nothing will be copied.  The return
value of the function corresponds to the kind of error: a "1" indicates
an error that occurred on all MPI ranks and is often recoverable, while
a "2" indicates an abort that would happen only in a single MPI rank
and thus may not be recoverable, as other MPI ranks may be waiting on
the failing MPI ranks to send messages.

.. note::

   .. versionchanged: 2Aug2023

   The *handle* pointer may be ``NULL`` for this function, as would be
   the case when a call to create a LAMMPS instance has failed.  Then
   this function will not check the error buffer inside the LAMMPS
   instance, but instead would check the global error buffer of the
   library interface.

   .. versionchanged: 21Nov2023

   The *buffer* pointer may be ``NULL``.  This will clear any error
   status without copying the error message.

\endverbatim
 *
 * \param  handle    pointer to a previously created LAMMPS instance cast to ``void *`` or NULL.
 * \param  buffer    string buffer to copy the error message to, may be NULL
 * \param  buf_size  size of the provided string buffer
 * \return           1 when all ranks had the error, 2 on a single rank error. */

int lammps_get_last_error_message(void *handle, char *buffer, int buf_size)
{
  if (handle) {
    LAMMPS *lmp = (LAMMPS *) handle;
    Error *error = lmp->error;
    if (buffer) buffer[0] = buffer[buf_size-1] = '\0';

    if (!error->get_last_error().empty()) {
      int error_type = error->get_last_error_type();
      if (buffer) strncpy(buffer, error->get_last_error().c_str(), buf_size-1);
      error->set_last_error("", ERROR_NONE);
      return error_type;
    }
  } else {
    if (buffer) buffer[0] = buffer[buf_size-1] = '\0';

    if (!lammps_last_global_errormessage.empty()) {
      if (buffer) strncpy(buffer, lammps_last_global_errormessage.c_str(), buf_size-1);
      lammps_last_global_errormessage.clear();
      return 1;
    }
  }
  return 0;
}

/* ---------------------------------------------------------------------- */

/** Return API version of embedded Python interpreter

\verbatim embed:rst

.. versionadded:: 3Nov2022

This function is used by the ML-IAP python code (mliappy) to verify
the API version of the embedded python interpreter of the PYTHON
package.  It returns -1 if the PYTHON package is not enabled.

\endverbatim
 *
 * \return   PYTHON_API_VERSION constant of the python interpreter or -1 */

int lammps_python_api_version() {
#if defined(LMP_PYTHON)
  return PYTHON_API_VERSION;
#else
  return -1;
#endif
}

// Local Variables:
// fill-column: 80
// End:<|MERGE_RESOLUTION|>--- conflicted
+++ resolved
@@ -2925,19 +2925,49 @@
   return 0;
 }
 
-<<<<<<< HEAD
 /* ---------------------------------------------------------------------- */
 
+/** Evaluate an immediate variable expression
+ *
+\verbatim embed:rst
+
+.. versionadded:: TBD
+
+This function takes a string with an expression that can be used
+for :doc:`equal style variables <variable>`, evaluates it and returns
+the resulting (scalar) value as a floating point number.
+
+*See also*
+    :cpp:func:`lammps_expand`
+
+\endverbatim
+
+ * \param handle   pointer to a previously created LAMMPS instance cast to ``void *``.
+ * \param expr     string with expression
+ * \return         result from expression */
+
+double lammps_eval(void *handle, const char *expr)
+{
+  auto lmp = (LAMMPS *) handle;
+  double result = 0.0;
+
+  BEGIN_CAPTURE
+  {
+    result = lmp->input->variable->compute_equal(expr);
+  }
+  END_CAPTURE
+
+  return result;
+}
+
+/* ---------------------------------------------------------------------- */
+
 /** Clear whether a compute has been invoked.
-=======
-/** Evaluate an immediate variable expression
->>>>>>> 31d1addf
  *
 \verbatim embed:rst
 
 .. versionadded:: TBD
 
-<<<<<<< HEAD
    This function clears the invoked flag of all computes.
    Called everywhere that computes are used, before computes are invoked.
    The invoked flag is used to avoid re-invoking same compute multiple times
@@ -2969,19 +2999,10 @@
    schedule next invocation for those that store invocation times
    called when not sure what computes will be needed on newstep
    do not loop only over n_timeflag, since may not be set yet
-=======
-This function takes a string with an expression that can be used
-for :doc:`equal style variables <variable>`, evaluates it and returns
-the resulting (scalar) value as a floating point number.
-
-*See also*
-    :cpp:func:`lammps_expand`
->>>>>>> 31d1addf
 
 \endverbatim
 
  * \param handle   pointer to a previously created LAMMPS instance cast to ``void *``.
-<<<<<<< HEAD
  * \param newstep  next timestep the compute will be invoked
  */
 void lammps_compute_addstep_all(void * handle, bigint newstep) {
@@ -3018,23 +3039,6 @@
     lmp->modify->addstep_compute(newstep);
   }
   END_CAPTURE
-=======
- * \param expr     string with expression
- * \return         result from expression */
-
-double lammps_eval(void *handle, const char *expr)
-{
-  auto lmp = (LAMMPS *) handle;
-  double result = 0.0;
-
-  BEGIN_CAPTURE
-  {
-    result = lmp->input->variable->compute_equal(expr);
-  }
-  END_CAPTURE
-
-  return result;
->>>>>>> 31d1addf
 }
 
 // ----------------------------------------------------------------------
