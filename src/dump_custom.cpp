--- conflicted
+++ resolved
@@ -224,13 +224,8 @@
   }
 
   if (format_column_user) {
-<<<<<<< HEAD
-    for (int i = 0; i < size_one; i++) delete [] format_column_user[i];
-    delete [] format_column_user;
-=======
     for (int i = 0; i < nfield; i++) delete[] format_column_user[i];
     delete[] format_column_user;
->>>>>>> 77740c4f
   }
 
   delete[] columns_default;
