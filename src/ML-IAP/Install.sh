# Install/unInstall package files in LAMMPS
# mode = 0/1/2 for uninstall/install/update

mode=$1

# arg1 = file, arg2 = file it depends on

# enforce using portable C locale
LC_ALL=C
export LC_ALL

action () {
  if (test $mode = 0) then
    rm -f ../$1
  elif (! cmp -s $1 ../$1) then
    if (test -z "$2" || test -e ../$2) then
      cp $1 ..
      if (test $mode = 2) then
        echo "  updating src/$1"
      fi
    fi
  elif (test -n "$2") then
    if (test ! -e ../$2) then
      rm -f ../$1
    fi
  fi
}

# enforce package dependency
if (test $1 = 1 || test $1 = 2) then
  if (test ! -e ../sna.h) then
     echo "Must install ML-SNAP package to use ML-IAP package"
     exit 1
  fi
fi

# all package C++ files with no dependencies

for file in *.cpp *.h; do
  test -f ${file} && action $file
done

# Install cython pyx file only if also Python is available
action mliap_model_python_couple.pyx python_impl.cpp
action mliap_unified_couple.pyx python_impl.cpp

# edit 2 Makefile.package files to include/exclude package info

if (test $1 = 1) then
  if (type cythonize > /dev/null 2>&1 && test -e ../python_impl.cpp) then
    if (test -e ../Makefile.package) then
      sed -i -e 's|^PKG_INC =[ \t]*|&-DMLIAP_PYTHON |' ../Makefile.package
    fi
    if (test -e ../Makefile.package.settings) then
      sed -i -e '/^[ \t]*include.*python.*mliap_python.*$/d' ../Makefile.package.settings
      # multiline form needed for BSD sed on Macs
      sed -i -e '4 i \
include ..\/..\/lib\/python\/Makefile.mliap_python
' ../Makefile.package.settings
    fi
    cythonize -3 ../mliap_model_python_couple.pyx ../mliap_unified_couple.pyx
  fi

elif (test $1 = 0) then

  if (test -e ../Makefile.package) then
    sed -i -e 's/[^ \t]*-DMLIAP_PYTHON[^ \t]* //g' ../Makefile.package
  fi
<<<<<<< HEAD
  rm -f ../mliap_model_python_couple.cpp ../mliap_model_python_couple.h
=======
  rm -f ../mliap_model_python_couple.cpp ../mliap_model_python_couple.h \
    ../mliap_unified_couple.cpp ../mliap_unified_couple.h
>>>>>>> 554db7da
  sed -i -e '/^[ \t]*include.*python.*mliap_python.*$/d' ../Makefile.package.settings

elif (test $1 = 2) then
  if (type cythonize > /dev/null 2>&1 && test -e ../python_impl.cpp) then
    if (test -e ../Makefile.package) then
      sed -i -e 's/[^ \t]*-DMLIAP_PYTHON[^ \t]* //g' ../Makefile.package
    fi
    rm -f ../mliap_model_python_couple.cpp ../mliap_model_python_couple.h \
      ../mliap_unified_couple.cpp ../mliap_unified_couple.h
    sed -i -e '/^[ \t]*include.*python.*mliap_python.*$/d' ../Makefile.package.settings
    if (test -e ../Makefile.package) then
      sed -i -e 's|^PKG_INC =[ \t]*|&-DMLIAP_PYTHON |' ../Makefile.package
    fi
    if (test -e ../Makefile.package.settings) then
      sed -i -e '/^[ \t]*include.*python.*mliap_python.*$/d' ../Makefile.package.settings
      # multiline form needed for BSD sed on Macs
      sed -i -e '4 i \
include ..\/..\/lib\/python\/Makefile.mliap_python
' ../Makefile.package.settings
    fi
    cythonize -3 ../mliap_model_python_couple.pyx ../mliap_unified_couple.pyx
  else
    rm -f ../mliap_model_python_couple.cpp ../mliap_model_python_couple.h \
      ../mliap_unified_couple.cpp ../mliap_unified_couple.h
  fi
fi<|MERGE_RESOLUTION|>--- conflicted
+++ resolved
@@ -66,12 +66,8 @@
   if (test -e ../Makefile.package) then
     sed -i -e 's/[^ \t]*-DMLIAP_PYTHON[^ \t]* //g' ../Makefile.package
   fi
-<<<<<<< HEAD
-  rm -f ../mliap_model_python_couple.cpp ../mliap_model_python_couple.h
-=======
   rm -f ../mliap_model_python_couple.cpp ../mliap_model_python_couple.h \
     ../mliap_unified_couple.cpp ../mliap_unified_couple.h
->>>>>>> 554db7da
   sed -i -e '/^[ \t]*include.*python.*mliap_python.*$/d' ../Makefile.package.settings
 
 elif (test $1 = 2) then
