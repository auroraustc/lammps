--- conflicted
+++ resolved
@@ -27,7 +27,6 @@
 
   // atom counts
 
-<<<<<<< HEAD
   bigint natoms;                //!< Total number of atoms in system, could be 0. The value
                                 //!  of natoms may not be up-to-date, if atoms were "lost".
   int nlocal;                   //!< number of owned atoms on this MPI rank
@@ -63,37 +62,11 @@
   int firstgroup;               //!< store atoms in group with this index first, -1 if unset
   int nfirst;                   //!< number of atoms in first group on this proc
   char *firstgroupname;         //!< group-ID of atoms to store first, NULL if unset
-=======
-  bigint natoms;                // total # of atoms in system, could be 0
-                                // natoms may not be current if atoms lost
-  int nlocal,nghost;            // # of owned and ghost atoms on this proc
-  int nmax;                     // max # of owned+ghost in arrays on this proc
-  int tag_enable;               // 0/1 if atom ID tags are defined
-  int molecular;                // 0 = atomic, 1 = standard molecular system,
-                                // 2 = molecule template system
-  bigint nellipsoids;           // number of ellipsoids
-  bigint nlines;                // number of lines
-  bigint ntris;                 // number of triangles
-  bigint nbodies;               // number of bodies
-
-  // system properties
-
-  bigint nbonds,nangles,ndihedrals,nimpropers;
-  int ntypes,nbondtypes,nangletypes,ndihedraltypes,nimpropertypes;
-  int bond_per_atom,angle_per_atom,dihedral_per_atom,improper_per_atom;
-  int extra_bond_per_atom,extra_angle_per_atom;
-  int extra_dihedral_per_atom,extra_improper_per_atom;
-
-  int firstgroup;               // store atoms in this group first, -1 if unset
-  int nfirst;                   // # of atoms in first group on this proc
-  char *firstgroupname;         // group-ID to store first, NULL if unset
->>>>>>> b799e44e
 
   // --------------------------------------------------------------------
   // 1st customization section: customize by adding new per-atom variable
   // per-atom vectors and arrays
 
-<<<<<<< HEAD
   tagint *tag;                  //!< atom-IDs array
   int *type;                    //!< atom types array
   int *mask;                    //!< bitmap representing the groups an atom belongs to
@@ -102,6 +75,7 @@
   double **v;                   //!< velocities array  (indexed by local atom index and x,y,z)
   double **f;                   //!< forces array  (indexed by local atom index and x,y,z)
 
+  // molecular systems
   tagint *molecule;             //!< molecule-IDs array
   int *molindex;                //!<
   int *molatom;                 //!<
@@ -111,34 +85,13 @@
   double **omega;               //!<
   double **angmom;              //!<
   double **torque;              //!<
+  // finite-size particles
   double *radius;               //!<
   double *rmass;                //!<
   int *ellipsoid;               //!<
   int *line;                    //!<
   int *tri;                     //!<
   int *body;                    //!<
-=======
-  tagint *tag;
-  int *type,*mask;
-  imageint *image;
-  double **x,**v,**f;
-
-  // charged and dipolar particles
-
-  double *rmass;
-  double *q,**mu;
-
-  // finite-size particles
-
-  double *radius;
-  double **omega,**angmom,**torque;
-  int *ellipsoid,*line,*tri,*body;
->>>>>>> b799e44e
-
-  // molecular systems
-
-  tagint *molecule;
-  int *molindex,*molatom;
 
   int **nspecial;               // 0,1,2 = cumulative # of 1-2,1-3,1-4 neighs
   tagint **special;             // IDs of 1-2,1-3,1-4 neighs of each atom
