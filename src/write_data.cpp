--- conflicted
+++ resolved
@@ -140,7 +140,6 @@
   write(file);
 }
 
-<<<<<<< HEAD
 /* might later be directly called within run/minimize loop */
 /** \brief write a data file
  *
@@ -152,15 +151,7 @@
  *
  * \param file name of the data file to write
  */
-void WriteData::write(const char *file)
-=======
-/* ----------------------------------------------------------------------
-   called from command()
-   might later let it be directly called within run/minimize loop
-------------------------------------------------------------------------- */
-
 void WriteData::write(const std::string &file)
->>>>>>> a57a8a87
 {
   // special case where reneighboring is not done in integrator
   //   on timestep data file is written (due to build_once being set)
