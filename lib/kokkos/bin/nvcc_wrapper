#!/bin/bash
#
# This shell script (nvcc_wrapper) wraps both the host compiler and
# NVCC, if you are building legacy C or C++ code with CUDA enabled.
# The script remedies some differences between the interface of NVCC
# and that of the host compiler, in particular for linking.
# It also means that a legacy code doesn't need separate .cu files;
# it can just use .cpp files.
#
# Default settings: change those according to your machine.  For
# example, you may have have two different wrappers with either icpc
# or g++ as their back-end compiler.  The defaults can be overwritten
# by using the usual arguments (e.g., -arch=sm_80 -ccbin icpc).
# sm_70 is supported by every CUDA version from 9-12 and is thus
# chosen as default

<<<<<<< HEAD
#default_arch="sm_35"
default_arch="sm_60"
=======
default_arch="sm_70"
#default_arch="sm_80"
>>>>>>> 554db7da

#
# The default C++ compiler.
#
host_compiler=${NVCC_WRAPPER_DEFAULT_COMPILER:-"g++"}

# Default to whatever is in the path
nvcc_compiler=nvcc
if [ ! -z $CUDA_ROOT ]; then
  nvcc_compiler="$CUDA_ROOT/bin/nvcc"
fi

#host_compiler="icpc"
#host_compiler="/usr/local/gcc/4.8.3/bin/g++"
#host_compiler="/usr/local/gcc/4.9.1/bin/g++"

#
# Internal variables
#

# C++ files
cpp_files=""

# Host compiler arguments
xcompiler_args=""

# Cuda (NVCC) only arguments
cuda_args=""

# Arguments for both NVCC and Host compiler
shared_args=""

# Argument -c
compile_arg=""

# Argument -o <obj>
output_arg=""

# Linker arguments
xlinker_args=""

# Object files passable to NVCC
object_files=""

# Link objects for the host linker only
object_files_xlinker=""

# Shared libraries with version numbers are not handled correctly by NVCC
shared_versioned_libraries_host=""
shared_versioned_libraries=""

# Does the User set the architecture
arch_set=0
arch_flag=""

# Does the user set RDC?
rdc_set=0
rdc_flag=""

# Does the user overwrite the host compiler
ccbin_set=0

#Error code of compilation
error_code=0

# Do a dry run without actually compiling
dry_run=0

# Skip NVCC compilation and use host compiler directly
host_only=0
host_only_args=""

# Just run version on host compiler
get_host_version=0

# Enable workaround for CUDA 6.5 for pragma ident
replace_pragma_ident=0

# Mark first host compiler argument
first_xcompiler_arg=1

# Allow for setting temp dir without setting TMPDIR in parent (see https://docs.olcf.ornl.gov/systems/summit_user_guide.html#setting-tmpdir-causes-jsm-jsrun-errors-job-state-flip-flop)
if [[ -z ${NVCC_WRAPPER_TMPDIR+x} ]]; then
  temp_dir=${TMPDIR:-/tmp}
else
  temp_dir=${NVCC_WRAPPER_TMPDIR}
fi

# optimization flag added as a command-line argument
optimization_flag=""

# std standard flag added as a command-line argument
std_flag=""

# Run nvcc a second time to generate dependencies if needed
depfile_separate=0
depfile_output_arg=""
depfile_target_arg=""

# Option to remove duplicate libraries and object files
remove_duplicate_link_files=0

function warn_std_flag() {
  echo "nvcc_wrapper - *warning* you have set multiple standard flags (-std=c++1* or --std=c++1*), only the last is used because nvcc can only accept a single std setting"
}

#echo "Arguments: $# $@"

while [ $# -gt 0 ]
do
  case $1 in
  #show the executed command
  --show|--nvcc-wrapper-show)
    dry_run=1
    ;;
  #run host compilation only
  --host-only)
    host_only=1
    ;;
  #get the host version only
  --host-version)
    get_host_version=1
    ;;
  #replace '#pragma ident' with '#ident' this is needed to compile OpenMPI due to a configure script bug and a non standardized behaviour of pragma with macros
  --replace-pragma-ident)
    replace_pragma_ident=1
    ;;
  #remove duplicate link files
  --remove-duplicate-link-files)
    remove_duplicate_link_files=1
    ;;
  #handle source files to be compiled as cuda files
  *.cpp|*.cxx|*.cc|*.C|*.c++|*.cu)
    cpp_files="$cpp_files $1"
    ;;
   # Ensure we only have one optimization flag because NVCC doesn't allow multiple
  -O*)
    if [ -n "$optimization_flag" ]; then
        if [ "$1" = "$optimization_flag" ]; then
            # Silently consume duplicates of the same argument
            shift
            continue
        fi
        echo "nvcc_wrapper - *warning* you have set multiple optimization flags (-O*), only the last is used because nvcc can only accept a single optimization setting."
        shared_args=${shared_args/ $optimization_flag/}
    fi
    if [ "$1" = "-O" ]; then
      optimization_flag="-O2"
    else
      optimization_flag=$1
    fi
    shared_args="$shared_args $optimization_flag"
    ;;
  #Handle shared args (valid for both nvcc and the host compiler)
  -D*)
    unescape_commas=`echo "$1" | sed -e 's/\\\,/,/g'`
    arg=`printf "%q" $unescape_commas`
    shared_args="$shared_args $arg"
    ;;
  -I*|-L*|-l*|-g|--help|--version|-E|-M|-shared|-w)
    shared_args="$shared_args $1"
    ;;
  #Handle compilation argument
  -c)
    compile_arg="$1"
    ;;
  #Handle output argument
  -o)
    output_arg="$output_arg $1 $2"
    shift
    ;;
  # Handle depfile arguments.  We map them to a separate call to nvcc.
  -MD|-MMD)
    depfile_separate=1
    host_only_args="$host_only_args $1"
    ;;
  -MF)
    depfile_output_arg="-o $2"
    host_only_args="$host_only_args $1 $2"
    shift
    ;;
  -MT)
    depfile_target_arg="$1 $2"
    host_only_args="$host_only_args $1 $2"
    shift
    ;;
  # Handle nvcc args controlling whether to generated relocatable device code
  --relocatable-device-code=*|-rdc=*)
    if [ "$rdc_set" -eq 0 ]; then
        rdc_set=1
        rdc_flag="$1"
        cuda_args="$cuda_args $rdc_flag"
    elif [  "$rdc_flag" != "$1" ]; then
        echo "RDC is being set twice with different flags, which is not handled"
        echo "$rdc_flag"
        echo "$1"
        exit 1
    fi
    ;;
  -rdc)
    if [ "$rdc_set" -eq 0 ]; then
        rdc_set=1
        rdc_flag="$1 $2"
        cuda_args="$cuda_args $rdc_flag"
        shift
    elif [ "$rdc_flag" != "$1 $2" ]; then
        echo "RDC is being set twice with different flags, which is not handled"
        echo "$rdc_flag"
        echo "$1 $2"
        exit 1
    fi
    ;;
  #Handle known nvcc args
  --dryrun|--verbose|--keep|--source-in-ptx|-src-in-ptx|--keep-dir*|-G|-lineinfo|-expt-extended-lambda|-expt-relaxed-constexpr|--resource-usage|--fmad=*|--use_fast_math|--Wext-lambda-captures-this|-Wext-lambda-captures-this)
    cuda_args="$cuda_args $1"
    ;;
  #Handle more known nvcc args
  --expt-extended-lambda|--expt-relaxed-constexpr|--Wno-deprecated-gpu-targets|-Wno-deprecated-gpu-targets|-allow-unsupported-compiler|--allow-unsupported-compiler)
    cuda_args="$cuda_args $1"
    ;;
  #Handle known nvcc args that have an argument
  -maxrregcount=*|--maxrregcount=*|-time=*|-Xptxas=*)
    cuda_args="$cuda_args $1"
    ;;
  -maxrregcount|--default-stream|-Xnvlink|--fmad|-cudart|--cudart|-include|-time|-Xptxas)
    cuda_args="$cuda_args $1 $2"
    shift
    ;;
  # Handle Werror. Note, we must differentiate between the ones going to nvcc and the host compiler
  # --Werror kind,... OR --Werror=kind,... <- always to nvcc
  --Werror)
    cuda_args="$cuda_args $1 $2"
    shift
    ;;
  --Werror=*)
    cuda_args="$cuda_args $1"
    ;;
  # -Werror kind,... where kind is one of {all-warnings, cross-execution-space-call, reorder, default-stream-launch, missing-launch-bounds, ext-lambda-captures-this, deprecated-declarations} <- goes to nvcc
  # -Werror not followed by any kind as mentioned above goes to host compiler without any arguments
  -Werror)
    if [ $# -gt 1 ]; then
      IFS="," read -r -a kinds <<< "$2"
      first_kind=${kinds[0]}
      # check if the first kind is one of the allowed ones, then this must be an nvcc list so put all of them to the cuda compiler
      case $first_kind in
      all-warnings|cross-execution-space-call|reorder|default-stream-launch|missing-launch-bounds|ext-lambda-captures-this|deprecated-declarations)
        cuda_args="$cuda_args $1 $2"
        shift
        ;;
      *)
        if [ $first_xcompiler_arg -eq 1 ]; then
          xcompiler_args="$1"
          first_xcompiler_arg=0
        else
          xcompiler_args="$xcompiler_args,$1"
        fi
        ;;
      esac
    fi
    ;;
  # -Werror=kind,... will be split into two parts, those kinds that belong to nvcc (see above) go there, while all others go towards the host compiler
  -Werror=*)
    kinds_str="${1:8}" # strip -Werror=
    IFS="," read -r -a kinds <<< ${kinds_str}
    first_werror_cuda=1
    first_werror_host=1
    xcompiler_args_werror=
    # loop over all kinds that are sparated via ','
    for kind in "${kinds[@]}"
    do
      case ${kind} in
      all-warnings|cross-execution-space-call|reorder|default-stream-launch|missing-launch-bounds|ext-lambda-captures-this|deprecated-declarations)
        if [ $first_werror_cuda -ne 0 ]; then
          cuda_args="$cuda_args -Werror="
          first_werror_cuda=0
        else
          cuda_args="$cuda_args,"
        fi
        cuda_args="$cuda_args$kind"
        ;;
      *)
        if [ $first_werror_host -eq 0 ]; then
            xcompiler_args_werror="${xcompiler_args_werror},"
        fi
        first_werror_host=0
        xcompiler_args_werror="$xcompiler_args_werror-Werror=$kind"
        ;;
      esac
    done
    if [ $first_werror_host -eq 0 ]; then
      if [ $first_xcompiler_arg -eq 1 ]; then
        xcompiler_args="$xcompiler_args_werror"
        first_xcompiler_arg=0
      else
        xcompiler_args="$xcompiler_args,$xcompiler_args_werror"
      fi
    fi
    ;;
  # End of Werror handling
  #Handle unsupported standard flags
  --std=c++1y|-std=c++1y|--std=gnu++1y|-std=gnu++1y|--std=c++1z|-std=c++1z|--std=gnu++1z|-std=gnu++1z|--std=c++2a|-std=c++2a)
    fallback_std_flag="-std=c++14"
    # this is hopefully just occurring in a downstream project during CMake feature tests
    # we really have no choice here but to accept the flag and change  to an accepted C++ standard
    echo "nvcc_wrapper does not accept standard flags $1 since partial standard flags and standards after C++17 are not supported. nvcc_wrapper will use $fallback_std_flag instead. It is undefined behavior to use this flag. This should only be occurring during CMake configuration."
    if [ -n "$std_flag" ]; then
       warn_std_flag
       shared_args=${shared_args/ $std_flag/}
    fi
    std_flag=$fallback_std_flag
    shared_args="$shared_args $std_flag"
    ;;
  -std=gnu*)
    corrected_std_flag=${1/gnu/c}
    echo "nvcc_wrapper has been given GNU extension standard flag $1 - reverting flag to $corrected_std_flag"
    if [ -n "$std_flag" ]; then
       warn_std_flag
       shared_args=${shared_args/ $std_flag/}
    fi
    std_flag=$corrected_std_flag
    shared_args="$shared_args $std_flag"
    ;;
  --std=c++17|-std=c++17)
    if [ -n "$std_flag" ]; then
      warn_std_flag
      shared_args=${shared_args/ $std_flag/}
    fi
    # NVCC only has C++17 from version 11 on
    cuda_main_version=$([[ $(${nvcc_compiler} --version) =~ V([0-9]+) ]] && echo ${BASH_REMATCH[1]})
    if [ ${cuda_main_version} -lt 11 ]; then
      fallback_std_flag="-std=c++14"
      # this is hopefully just occurring in a downstream project during CMake feature tests
      # we really have no choice here but to accept the flag and change  to an accepted C++ standard
      echo "nvcc_wrapper does not accept standard flags $1 since partial standard flags and standards after C++14 are not supported. nvcc_wrapper will use $fallback_std_flag instead. It is undefined behavior to use this flag. This should only be occurring during CMake configuration."
      std_flag=$fallback_std_flag
    else
      std_flag=$1
    fi
    shared_args="$shared_args $std_flag"
    ;;
  --std=c++11|-std=c++11|--std=c++14|-std=c++14)
    if [ -n "$std_flag" ]; then
       warn_std_flag
       shared_args=${shared_args/ $std_flag/}
    fi
    std_flag=$1
    shared_args="$shared_args $std_flag"
    ;;

  #convert PGI standard flags to something nvcc can handle
  --c++11|--c++14|--c++17)
    if [ -n "$std_flag" ]; then
       warn_std_flag
       shared_args=${shared_args/ $std_flag/}
    fi
    std_flag="-std=${1#--}"
    shared_args="$shared_args $std_flag"
    ;;

  #ignore PGI forcing ISO C++-conforming code
  -A)
    ;;

  #strip off -std=c++98 due to nvcc warnings and Tribits will place both -std=c++11 and -std=c++98
  -std=c++98|--std=c++98)
    ;;
<<<<<<< HEAD
  #strip off pedantic because it produces endless warnings about #LINE added by the preprocessor
=======
  #strip of pedantic because it produces endless warnings about #LINE added by the preprocessor
>>>>>>> 554db7da
  -pedantic|-pedantic-errors|-Wpedantic|-ansi)
    ;;
  #strip off -Woverloaded-virtual to avoid "cc1: warning: command line option ‘-Woverloaded-virtual’ is valid for C++/ObjC++ but not for C"
  -Woverloaded-virtual)
    ;;
  #strip -Xcompiler because we add it
  -Xcompiler)
    if [[ $2 != "-o" ]]; then
      if [ $first_xcompiler_arg -eq 1 ]; then
        xcompiler_args="$2"
        first_xcompiler_arg=0
      else
        xcompiler_args="$xcompiler_args,$2"
      fi
      shift
    fi
    # else this we have -Xcompiler -o <filename>, in this case just drop -Xcompiler and process
    # the -o flag with the filename (done above)
    ;;
  #strip of "-x cu" because we add that
  -x)
    if [[ $2 != "cu" ]]; then
      if [ $first_xcompiler_arg -eq 1 ]; then
        xcompiler_args="-x,$2"
        first_xcompiler_arg=0
      else
        xcompiler_args="$xcompiler_args,-x,$2"
      fi
    fi
    shift
    ;;
  #Handle -+ (same as -x c++, specifically used for xl compilers, but mutually exclusive with -x. So replace it with -x c++)
  -+)
    if [ $first_xcompiler_arg -eq 1 ]; then
      xcompiler_args="-x,c++"
      first_xcompiler_arg=0
    else
      xcompiler_args="$xcompiler_args,-x,c++"
    fi
    ;;
  #Handle -ccbin (if its not set we can set it to a default value)
  -ccbin)
    cuda_args="$cuda_args $1 $2"
    ccbin_set=1
    host_compiler=$2
    shift
    ;;

  #Handle -arch argument (if its not set use a default) this is the version with = sign
  -arch=*|-gencode=*)
    if [ "$arch_set" -eq 0 ]; then
        arch_set=1
        arch_flag="$1"
        cuda_args="$cuda_args $arch_flag"
    elif [  "$arch_flag" != "$1" ]; then
        echo "ARCH is being set twice with different flags, which is not handled"
        echo "$arch_flag"
        echo "$1"
        exit 1
    fi
    ;;
  #Handle -arch argument (if its not set use a default) this is the version without = sign
  -arch|-gencode)
    if [ "$arch_set" -eq 0 ]; then
        arch_set=1
        arch_flag="$1 $2"
        cuda_args="$cuda_args $arch_flag"
        shift
    elif [ "$arch_flag" != "$1 $2" ]; then
        echo "ARCH is being set twice with different flags, which is not handled"
        echo "$arch_flag"
        echo "$1 $2"
        exit 1
    fi
    ;;
  #Handle -code argument (if its not set use a default) this is the version with = sign
  -code*)
    cuda_args="$cuda_args $1"
    ;;
  #Handle -code argument (if its not set use a default) this is the version without = sign
  -code)
    cuda_args="$cuda_args $1 $2"
    shift
    ;;
  #Handle -Xcudafe argument
  -Xcudafe)
    cuda_args="$cuda_args -Xcudafe $2"
    shift
    ;;
  #Handle -Xlinker argument
  -Xlinker)
    xlinker_args="$xlinker_args -Xlinker $2"
    shift
    ;;
  #Handle args that should be sent to the linker
  -Wl,*)
    xlinker_args="$xlinker_args -Xlinker ${1:4:${#1}}"
    host_linker_args="$host_linker_args ${1:4:${#1}}"
    ;;
  #Handle object files: -x cu applies to all input files, so give them to linker, except if only linking
  *.a|*.so|*.o|*.obj)
    object_files="$object_files $1"
    object_files_xlinker="$object_files_xlinker -Xlinker $1"
    ;;
  #Handle object files which always need to use "-Xlinker": -x cu applies to all input files, so give them to linker, except if only linking
  @*|*.dylib)
    object_files="$object_files -Xlinker $1"
    object_files_xlinker="$object_files_xlinker -Xlinker $1"
    ;;
  #Handle shared libraries with *.so.* names which nvcc can't do.
  *.so.*)
    shared_versioned_libraries_host="$shared_versioned_libraries_host $1"
    shared_versioned_libraries="$shared_versioned_libraries -Xlinker $1"
  ;;
  #All other args are sent to the host compiler
  *)
    if [ $first_xcompiler_arg -eq 1 ]; then
      xcompiler_args=$1
      first_xcompiler_arg=0
    else
      xcompiler_args="$xcompiler_args,$1"
    fi
    ;;
  esac

  shift
done

# Only print host compiler version
if [ $get_host_version -eq 1 ]; then
  $host_compiler --version
  exit
fi

#Remove duplicate object files
if [ $remove_duplicate_link_files -eq 1 ]; then
for obj in $object_files
do
  object_files_reverse="$obj $object_files_reverse"
done

object_files_reverse_clean=""
for obj in $object_files_reverse
do
  exists=false
  for obj2 in $object_files_reverse_clean
  do
    if [ "$obj" == "$obj2" ]
    then
      exists=true
      echo "Exists: $obj"
    fi
  done
  if [ "$exists" == "false" ]
  then
    object_files_reverse_clean="$object_files_reverse_clean $obj"
  fi
done

object_files=""
for obj in $object_files_reverse_clean
do
  object_files="$obj $object_files"
done
fi

#Add default host compiler if necessary
if [ $ccbin_set -ne 1 ]; then
  cuda_args="$cuda_args -ccbin $host_compiler"
fi

#Add architecture command
if [ $arch_set -ne 1 ]; then
  cuda_args="$cuda_args -arch=$default_arch"
fi

#Compose compilation command
nvcc_command="$nvcc_compiler $cuda_args $shared_args $xlinker_args $shared_versioned_libraries"
if [ $first_xcompiler_arg -eq 0 ]; then
  nvcc_command="$nvcc_command -Xcompiler $xcompiler_args"
fi

#Replace all commas in xcompiler_args with a space for the host only command
xcompiler_args=${xcompiler_args//,/" "}

#Compose host only command
host_command="$host_compiler $shared_args $host_only_args $compile_arg $output_arg $xcompiler_args $host_linker_args $shared_versioned_libraries_host"

#nvcc does not accept '#pragma ident SOME_MACRO_STRING' but it does accept '#ident SOME_MACRO_STRING'
if [ $replace_pragma_ident -eq 1 ]; then
  cpp_files2=""
  for file in $cpp_files
  do
    var=`grep pragma ${file} | grep ident | grep "#"`
    if [ "${#var}" -gt 0 ]
    then
      sed 's/#[\ \t]*pragma[\ \t]*ident/#ident/g' $file > $temp_dir/nvcc_wrapper_tmp_$file
      cpp_files2="$cpp_files2 $temp_dir/nvcc_wrapper_tmp_$file"
    else
      cpp_files2="$cpp_files2 $file"
    fi
  done
  cpp_files=$cpp_files2
  #echo $cpp_files
fi

if [ "$cpp_files" ]; then
  nvcc_command="$nvcc_command $object_files_xlinker -x cu $cpp_files"
else
  nvcc_command="$nvcc_command $object_files"
fi

if [ "$cpp_files" ]; then
  host_command="$host_command $object_files $cpp_files"
else
  host_command="$host_command $object_files"
fi

if [ $depfile_separate -eq 1 ]; then
  # run nvcc a second time to generate dependencies (without compiling)
  nvcc_depfile_command="$nvcc_command -M $depfile_target_arg $depfile_output_arg"
else
  nvcc_depfile_command=""
fi

nvcc_command="$nvcc_command $compile_arg $output_arg"

#Print command for dryrun
if [ $dry_run -eq 1 ]; then
  if [ $host_only -eq 1 ]; then
    echo $host_command
  elif [ -n "$nvcc_depfile_command" ]; then
    echo $nvcc_command "&&" $nvcc_depfile_command
  else
    echo $nvcc_command
  fi
  exit 0
fi

#Run compilation command
if [ $host_only -eq 1 ]; then
  if [ "$NVCC_WRAPPER_SHOW_COMMANDS_BEING_RUN" == "1" ] ; then
    echo "$host_command"
  fi
  $host_command
elif [ -n "$nvcc_depfile_command" ]; then
  if [ "$NVCC_WRAPPER_SHOW_COMMANDS_BEING_RUN" == "1" ] ; then
    echo "TMPDIR=${temp_dir} $nvcc_command && TMPDIR=${temp_dir} $nvcc_depfile_command"
  fi
  TMPDIR=${temp_dir} $nvcc_command && TMPDIR=${temp_dir} $nvcc_depfile_command
else
  if [ "$NVCC_WRAPPER_SHOW_COMMANDS_BEING_RUN" == "1" ] ; then
    echo "TMPDIR=${temp_dir} $nvcc_command"
  fi
  TMPDIR=${temp_dir} $nvcc_command
fi
error_code=$?

#Report error code
exit $error_code<|MERGE_RESOLUTION|>--- conflicted
+++ resolved
@@ -14,13 +14,8 @@
 # sm_70 is supported by every CUDA version from 9-12 and is thus
 # chosen as default
 
-<<<<<<< HEAD
-#default_arch="sm_35"
-default_arch="sm_60"
-=======
 default_arch="sm_70"
 #default_arch="sm_80"
->>>>>>> 554db7da
 
 #
 # The default C++ compiler.
@@ -384,17 +379,13 @@
   -A)
     ;;
 
-  #strip off -std=c++98 due to nvcc warnings and Tribits will place both -std=c++11 and -std=c++98
+  #strip of -std=c++98 due to nvcc warnings and Tribits will place both -std=c++11 and -std=c++98
   -std=c++98|--std=c++98)
     ;;
-<<<<<<< HEAD
-  #strip off pedantic because it produces endless warnings about #LINE added by the preprocessor
-=======
   #strip of pedantic because it produces endless warnings about #LINE added by the preprocessor
->>>>>>> 554db7da
   -pedantic|-pedantic-errors|-Wpedantic|-ansi)
     ;;
-  #strip off -Woverloaded-virtual to avoid "cc1: warning: command line option ‘-Woverloaded-virtual’ is valid for C++/ObjC++ but not for C"
+  #strip of -Woverloaded-virtual to avoid "cc1: warning: command line option ‘-Woverloaded-virtual’ is valid for C++/ObjC++ but not for C"
   -Woverloaded-virtual)
     ;;
   #strip -Xcompiler because we add it
