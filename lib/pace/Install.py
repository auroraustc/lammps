--- conflicted
+++ resolved
@@ -22,19 +22,8 @@
 
 # known checksums for different PACE versions. used to validate the download.
 checksums = { \
-<<<<<<< HEAD
-        'v.2021.2.3.upd2' : '8fd1162724d349b930e474927197f20d',
-        'v.2021.4.9'      : '4db54962fbd6adcf8c18d46e1798ceb5',
-        'v.2021.9.28'     : 'f98363bb98adc7295ea63974738c2a1b',
-        'v.2021.10.25'    : 'a2ac3315c41a1a4a5c912bcb1bc9c5cc',
-        'v.2021.10.25.fix': 'e0572de57039d4afedefb25707b6ceae',
-        'v.2021.10.25.fix2': '32394d799bc282bb57696c78c456e64f'
-        }
-
-=======
     'v.2023.01.3.fix': '4f0b3b5b14456fe9a73b447de3765caa'
 }
->>>>>>> 554db7da
 
 parser = ArgumentParser(prog='Install.py', description="LAMMPS library build wrapper script")
 
@@ -83,47 +72,6 @@
 
 # download PACE tarball, unpack, build PACE
 if buildflag:
-<<<<<<< HEAD
-
-  # download entire tarball
-
-  print("Downloading pace tarball ...")
-  archive_filename = "%s.%s" % (version, archive_extension)
-  download_filename = "%s/%s" % (thisdir, archive_filename)
-  fallback = getfallback('pacelib', url)
-  print("Downloading from ", url, " to ", download_filename, end=" ")
-  try:
-    geturl(url, download_filename)
-  except:
-    geturl(fallback, download_filename)
-  print(" done")
-
-  # verify downloaded archive integrity via md5 checksum, if known.
-  if version in checksums:
-    if not checkmd5sum(checksums[version], download_filename):
-      print("Checksum did not match. Trying fallback URL", fallback)
-      geturl(fallback, download_filename)
-      if not checkmd5sum(checksums[version], download_filename):
-        sys.exit("Checksum for pace library does not match for fallback, too.")
-
-  print("Unpacking pace tarball ...")
-  src_folder = thisdir+"/src"
-  cmd = 'cd "%s"; rm -rf "%s"; tar -xvf %s; mv %s %s' % (thisdir, src_folder, archive_filename, unarchived_folder_name, src_folder)
-  subprocess.check_output(cmd, stderr=subprocess.STDOUT, shell=True)
-
-  # build
-  print("Building libpace ...")
-  cmd = 'make lib -j2'
-  txt = subprocess.check_output(cmd, stderr=subprocess.STDOUT, shell=True)
-  if verboseflag:
-    print(txt.decode("UTF-8"))
-
-#   remove source files
-
-  print("Removing pace build files and archive ...")
-  cmd = 'rm %s; make clean-build' % (download_filename)
-  subprocess.check_output(cmd, stderr=subprocess.STDOUT, shell=True)
-=======
     if not local:
         # download entire tarball
         print("Downloading pace tarball ...")
@@ -173,4 +121,3 @@
     if not local:
         cmd = ('rm %s;' % (download_filename))+cmd
     subprocess.check_output(cmd, stderr=subprocess.STDOUT, shell=True)
->>>>>>> 554db7da
