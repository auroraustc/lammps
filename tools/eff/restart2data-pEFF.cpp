/* -----------------------------------------------------------------------
   LAMMPS - Large-scale Atomic/Molecular Massively Parallel Simulator
   https://www.lammps.org/
<<<<<<< HEAD
   LAMMPS Development team: developers@lammps.org, Sandia National Laboratories
=======
   LAMMPS development team: developers@lammps.org, Sandia National Laboratories
>>>>>>> 554db7da

   Copyright (2003) Sandia Corporation.  Under the terms of Contract
   DE-AC04-94AL85000 with Sandia Corporation, the U.S. Government retains
   certain rights in this software.  This software is distributed under 
   the GNU General Public License.

   See the README file in the top-level LAMMPS directory.
------------------------------------------------------------------------ */

// Convert a LAMMPS binary restart file into an ASCII text data file
//
// Syntax: restart2data restart-file data-file (input-file)
//         input-file is optional
//         if specified it will contain LAMMPS input script commands
//           for mass and force field info
//         only a few force field styles support this option
//
// this serial code must be compiled on a platform that can read the binary
//   restart file since binary formats are not compatible across all platforms
// restart-file can have a '%' character to indicate a multiproc restart
//   file as written by LAMMPS

#include "math.h"
#include "stdio.h"
#include "stdlib.h"
#include "string.h"

#define MIN(a,b) ((a) < (b) ? (a) : (b))
#define MAX(a,b) ((a) > (b) ? (a) : (b))

#define MAX_GROUP 32

// same as write_restart.cpp

enum{VERSION,UNITS,NTIMESTEP,DIMENSION,NPROCS,PROCGRID_0,PROCGRID_1,PROCGRID_2,
       NEWTON_PAIR,NEWTON_BOND,XPERIODIC,YPERIODIC,ZPERIODIC,
       BOUNDARY_00,BOUNDARY_01,BOUNDARY_10,BOUNDARY_11,BOUNDARY_20,BOUNDARY_21,
       ATOM_STYLE,NATOMS,NTYPES,
       NBONDS,NBONDTYPES,BOND_PER_ATOM,
       NANGLES,NANGLETYPES,ANGLE_PER_ATOM,
       NDIHEDRALS,NDIHEDRALTYPES,DIHEDRAL_PER_ATOM,
       NIMPROPERS,NIMPROPERTYPES,IMPROPER_PER_ATOM,
       BOXLO_0,BOXHI_0,BOXLO_1,BOXHI_1,BOXLO_2,BOXHI_2,
       SPECIAL_LJ_1,SPECIAL_LJ_2,SPECIAL_LJ_3,
       SPECIAL_COUL_1,SPECIAL_COUL_2,SPECIAL_COUL_3,
       XY,XZ,YZ};
enum{MASS,SHAPE,DIPOLE};
enum{PAIR,BOND,ANGLE,DIHEDRAL,IMPROPER};

static const char * const cg_type_list[] = 
  {"none", "lj9_6", "lj12_4", "lj12_6"};

// ---------------------------------------------------------------------
// Data class to hold problem
// ---------------------------------------------------------------------

class Data {
 public:

  // global settings

  char *version;
  int ntimestep;
  int nprocs;
  char *unit_style;
  int dimension;
  int px,py,pz;
  int newton_pair,newton_bond;
  int xperiodic,yperiodic,zperiodic;
  int boundary[3][2];

  char *atom_style;
  int style_angle,style_atomic,style_bond,style_charge,style_dipole;
  int style_dpd,style_ellipsoid,style_full,style_granular;
  int style_hybrid,style_molecular,style_peri,style_electron;

  int natoms,nbonds,nangles,ndihedrals,nimpropers;
  int ntypes,nbondtypes,nangletypes,ndihedraltypes,nimpropertypes;
  int bond_per_atom,angle_per_atom,dihedral_per_atom,improper_per_atom;
  int triclinic;

  double xlo,xhi,ylo,yhi,zlo,zhi,xy,xz,yz;
  double special_lj[4],special_coul[4];

  double cut_lj_global,cut_coul_global,kappa;
  int offset_flag,mix_flag;

  // force fields

  char *pair_style,*bond_style,*angle_style,*dihedral_style,*improper_style;

  double *pair_born_A,*pair_born_rho,*pair_born_sigma;
  double *pair_born_C,*pair_born_D;
  double *pair_buck_A,*pair_buck_rho,*pair_buck_C;
  double *pair_colloid_A12,*pair_colloid_sigma;
  double *pair_colloid_d1,*pair_colloid_d2;
  double *pair_dipole_epsilon,*pair_dipole_sigma;
  double *pair_dpd_a0,*pair_dpd_gamma;
  double *pair_charmm_epsilon,*pair_charmm_sigma;
  double *pair_charmm_eps14,*pair_charmm_sigma14;
  double *pair_class2_epsilon,*pair_class2_sigma;
  double *pair_gb_epsilon,*pair_gb_sigma;
  double *pair_gb_epsa,*pair_gb_epsb,*pair_gb_epsc;
  double *pair_lj_epsilon,*pair_lj_sigma;
  double **pair_cg_epsilon,**pair_cg_sigma;
  int **pair_cg_cmm_type, **pair_setflag;
  double **pair_cut_coul, **pair_cut_lj, **pair_cut_eff;
  double *pair_ljexpand_epsilon,*pair_ljexpand_sigma,*pair_ljexpand_shift;
  double *pair_ljgromacs_epsilon,*pair_ljgromacs_sigma;
  double *pair_ljsmooth_epsilon,*pair_ljsmooth_sigma;
  double *pair_morse_d0,*pair_morse_alpha,*pair_morse_r0;
  double *pair_soft_start,*pair_soft_stop;
  double *pair_yukawa_A;

  double *bond_class2_r0,*bond_class2_k2,*bond_class2_k3,*bond_class2_k4;
  double *bond_fene_k,*bond_fene_r0,*bond_fene_epsilon,*bond_fene_sigma;
  double *bond_feneexpand_k,*bond_feneexpand_r0;
  double *bond_feneexpand_epsilon,*bond_feneexpand_sigma;
  double *bond_feneexpand_shift;
  double *bond_harmonic_k,*bond_harmonic_r0;
  double *bond_morse_d0,*bond_morse_alpha,*bond_morse_r0;
  double *bond_nonlinear_epsilon,*bond_nonlinear_r0,*bond_nonlinear_lamda;
  double *bond_quartic_k,*bond_quartic_b1,*bond_quartic_b2;
  double *bond_quartic_rc,*bond_quartic_u0;

  double *angle_charmm_k,*angle_charmm_theta0;
  double *angle_charmm_k_ub,*angle_charmm_r_ub;
  double *angle_class2_theta0;
  double *angle_class2_k2,*angle_class2_k3,*angle_class2_k4;
  double *angle_class2_bb_k,*angle_class2_bb_r1,*angle_class2_bb_r2;
  double *angle_class2_ba_k1,*angle_class2_ba_k2;
  double *angle_class2_ba_r1,*angle_class2_ba_r2;
  double *angle_cosine_k;
  double *angle_cosine_squared_k,*angle_cosine_squared_theta0;
  double *angle_harmonic_k,*angle_harmonic_theta0;
  double *angle_cg_cmm_epsilon,*angle_cg_cmm_sigma;
  int *angle_cg_cmm_type;

  double *dihedral_charmm_k,*dihedral_charmm_weight;
  int *dihedral_charmm_multiplicity,*dihedral_charmm_sign;
  double *dihedral_class2_k1,*dihedral_class2_k2,*dihedral_class2_k3;
  double *dihedral_class2_phi1,*dihedral_class2_phi2,*dihedral_class2_phi3;
  double *dihedral_class2_mbt_f1,*dihedral_class2_mbt_f2;
  double *dihedral_class2_mbt_f3,*dihedral_class2_mbt_r0;
  double *dihedral_class2_ebt_f1_1,*dihedral_class2_ebt_f2_1;
  double *dihedral_class2_ebt_f3_1,*dihedral_class2_ebt_r0_1;
  double *dihedral_class2_ebt_f1_2,*dihedral_class2_ebt_f2_2;
  double *dihedral_class2_ebt_f3_2,*dihedral_class2_ebt_r0_2;
  double *dihedral_class2_at_f1_1,*dihedral_class2_at_f2_1;
  double *dihedral_class2_at_f3_1,*dihedral_class2_at_theta0_1;
  double *dihedral_class2_at_f1_2,*dihedral_class2_at_f2_2;
  double *dihedral_class2_at_f3_2,*dihedral_class2_at_theta0_2;
  double *dihedral_class2_aat_k;
  double *dihedral_class2_aat_theta0_1,*dihedral_class2_aat_theta0_2;
  double *dihedral_class2_bb13_k;
  double *dihedral_class2_bb13_r10,*dihedral_class2_bb13_r30;
  double *dihedral_harmonic_k;
  int *dihedral_harmonic_multiplicity,*dihedral_harmonic_sign;
  double *dihedral_helix_aphi,*dihedral_helix_bphi,*dihedral_helix_cphi;
  double *dihedral_multi_a1,*dihedral_multi_a2,*dihedral_multi_a3;
  double *dihedral_multi_a4,*dihedral_multi_a5;
  double *dihedral_opls_k1,*dihedral_opls_k2;
  double *dihedral_opls_k3,*dihedral_opls_k4;

  double *improper_class2_k0,*improper_class2_chi0;
  double *improper_class2_aa_k1,*improper_class2_aa_k2,*improper_class2_aa_k3;
  double *improper_class2_aa_theta0_1,*improper_class2_aa_theta0_2;
  double *improper_class2_aa_theta0_3;
  double *improper_cvff_k;
  int *improper_cvff_sign,*improper_cvff_multiplicity;
  double *improper_harmonic_k,*improper_harmonic_chi;

  // atom quantities

  int iatoms,ibonds,iangles,idihedrals,iimpropers;

  double *mass,*shape,*dipole;
  double *x,*y,*z,*vx,*vy,*vz;
  double *omegax,*omegay,*omegaz;
  int *tag,*type,*mask,*image;
  int *molecule;
  int *spin;
  double *ervel, *erforce;
  double *q,*mux,*muy,*muz,*radius,*density,*vfrac,*rmass;
  double *s0,*x0x,*x0y,*x0z;
  double *quatw,*quati,*quatj,*quatk,*angmomx,*angmomy,*angmomz;
  int *bond_type,*angle_type,*dihedral_type,*improper_type;
  int *bond_atom1,*bond_atom2;
  int *angle_atom1,*angle_atom2,*angle_atom3;
  int *dihedral_atom1,*dihedral_atom2,*dihedral_atom3,*dihedral_atom4;
  int *improper_atom1,*improper_atom2,*improper_atom3,*improper_atom4;
  
  // functions

  Data();
  void stats();
  void write(FILE *fp, FILE *fp2=NULL);

  void write_atom_angle(FILE *, int, int, int, int);
  void write_atom_atomic(FILE *, int, int, int, int);
  void write_atom_bond(FILE *, int, int, int, int);
  void write_atom_charge(FILE *, int, int, int, int);
  void write_atom_dipole(FILE *, int, int, int, int);
  void write_atom_dpd(FILE *, int, int, int, int);
  void write_atom_ellipsoid(FILE *, int, int, int, int);
  void write_atom_full(FILE *, int, int, int, int);
  void write_atom_granular(FILE *, int, int, int, int);
  void write_atom_molecular(FILE *, int, int, int, int);
  void write_atom_peri(FILE *, int, int, int, int);
  void write_atom_electron(FILE *, int, int, int, int);

  void write_atom_angle_extra(FILE *, int);
  void write_atom_atomic_extra(FILE *, int);
  void write_atom_bond_extra(FILE *, int);
  void write_atom_charge_extra(FILE *, int);
  void write_atom_dipole_extra(FILE *, int);
  void write_atom_dpd_extra(FILE *, int);
  void write_atom_ellipsoid_extra(FILE *, int);
  void write_atom_full_extra(FILE *, int);
  void write_atom_granular_extra(FILE *, int);
  void write_atom_molecular_extra(FILE *, int);
  void write_atom_peri_extra(FILE *, int);
  void write_atom_electron_extra(FILE *, int);

  void write_vel_angle(FILE *, int);
  void write_vel_atomic(FILE *, int);
  void write_vel_bond(FILE *, int);
  void write_vel_charge(FILE *, int);
  void write_vel_dipole(FILE *, int);
  void write_vel_dpd(FILE *, int);
  void write_vel_ellipsoid(FILE *, int);
  void write_vel_full(FILE *, int);
  void write_vel_granular(FILE *, int);
  void write_vel_molecular(FILE *, int);
  void write_vel_peri(FILE *, int);
  void write_vel_electron(FILE *, int);

  void write_vel_angle_extra(FILE *, int);
  void write_vel_atomic_extra(FILE *, int);
  void write_vel_bond_extra(FILE *, int);
  void write_vel_charge_extra(FILE *, int);
  void write_vel_dipole_extra(FILE *, int);
  void write_vel_dpd_extra(FILE *, int);
  void write_vel_ellipsoid_extra(FILE *, int);
  void write_vel_full_extra(FILE *, int);
  void write_vel_granular_extra(FILE *, int);
  void write_vel_molecular_extra(FILE *, int);
  void write_vel_peri_extra(FILE *, int);
  void write_vel_electron_extra(FILE *, int);
};

// ---------------------------------------------------------------------
// function prototypes
// ---------------------------------------------------------------------

void header(FILE *, Data &);
void set_style(char *, Data &, int);
void groups(FILE *);
void type_arrays(FILE *, Data &);
void force_fields(FILE *, Data &);
void modify(FILE *);
void pair(FILE *fp, Data &data, char *style, int flag);
void bond(FILE *fp, Data &data);
void angle(FILE *fp, Data &data);
void dihedral(FILE *fp, Data &data);
void improper(FILE *fp, Data &data);
int atom(double *, Data &data);

void allocate_angle(Data &data);
void allocate_atomic(Data &data);
void allocate_bond(Data &data);
void allocate_charge(Data &data);
void allocate_dipole(Data &data);
void allocate_dpd(Data &data);
void allocate_ellipsoid(Data &data);
void allocate_full(Data &data);
void allocate_granular(Data &data);
void allocate_molecular(Data &data);
void allocate_peri(Data &data);
void allocate_electron(Data &data);

int atom_angle(double *, Data &, int);
int atom_atomic(double *, Data &, int);
int atom_bond(double *, Data &, int);
int atom_charge(double *, Data &, int);
int atom_dipole(double *, Data &, int);
int atom_dpd(double *, Data &, int);
int atom_ellipsoid(double *, Data &, int);
int atom_full(double *, Data &, int);
int atom_granular(double *, Data &, int);
int atom_molecular(double *, Data &, int);
int atom_peri(double *, Data &, int);
int atom_electron(double *, Data &, int);

int read_int(FILE *fp);
double read_double(FILE *fp);
char *read_char(FILE *fp);

// ---------------------------------------------------------------------
// main program
// ---------------------------------------------------------------------

int main (int argc, char **argv)
{
  // syntax error check

    if ((argc != 3) && (argc !=4)) {
    printf("Syntax: restart2data restart-file data-file (input-file)\n");
    return 1;
  }

  // if restart file contains '%', file = filename with % replaced by "base"
  // else file = single file

  int multiproc;
  char *file,*ptr;

  if (ptr = strchr(argv[1],'%')) {
    multiproc = 1;
    file = new char[strlen(argv[1]) + 16];
    *ptr = '\0';
    sprintf(file,"%s%s%s",argv[1],"base",ptr+1);
  } else {
    multiproc = 0;
    file = argv[1];
  }

  // open single restart file or base file for multiproc case

  printf("Reading restart file ...\n");
  FILE *fp = fopen(file,"rb");
  if (fp == NULL) {
    printf("ERROR: Cannot open restart file %s\n",file);
    return 1;
  }

  // read beginning of restart file

  Data data;

  header(fp,data);
  groups(fp);
  type_arrays(fp,data);
  force_fields(fp,data);
  modify(fp);

  // read atoms from single or multiple restart files

  double *buf = NULL;
  int n,m;
  int maxbuf = 0;
  data.iatoms = data.ibonds = data.iangles = 
    data.idihedrals = data.iimpropers = 0;

  for (int iproc = 0; iproc < data.nprocs; iproc++) {
    if (multiproc) {
      fclose(fp);
      sprintf(file,"%s%d%s",argv[1],iproc,ptr+1);
      fp = fopen(file,"rb");
      if (fp == NULL) {
        printf("ERROR: Cannot open restart file %s\n",file);
        return 1;
      }
    }
    n = read_int(fp);

    if (n > maxbuf) {
      maxbuf = n;
      delete [] buf;
      buf = new double[maxbuf];
    }

    fread(buf,sizeof(double),n,fp);

    m = 0;
    while (m < n) m += atom(&buf[m],data);
  }

  fclose(fp);

  // print out stats

  data.stats();

  // write out data file and no input file

  if (argc == 3) {
    printf("Writing data file ...\n");
    fp = fopen(argv[2],"w");
    if (fp == NULL) {
      printf("ERROR: Cannot open data file %s\n",argv[2]);
      return 1;
    }
    data.write(fp);
    fclose(fp);

  // write out data file and input file

  } else {
    printf("Writing data file ...\n");
    fp = fopen(argv[2],"w");
    if (fp == NULL) {
      printf("ERROR: Cannot open data file %s\n",argv[2]);
      return 1;
    }
    printf("Writing input file ...\n");
    FILE *fp2 = fopen(argv[3],"w");
    if (fp2 == NULL) {
      printf("ERROR: Cannot open input file %s\n",argv[3]);
      return 1;
    }

    data.write(fp,fp2);
    fclose(fp);
    fclose(fp2);
  }
  
  return 0;
}

// ---------------------------------------------------------------------
// read header of restart file
// ---------------------------------------------------------------------

void header(FILE *fp, Data &data)
{
  char *version = "7 Jul 2009";

  data.triclinic = 0;

  int flag;
  flag = read_int(fp);

  while (flag >= 0) {

    if (flag == VERSION) {
      data.version = read_char(fp);
      if (strcmp(version,data.version) != 0) {
	char *str = "Restart file version does not match restart2data version";
	printf("WARNING %s\n",str);
	printf("  restart2data version = %s\n",version);
      }
    }
    else if (flag == UNITS) data.unit_style = read_char(fp);
    else if (flag == NTIMESTEP) data.ntimestep = read_int(fp);
    else if (flag == DIMENSION) data.dimension = read_int(fp);
    else if (flag == NPROCS) data.nprocs = read_int(fp);
    else if (flag == PROCGRID_0) data.px = read_int(fp);
    else if (flag == PROCGRID_1) data.py = read_int(fp);
    else if (flag == PROCGRID_2) data.pz = read_int(fp);
    else if (flag == NEWTON_PAIR) data.newton_pair = read_int(fp);
    else if (flag == NEWTON_BOND) data.newton_bond = read_int(fp);
    else if (flag == XPERIODIC) data.xperiodic = read_int(fp);
    else if (flag == YPERIODIC) data.yperiodic = read_int(fp);
    else if (flag == ZPERIODIC) data.zperiodic = read_int(fp);
    else if (flag == BOUNDARY_00) data.boundary[0][0] = read_int(fp);
    else if (flag == BOUNDARY_01) data.boundary[0][1] = read_int(fp);
    else if (flag == BOUNDARY_10) data.boundary[1][0] = read_int(fp);
    else if (flag == BOUNDARY_11) data.boundary[1][1] = read_int(fp);
    else if (flag == BOUNDARY_20) data.boundary[2][0] = read_int(fp);
    else if (flag == BOUNDARY_21) data.boundary[2][1] = read_int(fp);

    // if atom_style = hybrid:
    //   set data_style_hybrid to # of sub-styles
    //   read additional sub-class arguments
    //   set sub-styles to 1 to N

    else if (flag == ATOM_STYLE) {
      data.style_angle = data.style_atomic = data.style_bond = 
	data.style_charge = data.style_dipole =	data.style_dpd =
	data.style_ellipsoid = data.style_full = data.style_granular =
	data.style_hybrid = data.style_molecular = data.style_peri = data.style_electron = 0;

      data.atom_style = read_char(fp);
      set_style(data.atom_style,data,1);

      if (strcmp(data.atom_style,"hybrid") == 0) {
	int nwords = read_int(fp);
	set_style(data.atom_style,data,nwords);
	char *substyle;
	for (int i = 1; i <= nwords; i++) {
	  substyle = read_char(fp);
	  set_style(substyle,data,i);
	}
      }
    }

    else if (flag == NATOMS) data.natoms = static_cast<int> (read_double(fp));
    else if (flag == NTYPES) data.ntypes = read_int(fp);
    else if (flag == NBONDS) data.nbonds = read_int(fp);
    else if (flag == NBONDTYPES) data.nbondtypes = read_int(fp);
    else if (flag == BOND_PER_ATOM) data.bond_per_atom = read_int(fp);
    else if (flag == NANGLES) data.nangles = read_int(fp);
    else if (flag == NANGLETYPES) data.nangletypes = read_int(fp);
    else if (flag == ANGLE_PER_ATOM) data.angle_per_atom = read_int(fp);
    else if (flag == NDIHEDRALS) data.ndihedrals = read_int(fp);
    else if (flag == NDIHEDRALTYPES) data.ndihedraltypes = read_int(fp);
    else if (flag == DIHEDRAL_PER_ATOM) data.dihedral_per_atom = read_int(fp);
    else if (flag == NIMPROPERS) data.nimpropers = read_int(fp);
    else if (flag == NIMPROPERTYPES) data.nimpropertypes = read_int(fp);
    else if (flag == IMPROPER_PER_ATOM) data.improper_per_atom = read_int(fp);
    else if (flag == BOXLO_0) data.xlo = read_double(fp);
    else if (flag == BOXHI_0) data.xhi = read_double(fp);
    else if (flag == BOXLO_1) data.ylo = read_double(fp);
    else if (flag == BOXHI_1) data.yhi = read_double(fp);
    else if (flag == BOXLO_2) data.zlo = read_double(fp);
    else if (flag == BOXHI_2) data.zhi = read_double(fp);
    else if (flag == SPECIAL_LJ_1) data.special_lj[1] = read_double(fp);
    else if (flag == SPECIAL_LJ_2) data.special_lj[2] = read_double(fp);
    else if (flag == SPECIAL_LJ_3) data.special_lj[3] = read_double(fp);
    else if (flag == SPECIAL_COUL_1) data.special_coul[1] = read_double(fp);
    else if (flag == SPECIAL_COUL_2) data.special_coul[2] = read_double(fp);
    else if (flag == SPECIAL_COUL_3) data.special_coul[3] = read_double(fp);
    else if (flag == XY) {
      data.triclinic = 1;
      data.xy = read_double(fp);
    } else if (flag == XZ) {
      data.triclinic = 1;
      data.xz = read_double(fp);
    } else if (flag == YZ) {
      data.triclinic = 1;
      data.yz = read_double(fp);
    } else {
      printf("ERROR: Invalid flag in header section of restart file %d\n",
	     flag);
      exit(1);
    }

    flag = read_int(fp);
  }
}

// ---------------------------------------------------------------------
// set atom style to flag
// ---------------------------------------------------------------------

void set_style(char *name, Data &data, int flag)
{
  if (strcmp(name,"angle") == 0) data.style_angle = flag;
  else if (strcmp(name,"atomic") == 0) data.style_atomic = flag;
  else if (strcmp(name,"bond") == 0) data.style_bond = flag;
  else if (strcmp(name,"charge") == 0) data.style_charge = flag;
  else if (strcmp(name,"dipole") == 0) data.style_dipole = flag;
  else if (strcmp(name,"dpd") == 0) data.style_dpd = flag;
  else if (strcmp(name,"ellipsoid") == 0) data.style_ellipsoid = flag;
  else if (strcmp(name,"full") == 0) data.style_full = flag;
  else if (strcmp(name,"granular") == 0) data.style_granular = flag;
  else if (strcmp(name,"hybrid") == 0) data.style_hybrid = flag;
  else if (strcmp(name,"molecular") == 0) data.style_molecular = flag;
  else if (strcmp(name,"peri") == 0) data.style_peri = flag;
  else if (strcmp(name,"electron") == 0) data.style_electron = flag;
  else {
    printf("ERROR: Unknown atom style %s\n",name);
    exit(1);
  }
}

// ---------------------------------------------------------------------
// read group info from restart file, just ignore it
// ---------------------------------------------------------------------

void groups(FILE *fp)
{
  int ngroup = read_int(fp);

  int n;
  char *name;

  // use count to not change restart format with deleted groups
  // remove this on next major release

  int count = 0;
  for (int i = 0; i < MAX_GROUP; i++) {
    name = read_char(fp);
    delete [] name;
    count++;
    if (count == ngroup) break;
  }
}

// ---------------------------------------------------------------------
// read type arrays from restart file
// ---------------------------------------------------------------------

void type_arrays(FILE *fp, Data &data)
{
  data.mass = NULL;
  data.shape = NULL;
  data.dipole = NULL;

  int flag;
  flag = read_int(fp);

  while (flag >= 0) {

    if (flag == MASS) {
      data.mass = new double[data.ntypes+1];
      fread(&data.mass[1],sizeof(double),data.ntypes,fp);
    } else if (flag == SHAPE) {
      data.shape = new double[3*(data.ntypes+1)];
      fread(&data.shape[3],sizeof(double),3*data.ntypes,fp);
    } else if (flag == DIPOLE) {
      data.dipole = new double[data.ntypes+1];
      fread(&data.dipole[1],sizeof(double),data.ntypes,fp);
    } else {
      printf("ERROR: Invalid flag in type arrays section of restart file %d\n",
	     flag);
      exit(1);
    }

    flag = read_int(fp);
  }
}

// ---------------------------------------------------------------------
// read force-field info from restart file
// ---------------------------------------------------------------------

void force_fields(FILE *fp, Data &data)
{
  data.pair_style = data.bond_style = data.angle_style =
    data.dihedral_style = data.improper_style = NULL;

  int flag;
  flag = read_int(fp);

  while (flag >= 0) {

    if (flag == PAIR) {
      data.pair_style = read_char(fp);
      pair(fp,data,data.pair_style,1);
    } else if (flag == BOND) {
      data.bond_style = read_char(fp);
      bond(fp,data);
    } else if (flag == ANGLE) {
      data.angle_style = read_char(fp);
      angle(fp,data);
    } else if (flag == DIHEDRAL) {
      data.dihedral_style = read_char(fp);
      dihedral(fp,data);
    } else if (flag == IMPROPER) {
      data.improper_style = read_char(fp);
      improper(fp,data);
    } else {
      printf("ERROR: Invalid flag in force fields section of restart file %d\n",
	     flag);
      exit(1);
    }

    flag = read_int(fp);
  }
}

// ---------------------------------------------------------------------
// read fix info from restart file, just ignore it
// ---------------------------------------------------------------------

void modify(FILE *fp)
{
  char *buf;
  int n;

  // nfix = # of fix entries with state

  int nfix = read_int(fp);

  // read each entry with id string, style string, chunk of data

  for (int i = 0; i < nfix; i++) {
    buf = read_char(fp); delete [] buf;
    buf = read_char(fp); delete [] buf;
    buf = read_char(fp); delete [] buf;
  }

  // nfix = # of fix entries with peratom info

  int nfix_peratom = read_int(fp);

  // read each entry with id string, style string, maxsize of one atom data

  for (int i = 0; i < nfix_peratom; i++) {
    buf = read_char(fp); delete [] buf;
    buf = read_char(fp); delete [] buf;
    n = read_int(fp);
  }
}

// ---------------------------------------------------------------------
// read atom info from restart file and store in data struct
// ---------------------------------------------------------------------

int atom(double *buf, Data &data)
{
  // allocate per-atom arrays

  if (data.iatoms == 0) {

    // common to all atom styles

    data.x = new double[data.natoms];
    data.y = new double[data.natoms];
    data.z = new double[data.natoms];
    data.tag = new int[data.natoms];
    data.type = new int[data.natoms];
    data.mask = new int[data.natoms];
    data.image = new int[data.natoms];
    data.vx = new double[data.natoms];
    data.vy = new double[data.natoms];
    data.vz = new double[data.natoms];

    // style-specific arrays
    // don't worry about re-allocating if style = hybrid

    if (data.style_angle) allocate_angle(data);
    if (data.style_atomic) allocate_atomic(data);
    if (data.style_bond) allocate_bond(data);
    if (data.style_charge) allocate_charge(data);
    if (data.style_dipole) allocate_dipole(data);
    if (data.style_dpd) allocate_dpd(data);
    if (data.style_ellipsoid) allocate_ellipsoid(data);
    if (data.style_full) allocate_full(data);
    if (data.style_granular) allocate_granular(data);
    if (data.style_molecular) allocate_molecular(data);
    if (data.style_peri) allocate_peri(data);
    if (data.style_electron) allocate_electron(data);
  }

  // read atom quantities from buf
  // if hybrid, loop over all sub-styles in order listed
  // if hybrid, loop index k will match style setting to ensure correct order

  int nloop = 1;
  if (data.style_hybrid) nloop = data.style_hybrid;

  int iatoms = data.iatoms;
  int m = 0;
  for (int k = 1; k <= nloop; k++) {
    if (k == data.style_angle) m += atom_angle(&buf[m],data,iatoms);
    if (k == data.style_atomic) m += atom_atomic(&buf[m],data,iatoms);
    if (k == data.style_bond) m += atom_bond(&buf[m],data,iatoms);
    if (k == data.style_charge) m += atom_charge(&buf[m],data,iatoms);
    if (k == data.style_dipole) m += atom_dipole(&buf[m],data,iatoms);
    if (k == data.style_dpd) m += atom_dpd(&buf[m],data,iatoms);
    if (k == data.style_ellipsoid) m += atom_ellipsoid(&buf[m],data,iatoms);
    if (k == data.style_full) m += atom_full(&buf[m],data,iatoms);
    if (k == data.style_granular) m += atom_granular(&buf[m],data,iatoms);
    if (k == data.style_molecular) m += atom_molecular(&buf[m],data,iatoms);
    if (k == data.style_peri) m += atom_peri(&buf[m],data,iatoms);
    if (k == data.style_electron) m += atom_electron(&buf[m],data,iatoms);
  }

  data.iatoms++;
  m = static_cast<int> (buf[0]);
  return m;
}

// ---------------------------------------------------------------------
// read one atom's info from buffer
// one routine per atom style
// ---------------------------------------------------------------------

int atom_angle(double *buf, Data &data, int iatoms)
{
  int type,atom1,atom2,atom3;

  int m = 1;
  data.x[iatoms] = buf[m++];
  data.y[iatoms] = buf[m++];
  data.z[iatoms] = buf[m++];
  data.tag[iatoms] = static_cast<int> (buf[m++]);
  data.type[iatoms] = static_cast<int> (buf[m++]);
  data.mask[iatoms] = static_cast<int> (buf[m++]);
  data.image[iatoms] = static_cast<int> (buf[m++]);
  data.vx[iatoms] = buf[m++];
  data.vy[iatoms] = buf[m++];
  data.vz[iatoms] = buf[m++];

  data.molecule[iatoms] = static_cast<int> (buf[m++]);

  int n = static_cast<int> (buf[m++]);
  for (int k = 0; k < n; k++) {
    type = static_cast<int> (buf[m++]);
    atom1 = static_cast<int> (buf[m++]);
    if (data.newton_bond || data.tag[iatoms] < atom1) {
      data.bond_type[data.ibonds] = type;
      data.bond_atom1[data.ibonds] = data.tag[iatoms];
      data.bond_atom2[data.ibonds] = atom1;
      data.ibonds++;
    }
  }

  n = static_cast<int> (buf[m++]);
  for (int k = 0; k < n; k++) {
    type = static_cast<int> (buf[m++]);
    atom1 = static_cast<int> (buf[m++]);
    atom2 = static_cast<int> (buf[m++]);
    atom3 = static_cast<int> (buf[m++]);
    if (data.newton_bond || data.tag[iatoms] == atom2) {
      data.angle_type[data.iangles] = type;
      data.angle_atom1[data.iangles] = atom1;
      data.angle_atom2[data.iangles] = atom2;
      data.angle_atom3[data.iangles] = atom3;
	  data.iangles++;
    }
  }

  return m;
}

int atom_atomic(double *buf, Data &data, int iatoms)
{
  int m = 1;
  data.x[iatoms] = buf[m++];
  data.y[iatoms] = buf[m++];
  data.z[iatoms] = buf[m++];
  data.tag[iatoms] = static_cast<int> (buf[m++]);
  data.type[iatoms] = static_cast<int> (buf[m++]);
  data.mask[iatoms] = static_cast<int> (buf[m++]);
  data.image[iatoms] = static_cast<int> (buf[m++]);
  data.vx[iatoms] = buf[m++];
  data.vy[iatoms] = buf[m++];
  data.vz[iatoms] = buf[m++];

  return m;
}

int atom_bond(double *buf, Data &data, int iatoms)
{
  int type,atom1;

  int m = 1;
  data.x[iatoms] = buf[m++];
  data.y[iatoms] = buf[m++];
  data.z[iatoms] = buf[m++];
  data.tag[iatoms] = static_cast<int> (buf[m++]);
  data.type[iatoms] = static_cast<int> (buf[m++]);
  data.mask[iatoms] = static_cast<int> (buf[m++]);
  data.image[iatoms] = static_cast<int> (buf[m++]);
  data.vx[iatoms] = buf[m++];
  data.vy[iatoms] = buf[m++];
  data.vz[iatoms] = buf[m++];

  data.molecule[iatoms] = static_cast<int> (buf[m++]);

  int n = static_cast<int> (buf[m++]);
  for (int k = 0; k < n; k++) {
    type = static_cast<int> (buf[m++]);
    atom1 = static_cast<int> (buf[m++]);
    if (data.newton_bond || data.tag[iatoms] < atom1) {
      data.bond_type[data.ibonds] = type;
      data.bond_atom1[data.ibonds] = data.tag[iatoms];
      data.bond_atom2[data.ibonds] = atom1;
      data.ibonds++;
    }
  }

  return m;
}

int atom_charge(double *buf, Data &data, int iatoms)
{
  int m = 1;
  data.x[iatoms] = buf[m++];
  data.y[iatoms] = buf[m++];
  data.z[iatoms] = buf[m++];
  data.tag[iatoms] = static_cast<int> (buf[m++]);
  data.type[iatoms] = static_cast<int> (buf[m++]);
  data.mask[iatoms] = static_cast<int> (buf[m++]);
  data.image[iatoms] = static_cast<int> (buf[m++]);
  data.vx[iatoms] = buf[m++];
  data.vy[iatoms] = buf[m++];
  data.vz[iatoms] = buf[m++];

  data.q[iatoms] = buf[m++];

  return m;
}

int atom_dipole(double *buf, Data &data, int iatoms)
{
  int m = 1;
  data.x[iatoms] = buf[m++];
  data.y[iatoms] = buf[m++];
  data.z[iatoms] = buf[m++];
  data.tag[iatoms] = static_cast<int> (buf[m++]);
  data.type[iatoms] = static_cast<int> (buf[m++]);
  data.mask[iatoms] = static_cast<int> (buf[m++]);
  data.image[iatoms] = static_cast<int> (buf[m++]);
  data.vx[iatoms] = buf[m++];
  data.vy[iatoms] = buf[m++];
  data.vz[iatoms] = buf[m++];

  data.q[iatoms] = buf[m++];
  data.mux[iatoms] = buf[m++];
  data.muy[iatoms] = buf[m++];
  data.muz[iatoms] = buf[m++];
  
  return m;
}

int atom_dpd(double *buf, Data &data, int iatoms)
{
  int m = 1;
  data.x[iatoms] = buf[m++];
  data.y[iatoms] = buf[m++];
  data.z[iatoms] = buf[m++];
  data.tag[iatoms] = static_cast<int> (buf[m++]);
  data.type[iatoms] = static_cast<int> (buf[m++]);
  data.mask[iatoms] = static_cast<int> (buf[m++]);
  data.image[iatoms] = static_cast<int> (buf[m++]);
  data.vx[iatoms] = buf[m++];
  data.vy[iatoms] = buf[m++];
  data.vz[iatoms] = buf[m++];

  return m;
}

int atom_ellipsoid(double *buf, Data &data, int iatoms)
{
  int m = 1;
  data.x[iatoms] = buf[m++];
  data.y[iatoms] = buf[m++];
  data.z[iatoms] = buf[m++];
  data.tag[iatoms] = static_cast<int> (buf[m++]);
  data.type[iatoms] = static_cast<int> (buf[m++]);
  data.mask[iatoms] = static_cast<int> (buf[m++]);
  data.image[iatoms] = static_cast<int> (buf[m++]);
  data.vx[iatoms] = buf[m++];
  data.vy[iatoms] = buf[m++];
  data.vz[iatoms] = buf[m++];

  data.quatw[iatoms] = buf[m++];
  data.quati[iatoms] = buf[m++];
  data.quatj[iatoms] = buf[m++];
  data.quatk[iatoms] = buf[m++];
  data.angmomx[iatoms] = buf[m++];
  data.angmomy[iatoms] = buf[m++];
  data.angmomz[iatoms] = buf[m++];
  
  return m;
}

int atom_granular(double *buf, Data &data, int iatoms)
{
  int m = 1;
  data.x[iatoms] = buf[m++];
  data.y[iatoms] = buf[m++];
  data.z[iatoms] = buf[m++];
  data.tag[iatoms] = static_cast<int> (buf[m++]);
  data.type[iatoms] = static_cast<int> (buf[m++]);
  data.mask[iatoms] = static_cast<int> (buf[m++]);
  data.image[iatoms] = static_cast<int> (buf[m++]);
  data.vx[iatoms] = buf[m++];
  data.vy[iatoms] = buf[m++];
  data.vz[iatoms] = buf[m++];

  data.radius[iatoms] = buf[m++];
  data.density[iatoms] = buf[m++];
  data.omegax[iatoms] = buf[m++];
  data.omegay[iatoms] = buf[m++];
  data.omegaz[iatoms] = buf[m++];

  return m;
}

int atom_full(double *buf, Data &data, int iatoms)
{
  int type,atom1,atom2,atom3,atom4;

  int m = 1;
  data.x[iatoms] = buf[m++];
  data.y[iatoms] = buf[m++];
  data.z[iatoms] = buf[m++];
  data.tag[iatoms] = static_cast<int> (buf[m++]);
  data.type[iatoms] = static_cast<int> (buf[m++]);
  data.mask[iatoms] = static_cast<int> (buf[m++]);
  data.image[iatoms] = static_cast<int> (buf[m++]);
  data.vx[iatoms] = buf[m++];
  data.vy[iatoms] = buf[m++];
  data.vz[iatoms] = buf[m++];

  data.q[iatoms] = buf[m++];
  data.molecule[iatoms] = static_cast<int> (buf[m++]);

  int n = static_cast<int> (buf[m++]);
  for (int k = 0; k < n; k++) {
    type = static_cast<int> (buf[m++]);
    atom1 = static_cast<int> (buf[m++]);
    if (data.newton_bond || data.tag[iatoms] < atom1) {
      data.bond_type[data.ibonds] = type;
      data.bond_atom1[data.ibonds] = data.tag[iatoms];
      data.bond_atom2[data.ibonds] = atom1;
      data.ibonds++;
    }
  }

  n = static_cast<int> (buf[m++]);
  for (int k = 0; k < n; k++) {
    type = static_cast<int> (buf[m++]);
    atom1 = static_cast<int> (buf[m++]);
    atom2 = static_cast<int> (buf[m++]);
    atom3 = static_cast<int> (buf[m++]);
    if (data.newton_bond || data.tag[iatoms] == atom2) {
      data.angle_type[data.iangles] = type;
      data.angle_atom1[data.iangles] = atom1;
      data.angle_atom2[data.iangles] = atom2;
      data.angle_atom3[data.iangles] = atom3;
      data.iangles++;
    }
  }

  n = static_cast<int> (buf[m++]);
  for (int k = 0; k < n; k++) {
    type = static_cast<int> (buf[m++]);
    atom1 = static_cast<int> (buf[m++]);
    atom2 = static_cast<int> (buf[m++]);
    atom3 = static_cast<int> (buf[m++]);
    atom4 = static_cast<int> (buf[m++]);
    if (data.newton_bond || data.tag[iatoms] == atom2) {
      data.dihedral_type[data.idihedrals] = type;
      data.dihedral_atom1[data.idihedrals] = atom1;
      data.dihedral_atom2[data.idihedrals] = atom2;
      data.dihedral_atom3[data.idihedrals] = atom3;
      data.dihedral_atom4[data.idihedrals] = atom4;
      data.idihedrals++;
    }
  }
    
  n = static_cast<int> (buf[m++]);
  for (int k = 0; k < n; k++) {
    type = static_cast<int> (buf[m++]);
    atom1 = static_cast<int> (buf[m++]);
    atom2 = static_cast<int> (buf[m++]);
    atom3 = static_cast<int> (buf[m++]);
    atom4 = static_cast<int> (buf[m++]);
    if (data.newton_bond || data.tag[iatoms] == atom2) {
      data.improper_type[data.iimpropers] = type;
      data.improper_atom1[data.iimpropers] = atom1;
      data.improper_atom2[data.iimpropers] = atom2;
      data.improper_atom3[data.iimpropers] = atom3;
      data.improper_atom4[data.iimpropers] = atom4;
      data.iimpropers++;
    }
  }

  return m;
}

int atom_molecular(double *buf, Data &data, int iatoms)
{
  int type,atom1,atom2,atom3,atom4;

  int m = 1;
  data.x[iatoms] = buf[m++];
  data.y[iatoms] = buf[m++];
  data.z[iatoms] = buf[m++];
  data.tag[iatoms] = static_cast<int> (buf[m++]);
  data.type[iatoms] = static_cast<int> (buf[m++]);
  data.mask[iatoms] = static_cast<int> (buf[m++]);
  data.image[iatoms] = static_cast<int> (buf[m++]);
  data.vx[iatoms] = buf[m++];
  data.vy[iatoms] = buf[m++];
  data.vz[iatoms] = buf[m++];

  data.molecule[iatoms] = static_cast<int> (buf[m++]);

  int n = static_cast<int> (buf[m++]);
  for (int k = 0; k < n; k++) {
    type = static_cast<int> (buf[m++]);
    atom1 = static_cast<int> (buf[m++]);
    if (data.newton_bond || data.tag[iatoms] < atom1) {
      data.bond_type[data.ibonds] = type;
      data.bond_atom1[data.ibonds] = data.tag[iatoms];
      data.bond_atom2[data.ibonds] = atom1;
      data.ibonds++;
    }
  }

  n = static_cast<int> (buf[m++]);
  for (int k = 0; k < n; k++) {
    type = static_cast<int> (buf[m++]);
    atom1 = static_cast<int> (buf[m++]);
    atom2 = static_cast<int> (buf[m++]);
    atom3 = static_cast<int> (buf[m++]);
    if (data.newton_bond || data.tag[iatoms] == atom2) {
      data.angle_type[data.iangles] = type;
      data.angle_atom1[data.iangles] = atom1;
      data.angle_atom2[data.iangles] = atom2;
      data.angle_atom3[data.iangles] = atom3;
      data.iangles++;
    }
  }

  n = static_cast<int> (buf[m++]);
  for (int k = 0; k < n; k++) {
    type = static_cast<int> (buf[m++]);
    atom1 = static_cast<int> (buf[m++]);
    atom2 = static_cast<int> (buf[m++]);
    atom3 = static_cast<int> (buf[m++]);
    atom4 = static_cast<int> (buf[m++]);
    if (data.newton_bond || data.tag[iatoms] == atom2) {
      data.dihedral_type[data.idihedrals] = type;
      data.dihedral_atom1[data.idihedrals] = atom1;
      data.dihedral_atom2[data.idihedrals] = atom2;
      data.dihedral_atom3[data.idihedrals] = atom3;
      data.dihedral_atom4[data.idihedrals] = atom4;
      data.idihedrals++;
    }
  }

  n = static_cast<int> (buf[m++]);
  for (int k = 0; k < n; k++) {
    type = static_cast<int> (buf[m++]);
    atom1 = static_cast<int> (buf[m++]);
    atom2 = static_cast<int> (buf[m++]);
    atom3 = static_cast<int> (buf[m++]);
    atom4 = static_cast<int> (buf[m++]);
    if (data.newton_bond || data.tag[iatoms] == atom2) {
      data.improper_type[data.iimpropers] = type;
      data.improper_atom1[data.iimpropers] = atom1;
      data.improper_atom2[data.iimpropers] = atom2;
      data.improper_atom3[data.iimpropers] = atom3;
      data.improper_atom4[data.iimpropers] = atom4;
      data.iimpropers++;
    }
  }

  return m;
}

int atom_peri(double *buf, Data &data, int iatoms)
{
  int m = 1;
  data.x[iatoms] = buf[m++];
  data.y[iatoms] = buf[m++];
  data.z[iatoms] = buf[m++];
  data.tag[iatoms] = static_cast<int> (buf[m++]);
  data.type[iatoms] = static_cast<int> (buf[m++]);
  data.mask[iatoms] = static_cast<int> (buf[m++]);
  data.image[iatoms] = static_cast<int> (buf[m++]);
  data.vx[iatoms] = buf[m++];
  data.vy[iatoms] = buf[m++];
  data.vz[iatoms] = buf[m++];

  data.vfrac[iatoms] = buf[m++];
  data.density[iatoms] = buf[m++];
  data.rmass[iatoms] = buf[m++];
  data.s0[iatoms] = buf[m++];
  data.x0x[iatoms] = buf[m++];
  data.x0y[iatoms] = buf[m++];
  data.x0z[iatoms] = buf[m++];

  return m;
}

int atom_electron(double *buf, Data &data, int iatoms)
{
  int m = 1;
  data.x[iatoms] = buf[m++];
  data.y[iatoms] = buf[m++];
  data.z[iatoms] = buf[m++];

  data.tag[iatoms] = static_cast<int> (buf[m++]);
  data.type[iatoms] = static_cast<int> (buf[m++]);
  data.mask[iatoms] = static_cast<int> (buf[m++]);
  data.image[iatoms] = static_cast<int> (buf[m++]);

  data.vx[iatoms] = buf[m++];
  data.vy[iatoms] = buf[m++];
  data.vz[iatoms] = buf[m++];

  data.q[iatoms] = buf[m++];
  data.spin[iatoms] = static_cast<int> (buf[m++]);
  data.radius[iatoms] = buf[m++];
  data.ervel[iatoms] = buf[m++];

  return m;
}


// ---------------------------------------------------------------------
// per-atom memory allocation routines
// one routine per atom style
// ---------------------------------------------------------------------

void allocate_angle(Data &data)
{
  data.molecule = new int[data.natoms];
  data.bond_type = new int[data.nbonds];
  data.bond_atom1 = new int[data.nbonds];
  data.bond_atom2 = new int[data.nbonds];
  data.angle_type = new int[data.nangles];
  data.angle_atom1 = new int[data.nangles];
  data.angle_atom2 = new int[data.nangles];
  data.angle_atom3 = new int[data.nangles];
}

void allocate_atomic(Data &data) {}

void allocate_bond(Data &data)
{
  data.molecule = new int[data.natoms];
  data.bond_type = new int[data.nbonds];
  data.bond_atom1 = new int[data.nbonds];
  data.bond_atom2 = new int[data.nbonds];
}

void allocate_charge(Data &data)
{
  data.q = new double[data.natoms];
}

void allocate_dipole(Data &data)
{
  data.q = new double[data.natoms];
  data.mux = new double[data.natoms];
  data.muy = new double[data.natoms];
  data.muz = new double[data.natoms];
}

void allocate_dpd(Data &data) {}

void allocate_full(Data &data)
{
  data.q = new double[data.natoms];
  data.molecule = new int[data.natoms];
  data.bond_type = new int[data.nbonds];
  data.bond_atom1 = new int[data.nbonds];
  data.bond_atom2 = new int[data.nbonds];
  data.angle_type = new int[data.nangles];
  data.angle_atom1 = new int[data.nangles];
  data.angle_atom2 = new int[data.nangles];
  data.angle_atom3 = new int[data.nangles];
  data.dihedral_type = new int[data.ndihedrals];
  data.dihedral_atom1 = new int[data.ndihedrals];
  data.dihedral_atom2 = new int[data.ndihedrals];
  data.dihedral_atom3 = new int[data.ndihedrals];
  data.dihedral_atom4 = new int[data.ndihedrals];
  data.improper_type = new int[data.nimpropers];
  data.improper_atom1 = new int[data.nimpropers];
  data.improper_atom2 = new int[data.nimpropers];
  data.improper_atom3 = new int[data.nimpropers];
  data.improper_atom4 = new int[data.nimpropers];
}

void allocate_ellipsoid(Data &data)
{
  data.quatw = new double[data.natoms];
  data.quati = new double[data.natoms];
  data.quatj = new double[data.natoms];
  data.quatk = new double[data.natoms];
  data.angmomx = new double[data.natoms];
  data.angmomy = new double[data.natoms];
  data.angmomz = new double[data.natoms];
}

void allocate_granular(Data &data)
{
  data.radius = new double[data.natoms];
  data.density = new double[data.natoms];
  data.omegax = new double[data.natoms];
  data.omegay = new double[data.natoms];
  data.omegaz = new double[data.natoms];
}

void allocate_molecular(Data &data)
{
  data.molecule = new int[data.natoms];
  data.bond_type = new int[data.nbonds];
  data.bond_atom1 = new int[data.nbonds];
  data.bond_atom2 = new int[data.nbonds];
  data.angle_type = new int[data.nangles];
  data.angle_atom1 = new int[data.nangles];
  data.angle_atom2 = new int[data.nangles];
  data.angle_atom3 = new int[data.nangles];
  data.dihedral_type = new int[data.ndihedrals];
  data.dihedral_atom1 = new int[data.ndihedrals];
  data.dihedral_atom2 = new int[data.ndihedrals];
  data.dihedral_atom3 = new int[data.ndihedrals];
  data.dihedral_atom4 = new int[data.ndihedrals];
  data.improper_type = new int[data.nimpropers];
  data.improper_atom1 = new int[data.nimpropers];
  data.improper_atom2 = new int[data.nimpropers];
  data.improper_atom3 = new int[data.nimpropers];
  data.improper_atom4 = new int[data.nimpropers];
}

void allocate_peri(Data &data)
{
  data.vfrac = new double[data.natoms];
  data.density = new double[data.natoms];
  data.rmass = new double[data.natoms];
  data.s0 = new double[data.natoms];
  data.x0x = new double[data.natoms];
  data.x0y = new double[data.natoms];
  data.x0z = new double[data.natoms];
}

void allocate_electron(Data &data)
{
  data.q = new double[data.natoms];
  data.spin = new int[data.natoms];
  data.radius = new double[data.natoms];
  data.ervel = new double[data.natoms];
}


// ---------------------------------------------------------------------
// pair coeffs
// one section for each pair style
// flag = 1, read all coeff info and allocation arrays
// flag = 0, just read global settings (when called recursively by hybrid)
// ---------------------------------------------------------------------

void pair(FILE *fp, Data &data, char *style, int flag)
{
  int i,j,m;
  int itmp;
  double rtmp;

  if (strcmp(style,"none") == 0) {

  } else if (strcmp(style,"airebo") == 0) {

  } else if (strcmp(style,"born/coul/long") == 0) {
    double cut_lj_global = read_double(fp);
    double cut_coul = read_double(fp);
    int offset_flag = read_int(fp);
    int mix_flag = read_int(fp);

    if (!flag) return;

    data.pair_born_A = new double[data.ntypes+1];
    data.pair_born_rho = new double[data.ntypes+1];
    data.pair_born_sigma = new double[data.ntypes+1];
    data.pair_born_C = new double[data.ntypes+1];
    data.pair_born_D = new double[data.ntypes+1];

    for (i = 1; i <= data.ntypes; i++)
      for (j = i; j <= data.ntypes; j++) {
	itmp = read_int(fp);
	if (i == j && itmp == 0) {
	  printf("ERROR: Pair coeff %d,%d is not in restart file\n",i,j);
	  exit(1);
	}
	if (itmp) {
	  if (i == j) {
	    data.pair_born_A[i] = read_double(fp);
	    data.pair_born_rho[i] = read_double(fp);
	    data.pair_born_sigma[i] = read_double(fp);
	    data.pair_born_C[i] = read_double(fp);
	    data.pair_born_D[i] = read_double(fp);
	    double cut_lj = read_double(fp);
	  } else {
	    double born_A = read_double(fp);
	    double born_rho = read_double(fp);
	    double born_sigma = read_double(fp);
	    double born_C = read_double(fp);
	    double born_D = read_double(fp);
	    double cut_lj = read_double(fp);
	  }
	}
      }

  } else if ((strcmp(style,"buck") == 0)  ||
	   (strcmp(style,"buck/coul/cut") == 0) ||
	   (strcmp(style,"buck/coul/long") == 0) ||
	   (strcmp(style,"buck/coul") == 0)) {

    if (strcmp(style,"buck") == 0) {
      m = 0;
      double cut_lj_global = read_double(fp);
      int offset_flag = read_int(fp);
      int mix_flag = read_int(fp);
    } else if (strcmp(style,"buck/coul/cut") == 0) {
      m = 1;
      double cut_lj_global = read_double(fp);
      double cut_lj_coul = read_double(fp);
      int offset_flag = read_int(fp);
      int mix_flag = read_int(fp);
    } else if (strcmp(style,"buck/coul/long") == 0) {
      m = 0;
      double cut_lj_global = read_double(fp);
      double cut_lj_coul = read_double(fp);
      int offset_flag = read_int(fp);
      int mix_flag = read_int(fp);
    } else if (strcmp(style,"buck/coul") == 0) {
      m = 0;
      double cut_buck_global = read_double(fp);
      double cut_coul = read_double(fp);
      int offset_flag = read_int(fp);
      int mix_flag = read_int(fp);
      int ewald_order = read_int(fp);
    }

    if (!flag) return;

    data.pair_buck_A = new double[data.ntypes+1];
    data.pair_buck_rho = new double[data.ntypes+1];
    data.pair_buck_C = new double[data.ntypes+1];

    for (i = 1; i <= data.ntypes; i++)
      for (j = i; j <= data.ntypes; j++) {
	itmp = read_int(fp);
	if (i == j && itmp == 0) {
	  printf("ERROR: Pair coeff %d,%d is not in restart file\n",i,j);
	  exit(1);
	}
	if (itmp) {
	  if (i == j) {
	    data.pair_buck_A[i] = read_double(fp);
	    data.pair_buck_rho[i] = read_double(fp);
	    data.pair_buck_C[i] = read_double(fp);
	    double cut_lj = read_double(fp);
	    if (m) double cut_coul = read_double(fp);
	  } else {
	    double buck_A = read_double(fp);
	    double buck_rho = read_double(fp);
	    double buck_C = read_double(fp);
	    double cut_lj = read_double(fp);
	    if (m) double cut_coul = read_double(fp);
	  }
	}
      }

  } else if (strcmp(style,"colloid") == 0) {

    double cut_global = read_double(fp);
    int offset_flag = read_int(fp);
    int mix_flag = read_int(fp);

    if (!flag) return;

    data.pair_colloid_A12 = new double[data.ntypes+1];
    data.pair_colloid_sigma = new double[data.ntypes+1];
    data.pair_colloid_d1 = new double[data.ntypes+1];
    data.pair_colloid_d2 = new double[data.ntypes+1];

    for (i = 1; i <= data.ntypes; i++)
      for (j = i; j <= data.ntypes; j++) {
	itmp = read_int(fp);
	if (i == j && itmp == 0) {
	  printf("ERROR: Pair coeff %d,%d is not in restart file\n",i,j);
	  exit(1);
	}
	if (itmp) {
	  if (i == j) {
	    data.pair_colloid_A12[i] = read_double(fp);
	    data.pair_colloid_sigma[i] = read_double(fp);
	    data.pair_colloid_d1[i] = read_double(fp);
	    data.pair_colloid_d2[i] = read_double(fp);
	    double cut_lj = read_double(fp);
	  } else {
	    double colloid_A12 = read_double(fp);
	    double colloid_sigma = read_double(fp);
	    double colloid_d1 = read_double(fp);
	    double colloid_d2 = read_double(fp);
	    double cut_lj = read_double(fp);
	  }
	}
      }
    
  } else if ((strcmp(style,"coul/cut") == 0) ||
	     (strcmp(style,"coul/debye") == 0) ||
	     (strcmp(style,"coul/long") == 0)) {

    if (strcmp(style,"coul/cut") == 0) {
      double cut_coul = read_double(fp);
      int offset_flag = read_int(fp);
      int mix_flag = read_int(fp);
    } else if (strcmp(style,"coul/debye") == 0) {
      m = 1;
      double cut_coul = read_double(fp);
      double kappa = read_double(fp);
      int offset_flag = read_int(fp);
      int mix_flag = read_int(fp);
    } else if (strcmp(style,"coul/long") == 0) {
      double cut_coul = read_double(fp);
      int offset_flag = read_int(fp);
      int mix_flag = read_int(fp);
    }

    if (!flag) return;

    for (i = 1; i <= data.ntypes; i++)
      for (j = i; j <= data.ntypes; j++) {
	itmp = read_int(fp);
	if (i == j && itmp == 0) {
	  printf("ERROR: Pair coeff %d,%d is not in restart file\n",i,j);
	  exit(1);
	}
	if (itmp) {
	  if (i == j) {
	    double cut_coul = read_double(fp);
	  } else {
	    double cut_coul = read_double(fp);
	  }
	}
      }

  } else if (strcmp(style,"eff/cut") == 0) {

    if (strcmp(style,"eff/cut") == 0) {
      double cut_eff = read_double(fp);
      int offset_flag = read_int(fp);
      int mix_flag = read_int(fp);
    }

    if (!flag) return;

    for (i = 1; i <= data.ntypes; i++)
      for (j = i; j <= data.ntypes; j++) {
        itmp = read_int(fp);
        if (i == j && itmp == 0) {
          printf("ERROR: Pair coeff %d,%d is not in restart file\n",i,j);
          exit(1);
        }
        if (itmp) {
          if (i == j) {
            double cut_eff = read_double(fp);
          } else {
            double cut_eff = read_double(fp);
          }
        }
      }

  }  else if (strcmp(style,"dipole/cut") == 0) {

    double cut_lj_global = read_double(fp);
    double cut_coul_global = read_double(fp);
    int offset_flag = read_int(fp);
    int mix_flag = read_int(fp);

    if (!flag) return;

    data.pair_dipole_epsilon = new double[data.ntypes+1];
    data.pair_dipole_sigma = new double[data.ntypes+1];

    for (i = 1; i <= data.ntypes; i++)
      for (j = i; j <= data.ntypes; j++) {
	itmp = read_int(fp);
	if (i == j && itmp == 0) {
	  printf("ERROR: Pair coeff %d,%d is not in restart file\n",i,j);
	  exit(1);
	}
	if (itmp) {
	  if (i == j) {
	    data.pair_dipole_epsilon[i] = read_double(fp);
	    data.pair_dipole_sigma[i] = read_double(fp);
	    double cut_lj = read_double(fp);
	    double cut_coul = read_double(fp);
	  } else {
	    double dipole_epsilon = read_double(fp);
	    double dipole_sigma = read_double(fp);
	    double cut_lj = read_double(fp);
	    double cut_coul = read_double(fp);
	  }
	}
      }

  } else if (strcmp(style,"dpd") == 0) {

    double temperature = read_double(fp);
    double cut_global = read_double(fp);
    int seed = read_int(fp);
    int mix_flag = read_int(fp);

    if (!flag) return;

    data.pair_dpd_a0 = new double[data.ntypes+1];
    data.pair_dpd_gamma = new double[data.ntypes+1];

    for (i = 1; i <= data.ntypes; i++)
      for (j = i; j <= data.ntypes; j++) {
	itmp = read_int(fp);
	if (i == j && itmp == 0) {
	  printf("ERROR: Pair coeff %d,%d is not in restart file\n",i,j);
	  exit(1);
	}
	if (itmp) {
	  if (i == j) {
	    data.pair_dpd_a0[i] = read_double(fp);
	    data.pair_dpd_gamma[i] = read_double(fp);
	    double cut = read_double(fp);
	  } else {
	    double dpd_a0 = read_double(fp);
	    double dpd_gamma = read_double(fp);
	    double cut = read_double(fp);
	  }
	}
      }

  } else if (strcmp(style,"eam") == 0) {
  } else if (strcmp(style,"eam/opt") == 0) {
  } else if (strcmp(style,"eam/alloy") == 0) {
  } else if (strcmp(style,"eam/alloy/opt") == 0) {
  } else if (strcmp(style,"eam/fs") == 0) {
  } else if (strcmp(style,"eam/fs/opt") == 0) {

  } else if (strcmp(style,"gayberne") == 0) {

    double gamma = read_double(fp);
    double upsilon = read_double(fp);
    double mu = read_double(fp);
    double cut_global = read_double(fp);
    int offset_flag = read_int(fp);
    int mix_flag = read_int(fp);

    if (!flag) return;

    data.pair_gb_epsilon = new double[data.ntypes+1];
    data.pair_gb_sigma = new double[data.ntypes+1];
    data.pair_gb_epsa = new double[data.ntypes+1];
    data.pair_gb_epsb = new double[data.ntypes+1];
    data.pair_gb_epsc = new double[data.ntypes+1];

    for (i = 1; i <= data.ntypes; i++) {
      itmp = read_int(fp);
      if (itmp) {
	data.pair_gb_epsa[i] = read_double(fp);
	data.pair_gb_epsb[i] = read_double(fp);
	data.pair_gb_epsc[i] = read_double(fp);
	data.pair_gb_epsa[i] = pow(data.pair_gb_epsa[i],-mu);
	data.pair_gb_epsb[i] = pow(data.pair_gb_epsb[i],-mu);
	data.pair_gb_epsc[i] = pow(data.pair_gb_epsc[i],-mu);
      }
      
      for (j = i; j <= data.ntypes; j++) {
	itmp = read_int(fp);
	if (i == j && itmp == 0) {
	  printf("ERROR: Pair coeff %d,%d is not in restart file\n",i,j);
	  exit(1);
	}
	if (itmp) {
	  if (i == j) {
	    data.pair_gb_epsilon[i] = read_double(fp);
	    data.pair_gb_sigma[i] = read_double(fp);
	    double cut = read_double(fp);
	  } else {
	    double gb_epsilon = read_double(fp);
	    double gb_sigma = read_double(fp);
	    double cut = read_double(fp);
	  }
	}
      }
    }

  } else if ((strcmp(style,"gran/hooke") == 0) ||
	   (strcmp(style,"gran/hooke/history") == 0) ||
	   (strcmp(style,"gran/hertz/history") == 0)) {

    double kn = read_double(fp);
    double kt = read_double(fp);
    double gamman = read_double(fp);
    double gammat = read_double(fp);
    double xmu = read_double(fp);
    int dampflag = read_int(fp);

  } else if ((strcmp(style,"lj/charmm/coul/charmm") == 0) ||
	   (strcmp(style,"lj/charmm/coul/charmm/implicit") == 0) ||
	   (strcmp(style,"lj/charmm/coul/long") == 0) ||
	   (strcmp(style,"lj/charmm/coul/long/opt") == 0)) {

    if (strcmp(style,"lj/charmm/coul/charmm") == 0) {
      double cut_lj_inner = read_double(fp);
      double cut_lj = read_double(fp);
      double cut_coul_inner = read_double(fp);
      double cut_coul = read_double(fp);
      int offset_flag = read_int(fp);
      int mix_flag = read_int(fp);
    } else if (strcmp(style,"lj/charmm/coul/charmm/implicit") == 0) {
      double cut_lj_inner = read_double(fp);
      double cut_lj = read_double(fp);
      double cut_coul_inner = read_double(fp);
      double cut_coul = read_double(fp);
      int offset_flag = read_int(fp);
      int mix_flag = read_int(fp);
    } else if ((strcmp(style,"lj/charmm/coul/long") == 0) ||
	       (strcmp(style,"lj/charmm/coul/long/opt") == 0)) {
      double cut_lj_inner = read_double(fp);
      double cut_lj = read_double(fp);
      double cut_coul = read_double(fp);
      int offset_flag = read_int(fp);
      int mix_flag = read_int(fp);
    }

    if (!flag) return;

    data.pair_charmm_epsilon = new double[data.ntypes+1];
    data.pair_charmm_sigma = new double[data.ntypes+1];
    data.pair_charmm_eps14 = new double[data.ntypes+1];
    data.pair_charmm_sigma14 = new double[data.ntypes+1];

    for (i = 1; i <= data.ntypes; i++)
      for (j = i; j <= data.ntypes; j++) {
	itmp = read_int(fp);
	if (i == j && itmp == 0) {
	  printf("ERROR: Pair coeff %d,%d is not in restart file\n",i,j);
	  exit(1);
	}
	if (itmp) {
	  if (i == j) {
	    data.pair_charmm_epsilon[i] = read_double(fp);
	    data.pair_charmm_sigma[i] = read_double(fp);
	    data.pair_charmm_eps14[i] = read_double(fp);
	    data.pair_charmm_sigma14[i] = read_double(fp);
	  } else {
	    double charmm_epsilon = read_double(fp);
	    double charmm_sigma = read_double(fp);
	    double charmm_eps14 = read_double(fp);
	    double charmm_sigma14 = read_double(fp);
	  }
	}
      }

  } else if ((strcmp(style,"lj/class2") == 0) ||
	   (strcmp(style,"lj/class2/coul/cut") == 0) ||
	   (strcmp(style,"lj/class2/coul/long") == 0)) {

    if (strcmp(style,"lj/class2") == 0) {
      m = 0;
      double cut_lj_global = read_double(fp);
      int offset_flag = read_int(fp);
      int mix_flag = read_int(fp);
    } else if (strcmp(style,"lj/class2/coul/cut") == 0) {
      m = 1;
      double cut_lj_global = read_double(fp);
      double cut_lj_coul = read_double(fp);
      int offset_flag = read_int(fp);
      int mix_flag = read_int(fp);
    } else if (strcmp(style,"lj/class2/coul/long") == 0) {
      m = 0;
      double cut_lj_global = read_double(fp);
      double cut_lj_coul = read_double(fp);
      int offset_flag = read_int(fp);
      int mix_flag = read_int(fp);
    }

    if (!flag) return;

    data.pair_class2_epsilon = new double[data.ntypes+1];
    data.pair_class2_sigma = new double[data.ntypes+1];

    for (i = 1; i <= data.ntypes; i++)
      for (j = i; j <= data.ntypes; j++) {
	itmp = read_int(fp);
	if (i == j && itmp == 0) {
	  printf("ERROR: Pair coeff %d,%d is not in restart file\n",i,j);
	  exit(1);
	}
	if (itmp) {
	  if (i == j) {
	    data.pair_class2_epsilon[i] = read_double(fp);
	    data.pair_class2_sigma[i] = read_double(fp);
	    double cut_lj = read_double(fp);
	    if (m) double cut_coul = read_double(fp);
	  } else {
	    double class2_epsilon = read_double(fp);
	    double class2_sigma = read_double(fp);
	    double cut_lj = read_double(fp);
	    if (m) double cut_coul = read_double(fp);
	  }
	}
      }

  } else if ((strcmp(style,"lj/cut") == 0) ||
	   (strcmp(style,"lj/cut/opt") == 0) ||
	   (strcmp(style,"lj/cut/coul/cut") == 0) ||
	   (strcmp(style,"lj/cut/coul/debye") == 0) ||
	   (strcmp(style,"lj/cut/coul/long") == 0) ||
	   (strcmp(style,"lj/cut/coul/long/tip4p") == 0) ||
	   (strcmp(style,"lj/coul") == 0)) {

    if ((strcmp(style,"lj/cut") == 0) || (strcmp(style,"lj/cut/opt") == 0)) {
      m = 0;
      double cut_lj_global = read_double(fp);
      int offset_flag = read_int(fp);
      int mix_flag = read_int(fp);
    } else if (strcmp(style,"lj/cut/coul/cut") == 0) {
      m = 1;
      double cut_lj_global = read_double(fp);
      double cut_lj_coul = read_double(fp);
      int offset_flag = read_int(fp);
      int mix_flag = read_int(fp);
    } else if (strcmp(style,"lj/cut/coul/debye") == 0) {
      m = 1;
      double cut_lj_global = read_double(fp);
      double cut_lj_coul = read_double(fp);
      double kappa = read_double(fp);
      int offset_flag = read_int(fp);
      int mix_flag = read_int(fp);
    } else if (strcmp(style,"lj/cut/coul/long") == 0) {
      m = 0;
      double cut_lj_global = read_double(fp);
      double cut_lj_coul = read_double(fp);
      int offset_flag = read_int(fp);
      int mix_flag = read_int(fp);
    } else if (strcmp(style,"lj/cut/coul/long/tip4p") == 0) {
      m = 0;
      int typeO = read_int(fp);
      int typeH = read_int(fp);
      int typeB = read_int(fp);
      int typeA = read_int(fp);
      double qdist = read_double(fp);
      double cut_lj_global = read_double(fp);
      double cut_lj_coul = read_double(fp);
      int offset_flag = read_int(fp);
      int mix_flag = read_int(fp);
    } else if (strcmp(style,"lj/coul") == 0) {
      m = 0;
      double cut_lj_global = read_double(fp);
      double cut_coul = read_double(fp);
      int offset_flag = read_int(fp);
      int mix_flag = read_int(fp);
      int ewald_order = read_int(fp);
    }

    if (!flag) return;

    data.pair_lj_epsilon = new double[data.ntypes+1];
    data.pair_lj_sigma = new double[data.ntypes+1];

    for (i = 1; i <= data.ntypes; i++)
      for (j = i; j <= data.ntypes; j++) {
	itmp = read_int(fp);
	if (i == j && itmp == 0) {
	  printf("ERROR: Pair coeff %d,%d is not in restart file\n",i,j);
	  exit(1);
	}
	if (itmp) {
	  if (i == j) {
	    data.pair_lj_epsilon[i] = read_double(fp);
	    data.pair_lj_sigma[i] = read_double(fp);
	    double cut_lj = read_double(fp);
	    if (m) double cut_coul = read_double(fp);
	  } else {
	    double lj_epsilon = read_double(fp);
	    double lj_sigma = read_double(fp);
	    double cut_lj = read_double(fp);
	    if (m) double cut_coul = read_double(fp);
	  }
	}
      }

  } else if (strcmp(style,"lj/expand") == 0) {

    double cut_global = read_double(fp);
    int offset_flag = read_int(fp);
    int mix_flag = read_int(fp);

    if (!flag) return;

    data.pair_ljexpand_epsilon = new double[data.ntypes+1];
    data.pair_ljexpand_sigma = new double[data.ntypes+1];
    data.pair_ljexpand_shift = new double[data.ntypes+1];

    for (i = 1; i <= data.ntypes; i++)
      for (j = i; j <= data.ntypes; j++) {
	itmp = read_int(fp);
	if (i == j && itmp == 0) {
	  printf("ERROR: Pair coeff %d,%d is not in restart file\n",i,j);
	  exit(1);
	}
	if (itmp) {
	  if (i == j) {
	    data.pair_ljexpand_epsilon[i] = read_double(fp);
	    data.pair_ljexpand_sigma[i] = read_double(fp);
	    data.pair_ljexpand_shift[i] = read_double(fp);
	    double cut_lj = read_double(fp);
	  } else {
	    double ljexpand_epsilon = read_double(fp);
	    double ljexpand_sigma = read_double(fp);
	    double ljexpand_shift = read_double(fp);
	    double cut_lj = read_double(fp);
	  }
	}
      }

  } else if ((strcmp(style,"lj/gromacs") == 0) ||
	     (strcmp(style,"lj/gromacs/coul/gromacs") == 0)) {

    if (strcmp(style,"lj/gromacs") == 0) {
      m = 1;
      double cut_inner_global = read_double(fp);
      double cut_global = read_double(fp);
      int offset_flag = read_int(fp);
      int mix_flag = read_int(fp);
    } else if (strcmp(style,"lj/gromacs/coul/gromacs") == 0) {
      m = 0;
      double cut_lj_inner_global = read_double(fp);
      double cut_lj = read_double(fp);
      double cut_coul_inner_global = read_double(fp);
      double cut_coul = read_double(fp);
      int offset_flag = read_int(fp);
      int mix_flag = read_int(fp);
    }

    if (!flag) return;

    data.pair_ljgromacs_epsilon = new double[data.ntypes+1];
    data.pair_ljgromacs_sigma = new double[data.ntypes+1];

    for (i = 1; i <= data.ntypes; i++)
      for (j = i; j <= data.ntypes; j++) {
	itmp = read_int(fp);
	if (i == j && itmp == 0) {
	  printf("ERROR: Pair coeff %d,%d is not in restart file\n",i,j);
	  exit(1);
	}
	if (itmp) {
	  if (i == j) {
	    data.pair_ljgromacs_epsilon[i] = read_double(fp);
	    data.pair_ljgromacs_sigma[i] = read_double(fp);
	    if (m) {
	      double cut_inner = read_double(fp);
	      double cut = read_double(fp);
	    }
	    } else {
	    double ljgromacs_epsilon = read_double(fp);
	    double ljgromacs_sigma = read_double(fp);
	    if (m) {
	      double cut_inner = read_double(fp);
	      double cut = read_double(fp);
	    }
	  }
	}
      }

  } else if (strcmp(style,"lj/smooth") == 0) {

    double cut_inner_global = read_double(fp);
    double cut_global = read_double(fp);
    int offset_flag = read_int(fp);
    int mix_flag = read_int(fp);

    if (!flag) return;

    data.pair_ljsmooth_epsilon = new double[data.ntypes+1];
    data.pair_ljsmooth_sigma = new double[data.ntypes+1];

    for (i = 1; i <= data.ntypes; i++)
      for (j = i; j <= data.ntypes; j++) {
	itmp = read_int(fp);
	if (i == j && itmp == 0) {
	  printf("ERROR: Pair coeff %d,%d is not in restart file\n",i,j);
	  exit(1);
	}
	if (itmp) {
	  if (i == j) {
	    data.pair_ljsmooth_epsilon[i] = read_double(fp);
	    data.pair_ljsmooth_sigma[i] = read_double(fp);
	    double cut_inner = read_double(fp);
	    double cut = read_double(fp);
	  } else {
	    double ljsmooth_epsilon = read_double(fp);
	    double ljsmooth_sigma = read_double(fp);
	    double cut_inner = read_double(fp);
	    double cut = read_double(fp);
	  }
	}
      }

  } else if (strcmp(style,"meam") == 0) {

  } else if ((strcmp(style,"morse") == 0) ||
	     (strcmp(style,"morse/opt") == 0)) {

    double cut_global = read_double(fp);
    int offset_flag = read_int(fp);
    int mix_flag = read_int(fp);

    if (!flag) return;

    data.pair_morse_d0 = new double[data.ntypes+1];
    data.pair_morse_alpha = new double[data.ntypes+1];
    data.pair_morse_r0 = new double[data.ntypes+1];

    for (i = 1; i <= data.ntypes; i++)
      for (j = i; j <= data.ntypes; j++) {
	itmp = read_int(fp);
	if (i == j && itmp == 0) {
	  printf("ERROR: Pair coeff %d,%d is not in restart file\n",i,j);
	  exit(1);
	}
	if (itmp) {
	  if (i == j) {
	    data.pair_morse_d0[i] = read_double(fp);
	    data.pair_morse_alpha[i] = read_double(fp);
	    data.pair_morse_r0[i] = read_double(fp);
	    double cut = read_double(fp);
	  } else {
	    double morse_d0 = read_double(fp);
	    double morse_alpha = read_double(fp);
	    double morse_r0 = read_double(fp);
	    double cut = read_double(fp);
	  }
	}
      }

  } else if (strcmp(style,"reax") == 0) {

  } else if (strcmp(style,"soft") == 0) {

    double cut_global = read_double(fp);
    int mix_flag = read_int(fp);

    if (!flag) return;

    data.pair_soft_start = new double[data.ntypes+1];
    data.pair_soft_stop = new double[data.ntypes+1];

    for (i = 1; i <= data.ntypes; i++)
      for (j = i; j <= data.ntypes; j++) {
	itmp = read_int(fp);
	if (i == j && itmp == 0) {
	  printf("ERROR: Pair coeff %d,%d is not in restart file\n",i,j);
	  exit(1);
	}
	if (itmp) {
	  if (i == j) {
	    data.pair_soft_start[i] = read_double(fp);
	    data.pair_soft_stop[i] = read_double(fp);
	    double cut = read_double(fp);
	  } else {
	    double soft_start = read_double(fp);
	    double soft_stop = read_double(fp);
	    double cut = read_double(fp);
	  }
	}
      }

  } else if (strcmp(style,"sw") == 0) {

  } else if (strcmp(style,"table") == 0) {

    int tabstyle = read_int(fp);
    int n = read_int(fp);

  } else if (strcmp(style,"tersoff") == 0) {

  } else if (strcmp(style,"yukawa") == 0) {

    double kappa = read_double(fp);
    double cut_global = read_double(fp);
    int offset_flag = read_int(fp);
    int mix_flag = read_int(fp);

    if (!flag) return;

    data.pair_yukawa_A = new double[data.ntypes+1];

    for (i = 1; i <= data.ntypes; i++)
      for (j = i; j <= data.ntypes; j++) {
	itmp = read_int(fp);
	if (i == j && itmp == 0) {
	  printf("ERROR: Pair coeff %d,%d is not in restart file\n",i,j);
	  exit(1);
	}
	if (itmp) {
	  if (i == j) {
	    data.pair_yukawa_A[i] = read_double(fp);
	    double cut = read_double(fp);
	  } else {
	    double yukawa_A = read_double(fp);
	    double cut = read_double(fp);
	  }
	}
      }

  } else if ((strcmp(style,"cg/cmm") == 0) ||
             (strcmp(style,"cg/cmm/coul/cut") == 0) ||
             (strcmp(style,"cg/cmm/coul/long") == 0) ) {
    m = 0;
    data.cut_lj_global = read_double(fp);
    data.cut_coul_global = read_double(fp);
    data.kappa = read_double(fp);
    data.offset_flag = read_int(fp);
    data.mix_flag = read_int(fp);

    if (!flag) return;

    const int numtyp=data.ntypes+1;
    data.pair_cg_cmm_type = new int*[numtyp];
    data.pair_setflag = new int*[numtyp];
    data.pair_cg_epsilon = new double*[numtyp];
    data.pair_cg_sigma = new double*[numtyp];
    data.pair_cut_lj = new double*[numtyp];
    if  ((strcmp(style,"cg/cmm/coul/cut") == 0) ||
             (strcmp(style,"cg/cmm/coul/long") == 0) ) {
      data.pair_cut_coul = new double*[numtyp];
      m=1;
    } else {
      data.pair_cut_coul = NULL;
      m=0;
    }
    
    for (i = 1; i <= data.ntypes; i++) {
      data.pair_cg_cmm_type[i] = new int[numtyp];
      data.pair_setflag[i] = new int[numtyp];
      data.pair_cg_epsilon[i] = new double[numtyp];
      data.pair_cg_sigma[i] = new double[numtyp];
      data.pair_cut_lj[i] = new double[numtyp];
      if ((strcmp(style,"cg/cmm/coul/cut") == 0) ||
          (strcmp(style,"cg/cmm/coul/long") == 0) ) {
        data.pair_cut_coul[i] = new double[numtyp];
      }

      for (j = i; j <= data.ntypes; j++) {
        itmp = read_int(fp);
        data.pair_setflag[i][j] = itmp;        
        if (i == j && itmp == 0) {
          printf("ERROR: Pair coeff %d,%d is not in restart file\n",i,j);
          exit(1);
        }
        if (itmp) {
          data.pair_cg_cmm_type[i][j] = read_int(fp);
          data.pair_cg_epsilon[i][j] = read_double(fp);
          data.pair_cg_sigma[i][j] = read_double(fp);
          data.pair_cut_lj[i][j] = read_double(fp);
          if (m) {
	    data.pair_cut_lj[i][j] = read_double(fp);
	    data.pair_cut_coul[i][j] = read_double(fp);
	  }
        } 
      }
    }

  } else if ((strcmp(style,"hybrid") == 0) ||
	     (strcmp(style,"hybrid/overlay") == 0)) {

    // for each substyle of hybrid,
    //   read its settings by calling pair() recursively with flag = 0
    //   so that coeff array allocation is skipped

    int nstyles = read_int(fp);
    for (int i = 0; i < nstyles; i++) {
      char *substyle = read_char(fp);
      pair(fp,data,substyle,0);
    }

  } else {
    printf("ERROR: Unknown pair style %s\n",style);
    exit(1);
  }
}

// ---------------------------------------------------------------------
// bond coeffs
// one section for each bond style
// ---------------------------------------------------------------------

void bond(FILE *fp, Data &data)
{
  if (strcmp(data.bond_style,"none") == 0) {

  } else if (strcmp(data.bond_style,"class2") == 0) {

    data.bond_class2_r0 = new double[data.nbondtypes+1];
    data.bond_class2_k2 = new double[data.nbondtypes+1];
    data.bond_class2_k3 = new double[data.nbondtypes+1];
    data.bond_class2_k4 = new double[data.nbondtypes+1];
    fread(&data.bond_class2_r0[1],sizeof(double),data.nbondtypes,fp);
    fread(&data.bond_class2_k2[1],sizeof(double),data.nbondtypes,fp);
    fread(&data.bond_class2_k3[1],sizeof(double),data.nbondtypes,fp);
    fread(&data.bond_class2_k4[1],sizeof(double),data.nbondtypes,fp);

  } else if (strcmp(data.bond_style,"fene") == 0) {

    data.bond_fene_k = new double[data.nbondtypes+1];
    data.bond_fene_r0 = new double[data.nbondtypes+1];
    data.bond_fene_epsilon = new double[data.nbondtypes+1];
    data.bond_fene_sigma = new double[data.nbondtypes+1];
    fread(&data.bond_fene_k[1],sizeof(double),data.nbondtypes,fp);
    fread(&data.bond_fene_r0[1],sizeof(double),data.nbondtypes,fp);
    fread(&data.bond_fene_epsilon[1],sizeof(double),data.nbondtypes,fp);
    fread(&data.bond_fene_sigma[1],sizeof(double),data.nbondtypes,fp);

  } else if (strcmp(data.bond_style,"fene/expand") == 0) {

    data.bond_feneexpand_k = new double[data.nbondtypes+1];
    data.bond_feneexpand_r0 = new double[data.nbondtypes+1];
    data.bond_feneexpand_epsilon = new double[data.nbondtypes+1];
    data.bond_feneexpand_sigma = new double[data.nbondtypes+1];
    data.bond_feneexpand_shift = new double[data.nbondtypes+1];
    fread(&data.bond_feneexpand_k[1],sizeof(double),data.nbondtypes,fp);
    fread(&data.bond_feneexpand_r0[1],sizeof(double),data.nbondtypes,fp);
    fread(&data.bond_feneexpand_epsilon[1],sizeof(double),data.nbondtypes,fp);
    fread(&data.bond_feneexpand_sigma[1],sizeof(double),data.nbondtypes,fp);
    fread(&data.bond_feneexpand_shift[1],sizeof(double),data.nbondtypes,fp);

  } else if (strcmp(data.bond_style,"harmonic") == 0) {

    data.bond_harmonic_k = new double[data.nbondtypes+1];
    data.bond_harmonic_r0 = new double[data.nbondtypes+1];
    fread(&data.bond_harmonic_k[1],sizeof(double),data.nbondtypes,fp);
    fread(&data.bond_harmonic_r0[1],sizeof(double),data.nbondtypes,fp);

  } else if (strcmp(data.bond_style,"morse") == 0) {

    data.bond_morse_d0 = new double[data.nbondtypes+1];
    data.bond_morse_alpha = new double[data.nbondtypes+1];
    data.bond_morse_r0 = new double[data.nbondtypes+1];
    fread(&data.bond_morse_d0[1],sizeof(double),data.nbondtypes,fp);
    fread(&data.bond_morse_alpha[1],sizeof(double),data.nbondtypes,fp);
    fread(&data.bond_morse_r0[1],sizeof(double),data.nbondtypes,fp);

  } else if (strcmp(data.bond_style,"nonlinear") == 0) {

    data.bond_nonlinear_epsilon = new double[data.nbondtypes+1];
    data.bond_nonlinear_r0 = new double[data.nbondtypes+1];
    data.bond_nonlinear_lamda = new double[data.nbondtypes+1];
    fread(&data.bond_nonlinear_epsilon[1],sizeof(double),data.nbondtypes,fp);
    fread(&data.bond_nonlinear_r0[1],sizeof(double),data.nbondtypes,fp);
    fread(&data.bond_nonlinear_lamda[1],sizeof(double),data.nbondtypes,fp);

  } else if (strcmp(data.bond_style,"quartic") == 0) {

    data.bond_quartic_k = new double[data.nbondtypes+1];
    data.bond_quartic_b1 = new double[data.nbondtypes+1];
    data.bond_quartic_b2 = new double[data.nbondtypes+1];
    data.bond_quartic_rc = new double[data.nbondtypes+1];
    data.bond_quartic_u0 = new double[data.nbondtypes+1];
    fread(&data.bond_quartic_k[1],sizeof(double),data.nbondtypes,fp);
    fread(&data.bond_quartic_b1[1],sizeof(double),data.nbondtypes,fp);
    fread(&data.bond_quartic_b2[1],sizeof(double),data.nbondtypes,fp);
    fread(&data.bond_quartic_rc[1],sizeof(double),data.nbondtypes,fp);
    fread(&data.bond_quartic_u0[1],sizeof(double),data.nbondtypes,fp);

  } else if (strcmp(data.bond_style,"hybrid") == 0) {

    int nstyles = read_int(fp);
    for (int i = 0; i < nstyles; i++)
      char *substyle = read_char(fp);

  } else {
    printf("ERROR: Unknown bond style %s\n",data.bond_style);
    exit(1);
  }
}

// ---------------------------------------------------------------------
// angle coeffs
// one section for each angle style
// ---------------------------------------------------------------------

void angle(FILE *fp, Data &data)
{
  if (strcmp(data.angle_style,"none") == 0) {

  } else if (strcmp(data.angle_style,"charmm") == 0) {

    data.angle_charmm_k = new double[data.nangletypes+1];
    data.angle_charmm_theta0 = new double[data.nangletypes+1];
    data.angle_charmm_k_ub = new double[data.nangletypes+1];
    data.angle_charmm_r_ub = new double[data.nangletypes+1];
    fread(&data.angle_charmm_k[1],sizeof(double),data.nangletypes,fp);
    fread(&data.angle_charmm_theta0[1],sizeof(double),data.nangletypes,fp);
    fread(&data.angle_charmm_k_ub[1],sizeof(double),data.nangletypes,fp);
    fread(&data.angle_charmm_r_ub[1],sizeof(double),data.nangletypes,fp);

  } else if (strcmp(data.angle_style,"class2") == 0) {

    data.angle_class2_theta0 = new double[data.nangletypes+1];
    data.angle_class2_k2 = new double[data.nangletypes+1];
    data.angle_class2_k3 = new double[data.nangletypes+1];
    data.angle_class2_k4 = new double[data.nangletypes+1];

    data.angle_class2_bb_k = new double[data.nangletypes+1];
    data.angle_class2_bb_r1 = new double[data.nangletypes+1];
    data.angle_class2_bb_r2 = new double[data.nangletypes+1];

    data.angle_class2_ba_k1 = new double[data.nangletypes+1];
    data.angle_class2_ba_k2 = new double[data.nangletypes+1];
    data.angle_class2_ba_r1 = new double[data.nangletypes+1];
    data.angle_class2_ba_r2 = new double[data.nangletypes+1];

    fread(&data.angle_class2_theta0[1],sizeof(double),data.nangletypes,fp);
    fread(&data.angle_class2_k2[1],sizeof(double),data.nangletypes,fp);
    fread(&data.angle_class2_k3[1],sizeof(double),data.nangletypes,fp);
    fread(&data.angle_class2_k4[1],sizeof(double),data.nangletypes,fp);

    fread(&data.angle_class2_bb_k[1],sizeof(double),data.nangletypes,fp);
    fread(&data.angle_class2_bb_r1[1],sizeof(double),data.nangletypes,fp);
    fread(&data.angle_class2_bb_r2[1],sizeof(double),data.nangletypes,fp);

    fread(&data.angle_class2_ba_k1[1],sizeof(double),data.nangletypes,fp);
    fread(&data.angle_class2_ba_k2[1],sizeof(double),data.nangletypes,fp);
    fread(&data.angle_class2_ba_r1[1],sizeof(double),data.nangletypes,fp);
    fread(&data.angle_class2_ba_r2[1],sizeof(double),data.nangletypes,fp);

  } else if (strcmp(data.angle_style,"cosine") == 0) {

    data.angle_cosine_k = new double[data.nangletypes+1];
    fread(&data.angle_cosine_k[1],sizeof(double),data.nangletypes,fp);

  } else if ((strcmp(data.angle_style,"cosine/squared") == 0) ||
             (strcmp(data.angle_style,"cosine/delta") == 0)) {

    data.angle_cosine_squared_k = new double[data.nangletypes+1];
    data.angle_cosine_squared_theta0 = new double[data.nangletypes+1];
    fread(&data.angle_cosine_squared_k[1],sizeof(double),data.nangletypes,fp);
    fread(&data.angle_cosine_squared_theta0[1],
	  sizeof(double),data.nangletypes,fp);

  } else if (strcmp(data.angle_style,"harmonic") == 0) {

    data.angle_harmonic_k = new double[data.nangletypes+1];
    data.angle_harmonic_theta0 = new double[data.nangletypes+1];
    fread(&data.angle_harmonic_k[1],sizeof(double),data.nangletypes,fp);
    fread(&data.angle_harmonic_theta0[1],sizeof(double),data.nangletypes,fp);

  } else if (strcmp(data.angle_style,"cg/cmm") == 0) {

    data.angle_harmonic_k = new double[data.nangletypes+1];
    data.angle_harmonic_theta0 = new double[data.nangletypes+1];
    data.angle_cg_cmm_epsilon = new double[data.nangletypes+1];
    data.angle_cg_cmm_sigma = new double[data.nangletypes+1];
    double *angle_cg_cmm_rcut = new double[data.nangletypes+1];
    data.angle_cg_cmm_type = new int[data.nangletypes+1];
    
    fread(&data.angle_harmonic_k[1],sizeof(double),data.nangletypes,fp);
    fread(&data.angle_harmonic_theta0[1],sizeof(double),data.nangletypes,fp);
    fread(&data.angle_cg_cmm_epsilon[1],sizeof(double),data.nangletypes,fp);
    fread(&data.angle_cg_cmm_sigma[1],sizeof(double),data.nangletypes,fp);
    fread(angle_cg_cmm_rcut,sizeof(double),data.nangletypes,fp);
    fread(&data.angle_cg_cmm_type[1],sizeof(int),data.nangletypes,fp);

  } else if (strcmp(data.angle_style,"hybrid") == 0) {

    int nstyles = read_int(fp);
    for (int i = 0; i < nstyles; i++)
      char *substyle = read_char(fp);

  } else {
    printf("ERROR: Unknown angle style %s\n",data.angle_style);
    exit(1);
  }
}

// ---------------------------------------------------------------------
// dihedral coeffs
// one section for each dihedral style
// ---------------------------------------------------------------------

void dihedral(FILE *fp, Data &data)
{
  if (strcmp(data.dihedral_style,"none") == 0) {

  } else if (strcmp(data.dihedral_style,"charmm") == 0) {

    data.dihedral_charmm_k = new double[data.ndihedraltypes+1];
    data.dihedral_charmm_multiplicity = new int[data.ndihedraltypes+1];
    data.dihedral_charmm_sign = new int[data.ndihedraltypes+1];
    data.dihedral_charmm_weight = new double[data.ndihedraltypes+1];
    fread(&data.dihedral_charmm_k[1],sizeof(double),data.ndihedraltypes,fp);
    fread(&data.dihedral_charmm_multiplicity[1],sizeof(int),
	  data.ndihedraltypes,fp);
    fread(&data.dihedral_charmm_sign[1],sizeof(int),data.ndihedraltypes,fp);
    fread(&data.dihedral_charmm_weight[1],sizeof(double),
	  data.ndihedraltypes,fp);

  } else if (strcmp(data.dihedral_style,"class2") == 0) {

    data.dihedral_class2_k1 = new double[data.ndihedraltypes+1];
    data.dihedral_class2_k2 = new double[data.ndihedraltypes+1];
    data.dihedral_class2_k3 = new double[data.ndihedraltypes+1];
    data.dihedral_class2_phi1 = new double[data.ndihedraltypes+1];
    data.dihedral_class2_phi2 = new double[data.ndihedraltypes+1];
    data.dihedral_class2_phi3 = new double[data.ndihedraltypes+1];

    data.dihedral_class2_mbt_f1 = new double[data.ndihedraltypes+1];
    data.dihedral_class2_mbt_f2 = new double[data.ndihedraltypes+1];
    data.dihedral_class2_mbt_f3 = new double[data.ndihedraltypes+1];
    data.dihedral_class2_mbt_r0 = new double[data.ndihedraltypes+1];

    data.dihedral_class2_ebt_f1_1 = new double[data.ndihedraltypes+1];
    data.dihedral_class2_ebt_f2_1 = new double[data.ndihedraltypes+1];
    data.dihedral_class2_ebt_f3_1 = new double[data.ndihedraltypes+1];
    data.dihedral_class2_ebt_r0_1 = new double[data.ndihedraltypes+1];

    data.dihedral_class2_ebt_f1_2 = new double[data.ndihedraltypes+1];
    data.dihedral_class2_ebt_f2_2 = new double[data.ndihedraltypes+1];
    data.dihedral_class2_ebt_f3_2 = new double[data.ndihedraltypes+1];
    data.dihedral_class2_ebt_r0_2 = new double[data.ndihedraltypes+1];

    data.dihedral_class2_at_f1_1 = new double[data.ndihedraltypes+1];
    data.dihedral_class2_at_f2_1 = new double[data.ndihedraltypes+1];
    data.dihedral_class2_at_f3_1 = new double[data.ndihedraltypes+1];
    data.dihedral_class2_at_theta0_1 = new double[data.ndihedraltypes+1];

    data.dihedral_class2_at_f1_2 = new double[data.ndihedraltypes+1];
    data.dihedral_class2_at_f2_2 = new double[data.ndihedraltypes+1];
    data.dihedral_class2_at_f3_2 = new double[data.ndihedraltypes+1];
    data.dihedral_class2_at_theta0_2 = new double[data.ndihedraltypes+1];

    data.dihedral_class2_aat_k = new double[data.ndihedraltypes+1];
    data.dihedral_class2_aat_theta0_1 = new double[data.ndihedraltypes+1];
    data.dihedral_class2_aat_theta0_2 = new double[data.ndihedraltypes+1];

    data.dihedral_class2_bb13_k = new double[data.ndihedraltypes+1];
    data.dihedral_class2_bb13_r10 = new double[data.ndihedraltypes+1];
    data.dihedral_class2_bb13_r30 = new double[data.ndihedraltypes+1];

    fread(&data.dihedral_class2_k1[1],sizeof(double),data.ndihedraltypes,fp);
    fread(&data.dihedral_class2_k2[1],sizeof(double),data.ndihedraltypes,fp);
    fread(&data.dihedral_class2_k3[1],sizeof(double),data.ndihedraltypes,fp);
    fread(&data.dihedral_class2_phi1[1],sizeof(double),data.ndihedraltypes,fp);
    fread(&data.dihedral_class2_phi2[1],sizeof(double),data.ndihedraltypes,fp);
    fread(&data.dihedral_class2_phi3[1],sizeof(double),data.ndihedraltypes,fp);

    fread(&data.dihedral_class2_mbt_f1[1],sizeof(double),
	  data.ndihedraltypes,fp);
    fread(&data.dihedral_class2_mbt_f2[1],sizeof(double),
	  data.ndihedraltypes,fp);
    fread(&data.dihedral_class2_mbt_f3[1],sizeof(double),
	  data.ndihedraltypes,fp);
    fread(&data.dihedral_class2_mbt_r0[1],sizeof(double),
	  data.ndihedraltypes,fp);

    fread(&data.dihedral_class2_ebt_f1_1[1],sizeof(double),
	  data.ndihedraltypes,fp);
    fread(&data.dihedral_class2_ebt_f2_1[1],sizeof(double),
	  data.ndihedraltypes,fp);
    fread(&data.dihedral_class2_ebt_f3_1[1],sizeof(double),
	  data.ndihedraltypes,fp);
    fread(&data.dihedral_class2_ebt_r0_1[1],sizeof(double),
	  data.ndihedraltypes,fp);

    fread(&data.dihedral_class2_ebt_f1_2[1],sizeof(double),
	  data.ndihedraltypes,fp);
    fread(&data.dihedral_class2_ebt_f2_2[1],sizeof(double),
	  data.ndihedraltypes,fp);
    fread(&data.dihedral_class2_ebt_f3_2[1],sizeof(double),
	  data.ndihedraltypes,fp);
    fread(&data.dihedral_class2_ebt_r0_2[1],sizeof(double),
	  data.ndihedraltypes,fp);

    fread(&data.dihedral_class2_at_f1_1[1],sizeof(double),
	  data.ndihedraltypes,fp);
    fread(&data.dihedral_class2_at_f2_1[1],sizeof(double),
	  data.ndihedraltypes,fp);
    fread(&data.dihedral_class2_at_f3_1[1],sizeof(double),
	  data.ndihedraltypes,fp);
    fread(&data.dihedral_class2_at_theta0_1[1],sizeof(double),
	  data.ndihedraltypes,fp);

    fread(&data.dihedral_class2_at_f1_2[1],sizeof(double),
	  data.ndihedraltypes,fp);
    fread(&data.dihedral_class2_at_f2_2[1],sizeof(double),
	  data.ndihedraltypes,fp);
    fread(&data.dihedral_class2_at_f3_2[1],sizeof(double),
	  data.ndihedraltypes,fp);
    fread(&data.dihedral_class2_at_theta0_2[1],sizeof(double),
	  data.ndihedraltypes,fp);

    fread(&data.dihedral_class2_aat_k[1],sizeof(double),
	  data.ndihedraltypes,fp);
    fread(&data.dihedral_class2_aat_theta0_1[1],sizeof(double),
	  data.ndihedraltypes,fp);
    fread(&data.dihedral_class2_aat_theta0_2[1],sizeof(double),
	  data.ndihedraltypes,fp);

    fread(&data.dihedral_class2_bb13_k[1],sizeof(double),
	  data.ndihedraltypes,fp);
    fread(&data.dihedral_class2_bb13_r10[1],sizeof(double),
	  data.ndihedraltypes,fp);
    fread(&data.dihedral_class2_bb13_r30[1],sizeof(double),
	  data.ndihedraltypes,fp);

  } else if (strcmp(data.dihedral_style,"harmonic") == 0) {

    data.dihedral_harmonic_k = new double[data.ndihedraltypes+1];
    data.dihedral_harmonic_multiplicity = new int[data.ndihedraltypes+1];
    data.dihedral_harmonic_sign = new int[data.ndihedraltypes+1];
    fread(&data.dihedral_harmonic_k[1],sizeof(double),data.ndihedraltypes,fp);
    fread(&data.dihedral_harmonic_multiplicity[1],sizeof(int),
	  data.ndihedraltypes,fp);
    fread(&data.dihedral_harmonic_sign[1],sizeof(int),data.ndihedraltypes,fp);

  } else if (strcmp(data.dihedral_style,"helix") == 0) {

    data.dihedral_helix_aphi = new double[data.ndihedraltypes+1];
    data.dihedral_helix_bphi = new double[data.ndihedraltypes+1];
    data.dihedral_helix_cphi = new double[data.ndihedraltypes+1];
    fread(&data.dihedral_helix_aphi[1],sizeof(double),data.ndihedraltypes,fp);
    fread(&data.dihedral_helix_bphi[1],sizeof(double),data.ndihedraltypes,fp);
    fread(&data.dihedral_helix_cphi[1],sizeof(double),data.ndihedraltypes,fp);

  } else if (strcmp(data.dihedral_style,"multi/harmonic") == 0) {

    data.dihedral_multi_a1 = new double[data.ndihedraltypes+1];
    data.dihedral_multi_a2 = new double[data.ndihedraltypes+1];
    data.dihedral_multi_a3 = new double[data.ndihedraltypes+1];
    data.dihedral_multi_a4 = new double[data.ndihedraltypes+1];
    data.dihedral_multi_a5 = new double[data.ndihedraltypes+1];
    fread(&data.dihedral_multi_a1[1],sizeof(double),data.ndihedraltypes,fp);
    fread(&data.dihedral_multi_a2[1],sizeof(double),data.ndihedraltypes,fp);
    fread(&data.dihedral_multi_a3[1],sizeof(double),data.ndihedraltypes,fp);
    fread(&data.dihedral_multi_a4[1],sizeof(double),data.ndihedraltypes,fp);
    fread(&data.dihedral_multi_a5[1],sizeof(double),data.ndihedraltypes,fp);

  } else if (strcmp(data.dihedral_style,"opls") == 0) {

    data.dihedral_opls_k1 = new double[data.ndihedraltypes+1];
    data.dihedral_opls_k2 = new double[data.ndihedraltypes+1];
    data.dihedral_opls_k3 = new double[data.ndihedraltypes+1];
    data.dihedral_opls_k4 = new double[data.ndihedraltypes+1];
    fread(&data.dihedral_opls_k1[1],sizeof(double),data.ndihedraltypes,fp);
    fread(&data.dihedral_opls_k2[1],sizeof(double),data.ndihedraltypes,fp);
    fread(&data.dihedral_opls_k3[1],sizeof(double),data.ndihedraltypes,fp);
    fread(&data.dihedral_opls_k4[1],sizeof(double),data.ndihedraltypes,fp);

  } else if (strcmp(data.dihedral_style,"hybrid") == 0) {

    int nstyles = read_int(fp);
    for (int i = 0; i < nstyles; i++)
      char *substyle = read_char(fp);

  } else {
    printf("ERROR: Unknown dihedral style %s\n",data.dihedral_style);
    exit(1);
  }
}

// ---------------------------------------------------------------------
// improper coeffs
// one section for each improper style
// ---------------------------------------------------------------------

void improper(FILE *fp, Data &data)
{
  if (strcmp(data.improper_style,"none") == 0) {

  } else if (strcmp(data.improper_style,"class2") == 0) {

    data.improper_class2_k0 = new double[data.nimpropertypes+1];
    data.improper_class2_chi0 = new double[data.nimpropertypes+1];

    data.improper_class2_aa_k1 = new double[data.nimpropertypes+1];
    data.improper_class2_aa_k2 = new double[data.nimpropertypes+1];
    data.improper_class2_aa_k3 = new double[data.nimpropertypes+1];
    data.improper_class2_aa_theta0_1 = new double[data.nimpropertypes+1];
    data.improper_class2_aa_theta0_2 = new double[data.nimpropertypes+1];
    data.improper_class2_aa_theta0_3 = new double[data.nimpropertypes+1];

    fread(&data.improper_class2_k0[1],sizeof(double),
	  data.nimpropertypes,fp);
    fread(&data.improper_class2_chi0[1],sizeof(double),
	  data.nimpropertypes,fp);

    fread(&data.improper_class2_aa_k1[1],sizeof(double),
	  data.nimpropertypes,fp);
    fread(&data.improper_class2_aa_k2[1],sizeof(double),
	  data.nimpropertypes,fp);
    fread(&data.improper_class2_aa_k3[1],sizeof(double),
	  data.nimpropertypes,fp);
    fread(&data.improper_class2_aa_theta0_1[1],sizeof(double),
	  data.nimpropertypes,fp);
    fread(&data.improper_class2_aa_theta0_2[1],sizeof(double),
	  data.nimpropertypes,fp);
    fread(&data.improper_class2_aa_theta0_3[1],sizeof(double),
	  data.nimpropertypes,fp);

  } else if (strcmp(data.improper_style,"cvff") == 0) {

    data.improper_cvff_k = new double[data.nimpropertypes+1];
    data.improper_cvff_sign = new int[data.nimpropertypes+1];
    data.improper_cvff_multiplicity = new int[data.nimpropertypes+1];
    fread(&data.improper_cvff_k[1],sizeof(double),data.nimpropertypes,fp);
    fread(&data.improper_cvff_sign[1],sizeof(int),data.nimpropertypes,fp);
    fread(&data.improper_cvff_multiplicity[1],sizeof(int),
	  data.nimpropertypes,fp);

  } else if (strcmp(data.improper_style,"harmonic") == 0) {

    data.improper_harmonic_k = new double[data.nimpropertypes+1];
    data.improper_harmonic_chi = new double[data.nimpropertypes+1];
    fread(&data.improper_harmonic_k[1],sizeof(double),data.nimpropertypes,fp);
    fread(&data.improper_harmonic_chi[1],sizeof(double),
	  data.nimpropertypes,fp);

  } else if (strcmp(data.improper_style,"hybrid") == 0) {

    int nstyles = read_int(fp);
    for (int i = 0; i < nstyles; i++)
      char *substyle = read_char(fp);

  } else {
    printf("ERROR: Unknown improper style %s\n",data.improper_style);
    exit(1);
  }
}

// ---------------------------------------------------------------------
// initialize Data
// ---------------------------------------------------------------------

Data::Data() {}

// ---------------------------------------------------------------------
// print out stats on problem
// ---------------------------------------------------------------------

void Data::stats()
{
  printf("  Restart file version = %s\n",version);
  printf("  Ntimestep = %d\n",ntimestep);
  printf("  Nprocs = %d\n",nprocs);
  printf("  Natoms = %d\n",natoms);
  printf("  Nbonds = %d\n",nbonds);
  printf("  Nangles = %d\n",nangles);
  printf("  Ndihedrals = %d\n",ndihedrals);
  printf("  Nimpropers = %d\n",nimpropers);
  printf("  Unit style = %s\n",unit_style);
  printf("  Atom style = %s\n",atom_style);
  printf("  Pair style = %s\n",pair_style);
  printf("  Bond style = %s\n",bond_style);
  printf("  Angle style = %s\n",angle_style);
  printf("  Dihedral style = %s\n",dihedral_style);
  printf("  Improper style = %s\n",improper_style);
  printf("  Xlo xhi = %g %g\n",xlo,xhi);
  printf("  Ylo yhi = %g %g\n",ylo,yhi);
  printf("  Zlo zhi = %g %g\n",zlo,zhi);
  if (triclinic) printf("  Xy xz yz = %g %g %g\n",xy,xz,yz);
  printf("  Periodicity = %d %d %d\n",xperiodic,yperiodic,zperiodic);
  printf("  Boundary = %d %d, %d %d, %d %d\n",boundary[0][0],boundary[0][1],
	 boundary[1][0],boundary[1][1],boundary[2][0],boundary[2][1]);
}

// ---------------------------------------------------------------------
// write the data file
// ---------------------------------------------------------------------

void Data::write(FILE *fp, FILE *fp2)
{
  fprintf(fp,"LAMMPS data file from restart file: timestep = %d, procs = %d\n",
	  ntimestep,nprocs);
  
  fprintf(fp,"\n");

  fprintf(fp,"%d atoms\n",natoms);
  if (nbonds) fprintf(fp,"%d bonds\n",nbonds);
  if (nangles) fprintf(fp,"%d angles\n",nangles);
  if (ndihedrals) fprintf(fp,"%d dihedrals\n",ndihedrals);
  if (nimpropers) fprintf(fp,"%d impropers\n",nimpropers);

  fprintf(fp,"\n");

  fprintf(fp,"%d atom types\n",ntypes);
  if (nbondtypes) fprintf(fp,"%d bond types\n",nbondtypes);
  if (nangletypes) fprintf(fp,"%d angle types\n",nangletypes);
  if (ndihedraltypes) fprintf(fp,"%d dihedral types\n",ndihedraltypes);
  if (nimpropertypes) fprintf(fp,"%d improper types\n",nimpropertypes);

  fprintf(fp,"\n");
  
  fprintf(fp,"%-1.16e %-1.16e xlo xhi\n",xlo,xhi);
  fprintf(fp,"%-1.16e %-1.16e ylo yhi\n",ylo,yhi);
  fprintf(fp,"%-1.16e %-1.16e zlo zhi\n",zlo,zhi);
  if (triclinic) fprintf(fp,"%-1.16e %-1.16e %-1.16e xy xz yz\n",xy,xz,yz);

  // write ff styles to input file

  if (fp2) {
    fprintf(fp2,"# LAMMPS input file from restart file: timestep = %d, procs = %d\n\n",
	  ntimestep,nprocs);
    if (pair_style) fprintf(fp2,"pair_style %s\n",pair_style);
    if (bond_style) fprintf(fp2,"bond_style %s\n",bond_style);
    if (angle_style) fprintf(fp2,"angle_style %s\n",angle_style);
    if (dihedral_style) fprintf(fp2,"dihedral_style %s\n",dihedral_style);
    if (improper_style) fprintf(fp2,"improper_style %s\n",improper_style);
    fprintf(fp2,"special_bonds %g %g %g %g %g %g\n",
            special_lj[1],special_lj[2],special_lj[3],
            special_lj[1],special_coul[2],special_coul[3]);
    fprintf(fp2,"\n");
  }

  // mass to either data file or input file

  if (mass) {
    if (fp2) {
      fprintf(fp2,"\n");
      for (int i = 1; i <= ntypes; i++) fprintf(fp2,"mass %d %g\n",i,mass[i]);
      fprintf(fp2,"\n");
    } else {
      fprintf(fp,"\nMasses\n\n");
      for (int i = 1; i <= ntypes; i++) fprintf(fp,"%d %g\n",i,mass[i]);
    }
  }

  // shape and dipole to data file
  // convert shape from radius to diameter

  if (shape) {
    fprintf(fp,"\nShapes\n\n");
    for (int i = 1; i <= ntypes; i++)
      fprintf(fp,"%d %g %g %g\n",i,
	      2.0*shape[3*i+0],2.0*shape[3*i+1],2.0*shape[3*i+2]);
  }

  if (dipole) {
    fprintf(fp,"\nDipoles\n\n");
    for (int i = 1; i <= ntypes; i++) fprintf(fp,"%d %g\n",i,dipole[i]);
  }

  // pair coeffs to data file

  if (pair_style && fp2 == NULL) {
    if ((strcmp(pair_style,"none") != 0) && 
	(strcmp(pair_style,"airebo") != 0) &&
	(strcmp(pair_style,"coul/cut") != 0) &&
	(strcmp(pair_style,"coul/debye") != 0) &&
        (strcmp(pair_style,"eff/cut") != 0) &&
	(strcmp(pair_style,"coul/long") != 0) &&
	(strcmp(pair_style,"eam") != 0) &&
	(strcmp(pair_style,"eam/opt") != 0) &&
	(strcmp(pair_style,"eam/alloy") != 0) &&
	(strcmp(pair_style,"eam/alloy/opt") != 0) &&
	(strcmp(pair_style,"eam/fs") != 0) &&
	(strcmp(pair_style,"eam/fs/opt") != 0) &&
	(strcmp(pair_style,"gran/history") != 0) &&
	(strcmp(pair_style,"gran/no_history") != 0) &&
	(strcmp(pair_style,"gran/hertzian") != 0) &&
	(strcmp(pair_style,"meam") != 0) &&
	(strcmp(pair_style,"reax") != 0) &&
	(strcmp(pair_style,"sw") != 0) &&
	(strcmp(pair_style,"table") != 0) &&
	(strcmp(pair_style,"tersoff") != 0) &&
	(strcmp(pair_style,"hybrid") != 0) &&
	(strcmp(pair_style,"hybrid/overlay") != 0))
      fprintf(fp,"\nPair Coeffs\n\n");
    
    if (strcmp(pair_style,"born/coul/long") == 0) {
      for (int i = 1; i <= ntypes; i++)
	fprintf(fp,"%d %g %g %g %g %g\n",i,
		pair_born_A[i],pair_born_rho[i],pair_born_sigma[i],
		pair_born_C[i],pair_born_D[i]);

    } else if ((strcmp(pair_style,"buck") == 0) || 
	(strcmp(pair_style,"buck/coul/cut") == 0) ||
	(strcmp(pair_style,"buck/coul/long") == 0) ||
	(strcmp(pair_style,"buck/long") == 0)) {
      for (int i = 1; i <= ntypes; i++)
	fprintf(fp,"%d %g %g %g\n",i,
		pair_buck_A[i],pair_buck_rho[i],pair_buck_C[i]);
      
    } else if (strcmp(pair_style,"colloid") == 0) {
      for (int i = 1; i <= ntypes; i++)
	fprintf(fp,"%d %g %g %g %g\n",i,
		pair_colloid_A12[i],pair_colloid_sigma[i],
		pair_colloid_d2[i],pair_colloid_d2[i]);

    } else if (strcmp(pair_style,"dipole/cut") == 0) {
      for (int i = 1; i <= ntypes; i++)
	fprintf(fp,"%d %g %g\n",i,
		pair_dipole_epsilon[i],pair_dipole_sigma[i]);
      
    } else if (strcmp(pair_style,"dpd") == 0) {
      for (int i = 1; i <= ntypes; i++)
	fprintf(fp,"%d %g %g\n",i,
		pair_dpd_a0[i],pair_dpd_gamma[i]);
      
    } else if (strcmp(pair_style,"gayberne") == 0) {
      for (int i = 1; i <= ntypes; i++)
	fprintf(fp,"%d %g %g %g %g %g %g %g %g\n",i,
		pair_gb_epsilon[i],pair_gb_sigma[i],
		pair_gb_epsa[i],pair_gb_epsb[i],pair_gb_epsc[i],
		pair_gb_epsa[i],pair_gb_epsb[i],pair_gb_epsc[i]);

    } else if ((strcmp(pair_style,"lj/charmm/coul/charmm") == 0) ||
	       (strcmp(pair_style,"lj/charmm/coul/charmm/implicit") == 0) ||
	       (strcmp(pair_style,"lj/charmm/coul/long") == 0) ||
	       (strcmp(pair_style,"lj/charmm/coul/long") == 0)) {
      for (int i = 1; i <= ntypes; i++)
	fprintf(fp,"%d %g %g %g %g\n",i,
		pair_charmm_epsilon[i],pair_charmm_sigma[i],
		pair_charmm_eps14[i],pair_charmm_sigma14[i]);
      
    } else if ((strcmp(pair_style,"lj/class2") == 0) || 
	       (strcmp(pair_style,"lj/class2/coul/cut") == 0) ||
	       (strcmp(pair_style,"lj/class2/coul/long") == 0)) {
      for (int i = 1; i <= ntypes; i++)
	fprintf(fp,"%d %g %g\n",i,
		pair_class2_epsilon[i],pair_class2_sigma[i]);
      
    } else if ((strcmp(pair_style,"lj/cut") == 0) || 
	       (strcmp(pair_style,"lj/cut/opt") == 0) ||
	       (strcmp(pair_style,"lj/cut/coul/cut") == 0) ||
	       (strcmp(pair_style,"lj/cut/coul/debye") == 0) ||
	       (strcmp(pair_style,"lj/cut/coul/long") == 0) ||
	       (strcmp(pair_style,"lj/cut/coul/long/tip4p") == 0) |
	       (strcmp(pair_style,"lj/coul") == 0)) {
      for (int i = 1; i <= ntypes; i++)
	fprintf(fp,"%d %g %g\n",i,
		pair_lj_epsilon[i],pair_lj_sigma[i]);

    } else if (strcmp(pair_style,"lj/expand") == 0) {
      for (int i = 1; i <= ntypes; i++)
	fprintf(fp,"%d %g %g %g\n",i,
		pair_ljexpand_epsilon[i],pair_ljexpand_sigma[i],
		pair_ljexpand_shift[i]);

    } else if ((strcmp(pair_style,"lj/gromacs") == 0) ||
	       (strcmp(pair_style,"lj/gromacs/coul/gromacs") == 0)) {
      for (int i = 1; i <= ntypes; i++)
	fprintf(fp,"%d %g %g\n",i,
		pair_ljgromacs_epsilon[i],pair_ljgromacs_sigma[i]);

    } else if (strcmp(pair_style,"lj/smooth") == 0) {
      for (int i = 1; i <= ntypes; i++)
	fprintf(fp,"%d %g %g\n",i,
		pair_ljsmooth_epsilon[i],pair_ljsmooth_sigma[i]);
      
    } else if ((strcmp(pair_style,"morse") == 0) ||
	       (strcmp(pair_style,"morse/opt") == 0)) {
      for (int i = 1; i <= ntypes; i++)
	fprintf(fp,"%d %g %g %g\n",i,
		pair_morse_d0[i],pair_morse_alpha[i],pair_morse_r0[i]);
      
    } else if (strcmp(pair_style,"soft") == 0) {
      for (int i = 1; i <= ntypes; i++)
	fprintf(fp,"%d %g %g\n",i,
		pair_soft_start[i],pair_soft_stop[i]);
      
    } else if (strcmp(pair_style,"yukawa") == 0) {
      for (int i = 1; i <= ntypes; i++)
	fprintf(fp,"%d %g\n",i,
		pair_yukawa_A[i]);

    } else if ((strcmp(pair_style,"cg/cmm") == 0) || 
               (strcmp(pair_style,"cg/cmm/coul/cut") == 0) ||
               (strcmp(pair_style,"cg/cmm/coul/long") == 0)) {
      printf("ERROR: Cannot write pair_style %s to data file\n",
	     pair_style);
      exit(1);
    }
  }

  // pair coeffs to input file
  // only supported styles = cg/cmm

  if (pair_style && fp2) {
    if ((strcmp(pair_style,"cg/cmm") == 0) || 
	(strcmp(pair_style,"cg/cmm/coul/cut") == 0) ||
	(strcmp(pair_style,"cg/cmm/coul/long") == 0)) {
      for (int i = 1; i <= ntypes; i++) {
	for (int j = i; j <= ntypes; j++) {
	  fprintf(fp2,"pair_coeff %d %d %s %g %g\n",i,j,
		  cg_type_list[pair_cg_cmm_type[i][j]],
		  pair_cg_epsilon[i][j],pair_cg_sigma[i][j]);
	}
      }

    } else {
      printf("ERROR: Cannot write pair_style %s to input file\n",
	     pair_style);
      exit(1);
    }
  }

  // bond coeffs to data file

  if (bond_style && fp2 == NULL) {
    if ((strcmp(bond_style,"none") != 0) && 
	(strcmp(bond_style,"hybrid") != 0))
      fprintf(fp,"\nBond Coeffs\n\n");

    if (strcmp(bond_style,"class2") == 0) {
      for (int i = 1; i <= nbondtypes; i++)
	fprintf(fp,"%d %g %g %g %g\n",i,
		bond_class2_r0[i],bond_class2_k2[i],
		bond_class2_k3[i],bond_class2_k4[i]);

    } else if (strcmp(bond_style,"fene") == 0) {
      for (int i = 1; i <= nbondtypes; i++)
	fprintf(fp,"%d %g %g %g %g\n",i,
		bond_fene_k[i],bond_fene_r0[i],
		bond_fene_epsilon[i],bond_fene_sigma[i]);

    } else if (strcmp(bond_style,"fene/expand") == 0) {
      for (int i = 1; i <= nbondtypes; i++)
	fprintf(fp,"%d %g %g %g %g %g\n",i,
		bond_feneexpand_k[i],bond_feneexpand_r0[i],
		bond_feneexpand_epsilon[i],bond_feneexpand_sigma[i],
		bond_feneexpand_shift[i]);

    } else if (strcmp(bond_style,"harmonic") == 0) {
      for (int i = 1; i <= nbondtypes; i++)
	fprintf(fp,"%d %g %g\n",i,
		bond_harmonic_k[i],bond_harmonic_r0[i]);

    } else if (strcmp(bond_style,"morse") == 0) {
      for (int i = 1; i <= nbondtypes; i++)
	fprintf(fp,"%d %g %g %g\n",i,
		bond_morse_d0[i],bond_morse_alpha[i],bond_morse_r0[i]);

    } else if (strcmp(bond_style,"nonlinear") == 0) {
      for (int i = 1; i <= nbondtypes; i++)
	fprintf(fp,"%d %g %g %g\n",i,
		bond_nonlinear_epsilon[i],bond_nonlinear_r0[i],
		bond_nonlinear_lamda[i]);

    } else if (strcmp(bond_style,"quartic") == 0) {
      for (int i = 1; i <= nbondtypes; i++)
        fprintf(fp,"%d %g %g %g %g %g\n",i,
                bond_quartic_k[i],bond_quartic_b1[i],bond_quartic_b2[i],
                bond_quartic_rc[i],bond_quartic_u0[i]);
    }
  }

  // bond coeffs to input file
  // only supported styles = harmonic

  if (bond_style && fp2) {
    if (strcmp(bond_style,"harmonic") == 0) {
      for (int i = 1; i <= nbondtypes; i++)
	fprintf(fp2,"bond_coeff  %d %g %g\n",i,
		bond_harmonic_k[i],bond_harmonic_r0[i]);

    } else {
      printf("ERROR: Cannot write bond_style %s to input file\n",
	     bond_style);
      exit(1);
    }
  }

  // angle coeffs to data file

  if (angle_style && fp2 == NULL) {
    double PI = 3.1415926;           // convert back to degrees

    if ((strcmp(angle_style,"none") != 0) && 
	(strcmp(angle_style,"hybrid") != 0))
      fprintf(fp,"\nAngle Coeffs\n\n");
    
    if (strcmp(angle_style,"charmm") == 0) {
      for (int i = 1; i <= nangletypes; i++)
	fprintf(fp,"%d %g %g %g %g\n",i,
		angle_charmm_k[i],angle_charmm_theta0[i]/PI*180.0,
		angle_charmm_k_ub[i],angle_charmm_r_ub[i]);

    } else if (strcmp(angle_style,"class2") == 0) {
      for (int i = 1; i <= nangletypes; i++)
	fprintf(fp,"%d %g %g %g %g\n",i,
		angle_class2_theta0[i]/PI*180.0,angle_class2_k2[i], 
		angle_class2_k3[i],angle_class2_k4[i]);
      
      fprintf(fp,"\nBondBond Coeffs\n\n");
      for (int i = 1; i <= nangletypes; i++)
	fprintf(fp,"%d %g %g %g\n",i,
		angle_class2_bb_k[i],
		angle_class2_bb_r1[i],angle_class2_bb_r2[i]);
      
      fprintf(fp,"\nBondAngle Coeffs\n\n");
      for (int i = 1; i <= nangletypes; i++)
	fprintf(fp,"%d %g %g %g %g\n",i,
		angle_class2_ba_k1[i],angle_class2_ba_k2[i],
		angle_class2_ba_r1[i],angle_class2_ba_r2[i]);

    } else if (strcmp(angle_style,"cosine") == 0) {
      for (int i = 1; i <= nangletypes; i++)
	fprintf(fp,"%d %g\n",i,angle_cosine_k[i]);
      
    } else if ((strcmp(angle_style,"cosine/squared") == 0) ||
               (strcmp(angle_style,"cosine/delta") == 0)) {
      for (int i = 1; i <= nangletypes; i++)
	fprintf(fp,"%d %g %g\n",i,
		angle_cosine_squared_k[i],
		angle_cosine_squared_theta0[i]/PI*180.0);
      
    } else if (strcmp(angle_style,"harmonic") == 0) {
      for (int i = 1; i <= nangletypes; i++)
	fprintf(fp,"%d %g %g\n",i,
		angle_harmonic_k[i],angle_harmonic_theta0[i]/PI*180.0);
      
    } else if (strcmp(angle_style,"cg/cmm") == 0) {
      for (int i = 1; i <= nangletypes; i++)
	fprintf(fp,"%d %g %g %s %g %g\n",i,
		angle_harmonic_k[i],angle_harmonic_theta0[i]/PI*180.0,
		cg_type_list[angle_cg_cmm_type[i]],angle_cg_cmm_epsilon[i],
		angle_cg_cmm_sigma[i]);
    }
  }

  // angle coeffs to input file
  // only supported styles = cosine/squared, harmonic, cg/cmm

  if (angle_style && fp2) {
    double PI = 3.1415926;           // convert back to degrees

    if ((strcmp(angle_style,"cosine/squared") == 0) ||
        (strcmp(angle_style,"cosine/delta") == 0)) {
      for (int i = 1; i <= nangletypes; i++)
	fprintf(fp2,"angle_coeffs  %d %g %g\n",i,
		angle_cosine_squared_k[i],
		angle_cosine_squared_theta0[i]/PI*180.0);
      
    } else if (strcmp(angle_style,"harmonic") == 0) {
      for (int i = 1; i <= nangletypes; i++)
	fprintf(fp2,"angle_coeffs  %d %g %g\n",i,
		angle_harmonic_k[i],angle_harmonic_theta0[i]/PI*180.0);
      
    } else if (strcmp(angle_style,"cg/cmm") == 0) {
      for (int i = 1; i <= nangletypes; i++)
	fprintf(fp2,"angle_coeffs  %d %g %g %s %g %g\n",i,
		angle_harmonic_k[i],angle_harmonic_theta0[i]/PI*180.0,
		cg_type_list[angle_cg_cmm_type[i]],angle_cg_cmm_epsilon[i],
		angle_cg_cmm_sigma[i]);
      
    } else {
      printf("ERROR: Cannot write angle_style %s to input file\n",
	     angle_style);
      exit(1);
    }
  }

  if (dihedral_style) {
    double PI = 3.1415926;           // convert back to degrees

    if ((strcmp(dihedral_style,"none") != 0) && 
	(strcmp(dihedral_style,"hybrid") != 0))
      fprintf(fp,"\nDihedral Coeffs\n\n");

    if (strcmp(dihedral_style,"charmm") == 0) {
      for (int i = 1; i <= ndihedraltypes; i++)
	fprintf(fp,"%d %g %d %d %g\n",i,
		dihedral_charmm_k[i],dihedral_charmm_multiplicity[i],
		dihedral_charmm_sign[i],dihedral_charmm_weight[i]);

    } else if (strcmp(dihedral_style,"class2") == 0) {
      for (int i = 1; i <= ndihedraltypes; i++)
	fprintf(fp,"%d %g %g %g %g %g %g\n",i,
		dihedral_class2_k1[i],
		dihedral_class2_phi1[i]/PI*180.0,
		dihedral_class2_k2[i],
		dihedral_class2_phi2[i]/PI*180.0,
		dihedral_class2_k3[i],
		dihedral_class2_phi3[i]/PI*180.0);

      fprintf(fp,"\nMiddleBondTorsion Coeffs\n\n");
      for (int i = 1; i <= ndihedraltypes; i++)
	fprintf(fp,"%d %g %g %g %g\n",i,
		dihedral_class2_mbt_f1[i],dihedral_class2_mbt_f2[i],
		dihedral_class2_mbt_f3[i],dihedral_class2_mbt_r0[i]);

      fprintf(fp,"\nEndBondTorsion Coeffs\n\n");
      for (int i = 1; i <= ndihedraltypes; i++)
	fprintf(fp,"%d %g %g %g %g %g %g %g %g\n",i,
		dihedral_class2_ebt_f1_1[i],dihedral_class2_ebt_f2_1[i],
		dihedral_class2_ebt_f3_1[i],
		dihedral_class2_ebt_f1_2[i],dihedral_class2_ebt_f2_2[i],
		dihedral_class2_ebt_f3_2[i],
		dihedral_class2_ebt_r0_1[i],
		dihedral_class2_ebt_r0_2[i]);

      fprintf(fp,"\nAngleTorsion Coeffs\n\n");
      for (int i = 1; i <= ndihedraltypes; i++)
	fprintf(fp,"%d %g %g %g %g %g %g %g %g\n",i,
		dihedral_class2_at_f1_1[i],dihedral_class2_at_f2_1[i],
		dihedral_class2_at_f3_1[i],
		dihedral_class2_at_f1_2[i],dihedral_class2_at_f2_2[i],
		dihedral_class2_at_f3_2[i],
		dihedral_class2_at_theta0_1[i]/PI*180.0,
		dihedral_class2_at_theta0_2[i]/PI*180.0);

      fprintf(fp,"\nAngleAngleTorsion Coeffs\n\n");
      for (int i = 1; i <= ndihedraltypes; i++)
	fprintf(fp,"%d %g %g %g\n",i,
		dihedral_class2_aat_k[i],
		dihedral_class2_aat_theta0_1[i]/PI*180.0,
		dihedral_class2_aat_theta0_2[i]/PI*180.0);

      fprintf(fp,"\nBondBond13 Coeffs\n\n");
      for (int i = 1; i <= ndihedraltypes; i++)
	fprintf(fp,"%d %g %g %g\n",i,
		dihedral_class2_bb13_k[i],
		dihedral_class2_bb13_r10[i],dihedral_class2_bb13_r30[i]);

    } else if (strcmp(dihedral_style,"harmonic") == 0) {
      for (int i = 1; i <= ndihedraltypes; i++)
	fprintf(fp,"%d %g %d %d\n",i,
		dihedral_harmonic_k[i],dihedral_harmonic_multiplicity[i],
		dihedral_harmonic_sign[i]);

    } else if (strcmp(dihedral_style,"helix") == 0) {
      for (int i = 1; i <= ndihedraltypes; i++) 
	fprintf(fp,"%d %g %g %g\n",i,dihedral_helix_aphi[i],
		dihedral_helix_bphi[i],dihedral_helix_cphi[i]);

    } else if (strcmp(dihedral_style,"multi/harmonic") == 0) {
      for (int i = 1; i <= ndihedraltypes; i++)
	fprintf(fp,"%d %g %g %g %g %g\n",i,
		dihedral_multi_a1[i],dihedral_multi_a2[i],
		dihedral_multi_a3[i],dihedral_multi_a4[i],
		dihedral_multi_a5[i]);

    } else if (strcmp(dihedral_style,"opls") == 0) {
      for (int i = 1; i <= ndihedraltypes; i++)        // restore factor of 2
	fprintf(fp,"%d %g %g %g %g\n",i,
		2.0*dihedral_opls_k1[i],2.0*dihedral_opls_k2[i],
		2.0*dihedral_opls_k3[i],2.0*dihedral_opls_k4[i]);
    }
  }

  if (improper_style) {
    double PI = 3.1415926;           // convert back to degrees

    if ((strcmp(improper_style,"none") != 0) && 
	(strcmp(improper_style,"hybrid") != 0))
      fprintf(fp,"\nImproper Coeffs\n\n");

    if (strcmp(improper_style,"class2") == 0) {
      for (int i = 1; i <= nimpropertypes; i++)
	fprintf(fp,"%d %g %g\n",i,
		improper_class2_k0[i],improper_class2_chi0[i]/PI*180.0);

      fprintf(fp,"\nAngleAngle Coeffs\n\n");
      for (int i = 1; i <= nimpropertypes; i++)
	fprintf(fp,"%d %g %g %g %g %g %g\n",i,
		improper_class2_aa_k1[i],improper_class2_aa_k2[i],
		improper_class2_aa_k3[i],
		improper_class2_aa_theta0_1[i]/PI*180.0,
		improper_class2_aa_theta0_2[i]/PI*180.0,
		improper_class2_aa_theta0_3[i]/PI*180.0);

    } else if (strcmp(improper_style,"cvff") == 0) {
      for (int i = 1; i <= nimpropertypes; i++)
	fprintf(fp,"%d %g %d %d\n",i,
		improper_cvff_k[i],improper_cvff_sign[i],
		improper_cvff_multiplicity[i]);

    } else if (strcmp(improper_style,"harmonic") == 0) {
      for (int i = 1; i <= nimpropertypes; i++)
	fprintf(fp,"%d %g %g\n",i,
		improper_harmonic_k[i],improper_harmonic_chi[i]/PI*180.0);
    }
  }

  if (natoms) {
    fprintf(fp,"\nAtoms\n\n");

    int ix,iy,iz;
    for (int i = 0; i < natoms; i++) {

      ix = (image[i] & 1023) - 512;
      iy = (image[i] >> 10 & 1023) - 512;
      iz = (image[i] >> 20) - 512;

      if (style_hybrid == 0) {
	if (style_angle) write_atom_angle(fp,i,ix,iy,iz);
	if (style_atomic) write_atom_atomic(fp,i,ix,iy,iz);
	if (style_bond) write_atom_bond(fp,i,ix,iy,iz);
	if (style_charge) write_atom_charge(fp,i,ix,iy,iz);
	if (style_dipole) write_atom_dipole(fp,i,ix,iy,iz);
	if (style_dpd) write_atom_dpd(fp,i,ix,iy,iz);
	if (style_ellipsoid) write_atom_ellipsoid(fp,i,ix,iy,iz);
	if (style_full) write_atom_full(fp,i,ix,iy,iz);
	if (style_granular) write_atom_granular(fp,i,ix,iy,iz);
	if (style_molecular) write_atom_molecular(fp,i,ix,iy,iz);
	if (style_peri) write_atom_peri(fp,i,ix,iy,iz);
        if (style_electron) write_atom_electron(fp,i,ix,iy,iz);
	fprintf(fp,"\n");

      } else {
	fprintf(fp,"%d %d %-1.16e %-1.16e %-1.16e",
		tag[i],type[i],x[i],y[i],z[i]);
	for (int k = 1; k <= style_hybrid; k++) {
	  if (k == style_angle) write_atom_angle_extra(fp,i);
	  if (k == style_atomic) write_atom_atomic_extra(fp,i);
	  if (k == style_bond) write_atom_bond_extra(fp,i);
	  if (k == style_charge) write_atom_charge_extra(fp,i);
	  if (k == style_dipole) write_atom_dipole_extra(fp,i);
	  if (k == style_dpd) write_atom_dpd_extra(fp,i);
	  if (k == style_ellipsoid) write_atom_ellipsoid_extra(fp,i);
	  if (k == style_full) write_atom_full_extra(fp,i);
	  if (k == style_granular) write_atom_granular_extra(fp,i);
	  if (k == style_molecular) write_atom_molecular_extra(fp,i);
	  if (k == style_peri) write_atom_peri_extra(fp,i);
          if (k == style_electron) write_atom_electron_extra(fp,i);
	}
	fprintf(fp," %d %d %d\n",ix,iy,iz);
      }
    }
  }

  if (natoms) {
    fprintf(fp,"\nVelocities\n\n");
    for (int i = 0; i < natoms; i++)

      if (style_hybrid == 0) {
	if (style_angle) write_vel_angle(fp,i);
	if (style_atomic) write_vel_atomic(fp,i);
	if (style_bond) write_vel_bond(fp,i);
	if (style_charge) write_vel_charge(fp,i);
	if (style_dipole) write_vel_dipole(fp,i);
	if (style_dpd) write_vel_dpd(fp,i);
	if (style_ellipsoid) write_vel_ellipsoid(fp,i);
	if (style_full) write_vel_full(fp,i);
	if (style_granular) write_vel_granular(fp,i);
	if (style_molecular) write_vel_molecular(fp,i);
	if (style_peri) write_vel_peri(fp,i);
        if (style_electron) write_vel_electron(fp,i);
	fprintf(fp,"\n");

      } else {
	fprintf(fp,"%d %-1.16e %-1.16e %-1.16e",tag[i],vx[i],vy[i],vz[i]);
	for (int k = 1; k <= style_hybrid; k++) {
	  if (k == style_angle) write_vel_angle_extra(fp,i);
	  if (k == style_atomic) write_vel_atomic_extra(fp,i);
	  if (k == style_bond) write_vel_bond_extra(fp,i);
	  if (k == style_charge) write_vel_charge_extra(fp,i);
	  if (k == style_dipole) write_vel_dipole_extra(fp,i);
	  if (k == style_dpd) write_vel_dpd_extra(fp,i);
	  if (k == style_ellipsoid) write_vel_ellipsoid_extra(fp,i);
	  if (k == style_full) write_vel_full_extra(fp,i);
	  if (k == style_granular) write_vel_granular_extra(fp,i);
	  if (k == style_molecular) write_vel_molecular_extra(fp,i);
	  if (k == style_peri) write_vel_peri_extra(fp,i);
          if (k == style_electron) write_vel_electron_extra(fp,i);
	}
	fprintf(fp,"\n");
      }
  }

  if (nbonds) {
    fprintf(fp,"\nBonds\n\n");
    for (int i = 0; i < nbonds; i++)
      fprintf(fp,"%d %d %d %d\n",
	      i+1,bond_type[i],bond_atom1[i],bond_atom2[i]);
  }

  if (nangles) {
    fprintf(fp,"\nAngles\n\n");
    for (int i = 0; i < nangles; i++)
      fprintf(fp,"%d %d %d %d %d\n",
	      i+1,angle_type[i],angle_atom1[i],angle_atom2[i],angle_atom3[i]);
  }

  if (ndihedrals) {
    fprintf(fp,"\nDihedrals\n\n");
    for (int i = 0; i < ndihedrals; i++)
      fprintf(fp,"%d %d %d %d %d %d\n",
	      i+1,dihedral_type[i],dihedral_atom1[i],dihedral_atom2[i],
	      dihedral_atom3[i],dihedral_atom4[i]);
  }

  if (nimpropers) {
    fprintf(fp,"\nImpropers\n\n");
    for (int i = 0; i < nimpropers; i++)
      fprintf(fp,"%d %d %d %d %d %d\n",
	      i+1,improper_type[i],improper_atom1[i],improper_atom2[i],
	      improper_atom3[i],improper_atom4[i]);
  }
}

// ---------------------------------------------------------------------
// per-atom write routines
// one routine per atom style
// ---------------------------------------------------------------------

void Data::write_atom_angle(FILE *fp, int i, int ix, int iy, int iz)
{
  fprintf(fp,"%d %d %d %-1.16e %-1.16e %-1.16e %d %d %d",
	  tag[i],molecule[i],type[i],x[i],y[i],z[i],ix,iy,iz);
}

void Data::write_atom_atomic(FILE *fp, int i, int ix, int iy, int iz)
{
  fprintf(fp,"%d %d %-1.16e %-1.16e %-1.16e %d %d %d",
	  tag[i],type[i],x[i],y[i],z[i],ix,iy,iz);
}

void Data::write_atom_bond(FILE *fp, int i, int ix, int iy, int iz)
{
  fprintf(fp,"%d %d %d %-1.16e %-1.16e %-1.16e %d %d %d",
	  tag[i],molecule[i],type[i],x[i],y[i],z[i],ix,iy,iz);
}

void Data::write_atom_charge(FILE *fp, int i, int ix, int iy, int iz)
{
  fprintf(fp,"%d %d %-1.16e %-1.16e %-1.16e %-1.16e %d %d %d",
	  tag[i],type[i],q[i],x[i],y[i],z[i],ix,iy,iz);
}

void Data::write_atom_dipole(FILE *fp, int i, int ix, int iy, int iz)
{
  fprintf(fp,"%d %d %-1.16e %-1.16e %-1.16e %-1.16e %-1.16e %-1.16e %-1.16e %d %d %d",
	  tag[i],type[i],q[i],x[i],y[i],z[i],mux[i],muy[i],muz[i],ix,iy,iz);
}

void Data::write_atom_dpd(FILE *fp, int i, int ix, int iy, int iz)
{
  fprintf(fp,"%d %d %-1.16e %-1.16e %-1.16e %d %d %d",
	  tag[i],type[i],x[i],y[i],z[i],ix,iy,iz);
}

void Data::write_atom_ellipsoid(FILE *fp, int i, int ix, int iy, int iz)
{
  fprintf(fp,"%d %d %-1.16e %-1.16e %-1.16e %-1.16e %-1.16e %-1.16e %-1.16e %d %d %d",
	  tag[i],type[i],x[i],y[i],z[i],
	  quatw[i],quati[i],quatj[i],quatk[i],ix,iy,iz);
}

void Data::write_atom_full(FILE *fp, int i, int ix, int iy, int iz)
{
  fprintf(fp,"%d %d %d %-1.16e %-1.16e %-1.16e %-1.16e %d %d %d",
	  tag[i],molecule[i],type[i],q[i],x[i],y[i],z[i],ix,iy,iz);
}

void Data::write_atom_granular(FILE *fp, int i, int ix, int iy, int iz)
{
  fprintf(fp,"%d %d %-1.16e %-1.16e %-1.16e %-1.16e %-1.16e %d %d %d",
	  tag[i],type[i],2.0*radius[i],density[i],x[i],y[i],z[i],ix,iy,iz);
}

void Data::write_atom_molecular(FILE *fp, int i, int ix, int iy, int iz)
{
  fprintf(fp,"%d %d %d %-1.16e %-1.16e %-1.16e %d %d %d",
	  tag[i],molecule[i],type[i],x[i],y[i],z[i],ix,iy,iz);
}

void Data::write_atom_peri(FILE *fp, int i, int ix, int iy, int iz)
{
  fprintf(fp,"%d %d %-1.16e %-1.16e %-1.16e %-1.16e %-1.16e %-1.16e %d %d %d",
	  tag[i],type[i],vfrac[i],density[i],rmass[i],x[i],y[i],z[i],ix,iy,iz);
}

void Data::write_atom_electron(FILE *fp, int i, int ix, int iy, int iz)
{
  fprintf(fp,"%d %d %-1.16e %d %-1.16e %-1.16e %-1.16e %-1.16e %d %d %d",
          tag[i],type[i],q[i],spin[i],radius[i],x[i],y[i],z[i],ix,iy,iz);
}

// ---------------------------------------------------------------------
// per-atom write routines of extra quantities unique to style
// one routine per atom style
// ---------------------------------------------------------------------

void Data::write_atom_angle_extra(FILE *fp, int i)
{
  fprintf(fp," %d",molecule[i]);
}

void Data::write_atom_atomic_extra(FILE *fp, int i) {}

void Data::write_atom_bond_extra(FILE *fp, int i)
{
  fprintf(fp," %d",molecule[i]);
}

void Data::write_atom_charge_extra(FILE *fp, int i)
{
  fprintf(fp," %-1.16e",q[i]);
}

void Data::write_atom_dipole_extra(FILE *fp, int i)
{
  fprintf(fp," %-1.16e %-1.16e %-1.16e %-1.16e",q[i],mux[i],muy[i],muz[i]);
}

void Data::write_atom_dpd_extra(FILE *fp, int i) {}

void Data::write_atom_ellipsoid_extra(FILE *fp, int i)
{
  fprintf(fp," %-1.16e %-1.16e %-1.16e %-1.16e",quatw[i],quati[i],quatj[i],quatk[i]);
}

void Data::write_atom_full_extra(FILE *fp, int i)
{
  fprintf(fp," %d %-1.16e",molecule[i],q[i]);
}

void Data::write_atom_granular_extra(FILE *fp, int i)
{
  fprintf(fp," %-1.16e %-1.16e",2.0*radius[i],density[i]);
}

void Data::write_atom_molecular_extra(FILE *fp, int i)
{
  fprintf(fp," %d",molecule[i]);
}

void Data::write_atom_peri_extra(FILE *fp, int i)
{
  fprintf(fp," %-1.16e %-1.16e %-1.16e",vfrac[i],density[i],rmass[i]);
}

void Data::write_atom_electron_extra(FILE *fp, int i)
{
  fprintf(fp," %-1.16e %d %-1.16e",q[i],spin[i],radius[i]);
}

// ---------------------------------------------------------------------
// per-atom velocity write routines
// one routine per atom style
// ---------------------------------------------------------------------

void Data::write_vel_angle(FILE *fp, int i)
{
  fprintf(fp,"%d %-1.16e %-1.16e %-1.16e",tag[i],vx[i],vy[i],vz[i]);
}

void Data::write_vel_atomic(FILE *fp, int i)
{
  fprintf(fp,"%d %-1.16e %-1.16e %-1.16e",tag[i],vx[i],vy[i],vz[i]);
}

void Data::write_vel_bond(FILE *fp, int i)
{
  fprintf(fp,"%d %-1.16e %-1.16e %-1.16e",tag[i],vx[i],vy[i],vz[i]);
}

void Data::write_vel_charge(FILE *fp, int i)
{
  fprintf(fp,"%d %-1.16e %-1.16e %-1.16e",tag[i],vx[i],vy[i],vz[i]);
}

void Data::write_vel_dipole(FILE *fp, int i)
{
  fprintf(fp,"%d %-1.16e %-1.16e %-1.16e",tag[i],vx[i],vy[i],vz[i]);
}

void Data::write_vel_dpd(FILE *fp, int i)
{
  fprintf(fp,"%d %-1.16e %-1.16e %-1.16e",tag[i],vx[i],vy[i],vz[i]);
}

void Data::write_vel_ellipsoid(FILE *fp, int i)
{
  fprintf(fp,"%d %-1.16e %-1.16e %-1.16e %-1.16e %-1.16e %-1.16e",
	  tag[i],vx[i],vy[i],vz[i],angmomx[i],angmomy[i],angmomz[i]);
}

void Data::write_vel_full(FILE *fp, int i)
{
  fprintf(fp,"%d %-1.16e %-1.16e %-1.16e",tag[i],vx[i],vy[i],vz[i]);
}

void Data::write_vel_granular(FILE *fp, int i)
{
  fprintf(fp,"%d %-1.16e %-1.16e %-1.16e %-1.16e %-1.16e %-1.16e",
	  tag[i],vx[i],vy[i],vz[i],omegax[i],omegay[i],omegaz[i]);
}

void Data::write_vel_molecular(FILE *fp, int i)
{
  fprintf(fp,"%d %-1.16e %-1.16e %-1.16e",tag[i],vx[i],vy[i],vz[i]);
}

void Data::write_vel_peri(FILE *fp, int i)
{
  fprintf(fp,"%d %-1.16e %-1.16e %-1.16e",tag[i],vx[i],vy[i],vz[i]);
}

void Data::write_vel_electron(FILE *fp, int i)
{
  fprintf(fp,"%d %-1.16e %-1.16e %-1.16e %-1.16e",tag[i],vx[i],vy[i],vz[i],ervel[i]);
}

// ---------------------------------------------------------------------
// per-atom velocity write routines of extra quantities unique to style
// one routine per atom style
// ---------------------------------------------------------------------

void Data::write_vel_angle_extra(FILE *fp, int i) {}
void Data::write_vel_atomic_extra(FILE *fp, int i) {}
void Data::write_vel_bond_extra(FILE *fp, int i) {}
void Data::write_vel_charge_extra(FILE *fp, int i) {}
void Data::write_vel_dipole_extra(FILE *fp, int i) {}
void Data::write_vel_dpd_extra(FILE *fp, int i) {}

void Data::write_vel_ellipsoid_extra(FILE *fp, int i)
{
  fprintf(fp," %-1.16e %-1.16e %-1.16e",angmomx[i],angmomy[i],angmomz[i]);
}

void Data::write_vel_full_extra(FILE *fp, int i) {}

void Data::write_vel_granular_extra(FILE *fp, int i)
{
  fprintf(fp," %-1.16e %-1.16e %-1.16e",omegax[i],omegay[i],omegaz[i]);
}

void Data::write_vel_molecular_extra(FILE *fp, int i) {}
void Data::write_vel_peri_extra(FILE *fp, int i) {}
void Data::write_vel_electron_extra(FILE *fp, int i) 
{
  fprintf(fp," %-1.16e",ervel[i]);
}
// ---------------------------------------------------------------------
// binary reads from restart file
// ---------------------------------------------------------------------

int read_int(FILE *fp)
{
  int value;
  fread(&value,sizeof(int),1,fp);
  return value;
}

double read_double(FILE *fp)
{
  double value;
  fread(&value,sizeof(double),1,fp);
  return value;
}

char *read_char(FILE *fp)
{
  int n;
  fread(&n,sizeof(int),1,fp);
  if (n == 0) return NULL;
  char *value = new char[n];
  fread(value,sizeof(char),n,fp);
  return value;
}<|MERGE_RESOLUTION|>--- conflicted
+++ resolved
@@ -1,11 +1,7 @@
 /* -----------------------------------------------------------------------
    LAMMPS - Large-scale Atomic/Molecular Massively Parallel Simulator
    https://www.lammps.org/
-<<<<<<< HEAD
-   LAMMPS Development team: developers@lammps.org, Sandia National Laboratories
-=======
    LAMMPS development team: developers@lammps.org, Sandia National Laboratories
->>>>>>> 554db7da
 
    Copyright (2003) Sandia Corporation.  Under the terms of Contract
    DE-AC04-94AL85000 with Sandia Corporation, the U.S. Government retains
