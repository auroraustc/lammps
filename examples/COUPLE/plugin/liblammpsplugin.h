/* -*- c++ -*- ----------------------------------------------------------
   LAMMPS - Large-scale Atomic/Molecular Massively Parallel Simulator
   https://www.lammps.org/, Sandia National Laboratories
   LAMMPS development team: developers@lammps.org

   Copyright (2003) Sandia Corporation.  Under the terms of Contract
   DE-AC04-94AL85000 with Sandia Corporation, the U.S. Government retains
   certain rights in this software.  This software is distributed under
   the GNU General Public License.

   See the README file in the top-level LAMMPS directory.
------------------------------------------------------------------------- */

#ifndef LIBLAMMPSPLUGIN_H
#define LIBLAMMPSPLUGIN_H
/*
   Variant of the C style library interface to LAMMPS
   that uses a shared library and dynamically opens it,
   so this can be used as a prototype code to integrate
   a LAMMPS plugin to some other software.
*/

/*
 * Follow the behavior of regular LAMMPS compilation and assume
 * -DLAMMPS_SMALLBIG when no define is set.
 */
#if !defined(LAMMPS_BIGBIG) && !defined(LAMMPS_SMALLBIG) && !defined(LAMMPS_SMALLSMALL)
#define LAMMPS_SMALLBIG
#endif

#if defined(LAMMPS_LIB_MPI)
#include <mpi.h>
#endif

#if defined(LAMMPS_BIGBIG) || defined(LAMMPS_SMALLBIG)
<<<<<<< HEAD
#include <stdint.h> /* for int64_t */
#endif

/* The following enums must be kept in sync with the equivalent enums
 * or constants in python/lammps/constants.py, fortran/lammps.f90,
 * tools/swig/lammps.i, and examples/COUPLE/plugin/liblammpsplugin.h */
=======
#include <stdint.h>  /* for int64_t */
#endif

/* The following enums must be kept in sync with the equivalent enums
 * or constants in src/library.h, src/lmptype.h, python/lammps/constants.py,
 * fortran/lammps.f90, and tools/swig/lammps.i */
>>>>>>> 554db7da

/* Data type constants for extracting data from atoms, computes and fixes */

enum _LMP_DATATYPE_CONST {
<<<<<<< HEAD
=======
  LAMMPS_NONE = -1,     /*!< no data type assigned (yet) */
>>>>>>> 554db7da
  LAMMPS_INT = 0,       /*!< 32-bit integer (array) */
  LAMMPS_INT_2D = 1,    /*!< two-dimensional 32-bit integer array */
  LAMMPS_DOUBLE = 2,    /*!< 64-bit double (array) */
  LAMMPS_DOUBLE_2D = 3, /*!< two-dimensional 64-bit double array */
  LAMMPS_INT64 = 4,     /*!< 64-bit integer (array) */
  LAMMPS_INT64_2D = 5,  /*!< two-dimensional 64-bit integer array */
  LAMMPS_STRING = 6     /*!< C-String */
};

/* Style constants for extracting data from computes and fixes. */

enum _LMP_STYLE_CONST {
  LMP_STYLE_GLOBAL = 0, /*!< return global data */
  LMP_STYLE_ATOM = 1,   /*!< return per-atom data */
  LMP_STYLE_LOCAL = 2   /*!< return local data */
};

/* Type and size constants for extracting data from computes and fixes. */

enum _LMP_TYPE_CONST {
  LMP_TYPE_SCALAR = 0, /*!< return scalar */
  LMP_TYPE_VECTOR = 1, /*!< return vector */
  LMP_TYPE_ARRAY = 2,  /*!< return array */
  LMP_SIZE_VECTOR = 3, /*!< return length of vector */
  LMP_SIZE_ROWS = 4,   /*!< return number of rows */
  LMP_SIZE_COLS = 5    /*!< return number of columns */
};

<<<<<<< HEAD
/* Ifdefs to allow this file to be included in C and C++ programs */
=======
/* Error codes to select the suitable function in the Error class */

enum _LMP_ERROR_CONST {
  LMP_ERROR_WARNING = 0, /*!< call Error::warning() */
  LMP_ERROR_ONE = 1,     /*!< called from one MPI rank */
  LMP_ERROR_ALL = 2,     /*!< called from all MPI ranks */
  LMP_ERROR_WORLD = 4,   /*!< error on Comm::world */
  LMP_ERROR_UNIVERSE = 8 /*!< error on Comm::universe */
};

/** Variable style constants for extracting data from variables.
 *
 * Must be kept in sync with the equivalent constants in python/lammps/constants.py,
 * fortran/lammps.f90, and tools/swig/lammps.i */

enum _LMP_VAR_CONST {
  LMP_VAR_EQUAL = 0,  /*!< compatible with equal-style variables */
  LMP_VAR_ATOM = 1,   /*!< compatible with atom-style variables */
  LMP_VAR_VECTOR = 2, /*!< compatible with vector-style variables */
  LMP_VAR_STRING = 3  /*!< return value will be a string (catch-all) */
};
>>>>>>> 554db7da

#ifdef __cplusplus
extern "C" {
#endif

#if defined(LAMMPS_BIGBIG)
typedef void (*FixExternalFnPtr)(void *, int64_t, int, int64_t *, double **, double **);
#elif defined(LAMMPS_SMALLSMALL)
typedef void (*FixExternalFnPtr)(void *, int, int, int *, double **, double **);
#else
typedef void (*FixExternalFnPtr)(void *, int64_t, int, int *, double **, double **);
#endif

<<<<<<< HEAD
#define LAMMPSPLUGIN_ABI_VERSION 0
=======
#define LAMMPSPLUGIN_ABI_VERSION 1
>>>>>>> 554db7da
struct _liblammpsplugin {
  int abiversion;
  int has_exceptions;
  void *handle;
#if defined(LAMMPS_LIB_MPI)
  void *(*open)(int, char **, MPI_Comm, void **);
#else
  void *open;
#endif
  void *(*open_no_mpi)(int, char **, void **);
  void *(*open_fortran)(int, char **, void **, int);
  void (*close)(void *);

  void (*mpi_init)();
  void (*mpi_finalize)();
  void (*kokkos_finalize)();
  void (*python_finalize)();

  void (*error)(void *, int, const char *);

  void (*file)(void *, char *);
  char *(*command)(void *, const char *);
  void (*commands_list)(void *, int, const char **);
  void (*commands_string)(void *, const char *);

  double (*get_natoms)(void *);
  double (*get_thermo)(void *, const char *);
<<<<<<< HEAD
=======
  void *(*last_thermo)(void *, const char *, int);
>>>>>>> 554db7da

  void (*extract_box)(void *, double *, double *,
                      double *, double *, double *, int *, int *);
  void (*reset_box)(void *, double *, double *, double, double, double);

  void (*memory_usage)(void *, double *);
  int (*get_mpi_comm)(void *);

  int (*extract_setting)(void *, const char *);
  int *(*extract_global_datatype)(void *, const char *);
  void *(*extract_global)(void *, const char *);

  int *(*extract_atom_datatype)(void *, const char *);
  void *(*extract_atom)(void *, const char *);

  void *(*extract_compute)(void *, const char *, int, int);
  void *(*extract_fix)(void *, const char *, int, int, int, int);
  void *(*extract_variable)(void *, const char *, char *);
  int (*extract_variable_datatype)(void *, const char *);
  int (*set_variable)(void *, char *, char *);

  void (*gather_atoms)(void *, const char *, int, int, void *);
  void (*gather_atoms_concat)(void *, const char *, int, int, void *);
  void (*gather_atoms_subset)(void *, const char *, int, int, int, int *, void *);
  void (*scatter_atoms)(void *, const char *, int, int, void *);
  void (*scatter_atoms_subset)(void *, const char *, int, int, int, int *, void *);

  void (*gather_bonds)(void *, void *);
<<<<<<< HEAD

  void (*gather)(void *, char *, int, int, void *);
  void (*gather_concat)(void *, char *, int, int, void *);
  void (*gather_subset)(void *, char *, int, int, int, int *,void *);
  void (*scatter)(void *, char *, int, int, void *);
  void (*scatter_subset)(void *, char *, int, int, int, int *, void *);

/* lammps_create_atoms() takes tagint and imageint as args
 * the ifdef insures they are compatible with rest of LAMMPS
=======
  void (*gather_angles)(void *, void *);
  void (*gather_dihedrals)(void *, void *);
  void (*gather_impropers)(void *, void *);

  void (*gather)(void *, const char *, int, int, void *);
  void (*gather_concat)(void *, const char *, int, int, void *);
  void (*gather_subset)(void *, const char *, int, int, int, int *,void *);
  void (*scatter)(void *, const char *, int, int, void *);
  void (*scatter_subset)(void *, const char *, int, int, int, int *, void *);

/* lammps_create_atoms() takes tagint and imageint as args
 * the ifdef ensures they are compatible with rest of LAMMPS
>>>>>>> 554db7da
 * caller must match to how LAMMPS library is built */

#ifndef LAMMPS_BIGBIG
 int (*create_atoms)(void *, int, int *, int *, double *, double *, int *, int);
#else
  int (*create_atoms)(void *, int, int64_t *, int *, double *, double *, int64_t *, int);
#endif

  int (*find_pair_neighlist)(void *, const char *, int, int, int);
  int (*find_fix_neighlist)(void *, const char *, int);
  int (*find_compute_neighlist)(void *, const char *, int);
  int (*neighlist_num_elements)(void *, int);
  void (*neighlist_element_neighbors)(void *, int, int, int *, int *, int **);

  int (*version)(void *);
  void (*get_os_info)(char *, int);

  int (*config_has_mpi_support)();
  int (*config_has_gzip_support)();
  int (*config_has_png_support)();
  int (*config_has_jpeg_support)();
  int (*config_has_ffmpeg_support)();
  int (*config_has_exceptions)();

  int (*config_has_package)(const char *);
  int (*config_package_count)();
  int (*config_package_name)(int, char *, int);

  int (*config_accelerator)(const char *, const char *, const char *);
  int (*has_gpu_device)();
  void (*get_gpu_device_info)(char *, int);

  int (*has_style)(void *, const char *, const char *);
  int (*style_count)(void *, const char *);
  int (*style_name)(void *, const char *, int, char *, int);

  int (*has_id)(void *, const char *, const char *);
  int (*id_count)(void *, const char *);
  int (*id_name)(void *, const char *, int, char *, int);

  int (*plugin_count)();
  int (*plugin_name)(int, char *, char *, int);

#if !defined(LAMMPS_BIGBIG)
  int (*encode_image_flags)(int, int, int);
  void (*decode_image_flags)(int, int *);
#else
  int64_t (*encode_image_flags)(int, int, int);
  void (*decode_image_flags)(int64_t, int *);
#endif

  void (*set_fix_external_callback)(void *, const char *, FixExternalFnPtr, void *);
  double **(*fix_external_get_force)(void *, const char *);
  void (*fix_external_set_energy_global)(void *, const char *, double);
  void (*fix_external_set_energy_peratom)(void *, const char *, double *);
  void (*fix_external_set_virial_global)(void *, const char *, double *);
  void (*fix_external_set_virial_peratom)(void *, const char *, double **);
  void (*fix_external_set_vector_length)(void *, const char *, int);
  void (*fix_external_set_vector)(void *, const char *, int, double);

  void (*flush_buffers)(void *);

  void (*free)(void *);

  int (*is_running)(void *);
  void (*force_timeout)(void *);

  int (*has_error)(void *);
  int (*get_last_error_message)(void *, char *, int);

  int (*python_api_version)();
};

typedef struct _liblammpsplugin liblammpsplugin_t;

liblammpsplugin_t *liblammpsplugin_load(const char *);
int liblammpsplugin_release(liblammpsplugin_t *);

#undef LAMMPS
#ifdef __cplusplus
}
#endif

#endif<|MERGE_RESOLUTION|>--- conflicted
+++ resolved
@@ -33,29 +33,17 @@
 #endif
 
 #if defined(LAMMPS_BIGBIG) || defined(LAMMPS_SMALLBIG)
-<<<<<<< HEAD
-#include <stdint.h> /* for int64_t */
-#endif
-
-/* The following enums must be kept in sync with the equivalent enums
- * or constants in python/lammps/constants.py, fortran/lammps.f90,
- * tools/swig/lammps.i, and examples/COUPLE/plugin/liblammpsplugin.h */
-=======
 #include <stdint.h>  /* for int64_t */
 #endif
 
 /* The following enums must be kept in sync with the equivalent enums
  * or constants in src/library.h, src/lmptype.h, python/lammps/constants.py,
  * fortran/lammps.f90, and tools/swig/lammps.i */
->>>>>>> 554db7da
 
 /* Data type constants for extracting data from atoms, computes and fixes */
 
 enum _LMP_DATATYPE_CONST {
-<<<<<<< HEAD
-=======
   LAMMPS_NONE = -1,     /*!< no data type assigned (yet) */
->>>>>>> 554db7da
   LAMMPS_INT = 0,       /*!< 32-bit integer (array) */
   LAMMPS_INT_2D = 1,    /*!< two-dimensional 32-bit integer array */
   LAMMPS_DOUBLE = 2,    /*!< 64-bit double (array) */
@@ -84,9 +72,6 @@
   LMP_SIZE_COLS = 5    /*!< return number of columns */
 };
 
-<<<<<<< HEAD
-/* Ifdefs to allow this file to be included in C and C++ programs */
-=======
 /* Error codes to select the suitable function in the Error class */
 
 enum _LMP_ERROR_CONST {
@@ -108,7 +93,6 @@
   LMP_VAR_VECTOR = 2, /*!< compatible with vector-style variables */
   LMP_VAR_STRING = 3  /*!< return value will be a string (catch-all) */
 };
->>>>>>> 554db7da
 
 #ifdef __cplusplus
 extern "C" {
@@ -122,11 +106,7 @@
 typedef void (*FixExternalFnPtr)(void *, int64_t, int, int *, double **, double **);
 #endif
 
-<<<<<<< HEAD
-#define LAMMPSPLUGIN_ABI_VERSION 0
-=======
 #define LAMMPSPLUGIN_ABI_VERSION 1
->>>>>>> 554db7da
 struct _liblammpsplugin {
   int abiversion;
   int has_exceptions;
@@ -154,10 +134,7 @@
 
   double (*get_natoms)(void *);
   double (*get_thermo)(void *, const char *);
-<<<<<<< HEAD
-=======
   void *(*last_thermo)(void *, const char *, int);
->>>>>>> 554db7da
 
   void (*extract_box)(void *, double *, double *,
                       double *, double *, double *, int *, int *);
@@ -186,17 +163,6 @@
   void (*scatter_atoms_subset)(void *, const char *, int, int, int, int *, void *);
 
   void (*gather_bonds)(void *, void *);
-<<<<<<< HEAD
-
-  void (*gather)(void *, char *, int, int, void *);
-  void (*gather_concat)(void *, char *, int, int, void *);
-  void (*gather_subset)(void *, char *, int, int, int, int *,void *);
-  void (*scatter)(void *, char *, int, int, void *);
-  void (*scatter_subset)(void *, char *, int, int, int, int *, void *);
-
-/* lammps_create_atoms() takes tagint and imageint as args
- * the ifdef insures they are compatible with rest of LAMMPS
-=======
   void (*gather_angles)(void *, void *);
   void (*gather_dihedrals)(void *, void *);
   void (*gather_impropers)(void *, void *);
@@ -209,7 +175,6 @@
 
 /* lammps_create_atoms() takes tagint and imageint as args
  * the ifdef ensures they are compatible with rest of LAMMPS
->>>>>>> 554db7da
  * caller must match to how LAMMPS library is built */
 
 #ifndef LAMMPS_BIGBIG
